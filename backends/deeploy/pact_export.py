--- conflicted
+++ resolved
@@ -175,8 +175,8 @@
             export_layernorm_node = True,
             export_softmax_node = True,
             export_gelu_node = True,
-            export_div_node = True,
-            export_unity_rqs=True)
+            export_div_node = True)
+            
         net_integerized = int_pass(net_traced)
         print("[QuantLab] === Integer PyTorch Network ===")
         print(net_integerized.modules)
@@ -351,18 +351,11 @@
 
         np.savez(out_path.joinpath("activations.npz"), **acts_np)
 
-        # out_path.joinpath("activations/").mkdir(parents=True, exist_ok=True)
-
-<<<<<<< HEAD
-        # save_beautiful_text(input_np, "input_0", out_path.joinpath("activations/input.txt"))
-        # save_beautiful_text(output_np, "output_0", out_path.joinpath("activations/output.txt"))
-        # for jdx, lname in enumerate(acts_np):
-        #     save_beautiful_text(acts_np[lname], lname, out_path.joinpath(f"activations/act{jdx:02d}_{lname}.txt"))
-=======
+        out_path.joinpath("activations/").mkdir(parents=True, exist_ok=True)
+
         for idx, array in enumerate(output_np):
             save_beautiful_text(array, f"input_{idx}", out_path.joinpath(f"activations/input_{idx}.txt"))
         for idx, array in enumerate(output_np):
             save_beautiful_text(array, f"output_{idx}", out_path.joinpath(f"activations/output_{idx}.txt"))
         for jdx, lname in enumerate(acts_np):
-            save_beautiful_text(acts_np[lname], lname, out_path.joinpath(f"activations/act{jdx:02d}_{lname}.txt"))
->>>>>>> 7556251a
+            save_beautiful_text(acts_np[lname], lname, out_path.joinpath(f"activations/act{jdx:02d}_{lname}.txt"))