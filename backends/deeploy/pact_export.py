#
# pact_export.py
#
# Author(s):
# Philip Wiese <wiesep@student.ethz.ch>
# Moritz Scherer <scheremo@iis.ee.ethz.ch>
#
# Copyright (c) 2023 ETH Zurich.
#
# Licensed under the Apache License, Version 2.0 (the "License");
# you may not use this file except in compliance with the License.
# You may obtain a copy of the License at
#
# http://www.apache.org/licenses/LICENSE-2.0
#
# Unless required by applicable law or agreed to in writing, software
# distributed under the License is distributed on an "AS IS" BASIS,
# WITHOUT WARRANTIES OR CONDITIONS OF ANY KIND, either express or implied.
# See the License for the specific language governing permissions and
# limitations under the License.
#

from packaging.version import Version
from typing import Tuple, Union
from functools import partial
from pathlib import Path
import numpy as np

from typing import List, Union

import torch
from torch import nn

import onnx
import onnxruntime

import quantlib.editing.fx as qlfx
from quantlib.editing.lightweight import LightweightGraph
from quantlib.algorithms.pact import RequantShift, PACTIntegerLayerNorm, PACTIntegerGELU, PACTWrapMHSA, PACTWrapModule, PACTIntegerHardswish, PACTTrueIntegerDiv, PACTIntegerRMSNorm

# Import ONNX runtime
from onnxruntime.tools.symbolic_shape_infer import SymbolicShapeInference
from onnxruntime.transformers.optimizer import optimize_model
from dataclasses import dataclass

import warnings
warnings.filterwarnings("ignore", category=FutureWarning)
warnings.filterwarnings("ignore", category=torch.jit.TracerWarning)

@dataclass
class OptimizationConfig:
    enable_gelu: bool = True
    enable_layer_norm: bool = True
    enable_attention: bool = True
    enable_rotary_embeddings: bool = True
    enable_skip_layer_norm: bool = False
    enable_embed_layer_norm: bool = False
    enable_bias_skip_layer_norm: bool = False
    enable_bias_gelu: bool = False
    enable_gelu_approximation: bool = False
    enable_qordered_matmul: bool = False
    enable_shape_inference: bool = True
    attention_mask_format: int = 3
    use_multi_head_attention: bool = False
    enable_gemm_fast_gelu: bool = False

# By default all attributes of the original node are removed and replaced
# with the default attributes of the temporary replacement node.
NODES_MAPPING = {
    # Replace nodes with 3 inputs with LayerNorm
    "iLayerNorm": {
        "op_type": "LayerNormalization",
    },
    "iRMSNorm": {
        "op_type": "LayerNormalization",
    },
    "RequantShift": {
        "op_type": "LayerNormalization",
    },
    # Replace nodes with 1 input with ReLU
    "iSoftmax": {
        "op_type": "Relu",
    },
    "ITAMax": {
        "op_type": "Relu",
    },
     "ITAPartialMax": {
        "op_type": "Relu",
    },
    "iGELU": {
        "op_type": "Relu",
    },
    "IntegerDiv": {
        "op_type": "Div",
    },
    "TrueIntegerDiv": {
        "op_type": "Relu",
    },
    "iHardswish": {
        "op_type": "Relu",
    },
    # Copy original attribute to replaced node
    "IntegerMean": {
        "op_type": "ReduceMean",
        "attr": "copy"
    },
    # # Set custom attributes in replaced node
    # "IntegerMean": {
    #     "op_type": "ReduceMean",
    #     "attr": {
    #         "axes": [1],
    #         "keepdims": 0
    #     }
    # },
}


def save_beautiful_text(t: np.ndarray, layer_name: str, filepath: str):
    with open(str(filepath), 'w') as fp:
        fp.write(f"# {layer_name} (shape {list(t.shape)}),\n")

        if t.ndim > 4:
            t = t.reshape(t.shape[0], t.shape[1], t.shape[2], -1)

        if t.ndim == 3:
            t = t.reshape(1, t.shape[0], t.shape[1], t.shape[2])
        elif t.ndim == 2:
            t = t.reshape(1, 1, t.shape[0], t.shape[1])
        elif t.ndim == 1:
            t = t.reshape(1, 1, 1, t.shape[0])

        # print(layer_name, t.max())
        for batch in t:
            if t.ndim >= 4: fp.write("[\n")
            for channel in batch:
                if t.ndim >= 4:
                    fp.write("  [\n  ")
                elif t.ndim >= 3:
                    fp.write(" [\n")
                for row in channel:
                    for i in row:
                        if batch.max() == 0 or np.log2(np.abs(batch.max())) <= 8:
                            fp.write(f"{int(i):4d} ")
                        elif np.log2(np.abs(batch.max())) <= 16:
                            fp.write(f"{int(i):6d} ")
                        else:
                            fp.write(f"{int(i):11d} ")

                    if t.ndim >= 4:
                        fp.write("\n  ")
                    elif t.ndim >= 3:
                        fp.write("\n")

                if t.ndim >= 3: fp.write("]\n")
            if t.ndim >= 4: fp.write("]\n")

def flattenOutput(inList: List[Union[torch.Tensor, List[torch.Tensor]]]) -> List[torch.Tensor]:

    _list = []

    for inp in inList:
        if isinstance(inp, torch.Tensor):
            _list.append(inp)
        else:
            _list += flattenOutput(inp)

    return _list


def export_net(net: nn.Module,
               name: str,
               out_dir: str,
               eps_in: float,
               in_data: Union[torch.Tensor, Tuple[torch.Tensor, ...]],
               integerize: bool = True,
               n_levels_in=256,
               D: float = 2**24,
               opset_version: int = 10,
               onnx_shape_inference = False,
               code_size=0):
    net = net.eval()

    out_path = Path(out_dir)
    out_path.mkdir(parents=True, exist_ok=True)
    onnx_file = f"{name}.onnx"
    onnx_path = out_path.joinpath(onnx_file)

    if integerize:
        net_traced = qlfx.passes.pact.PACT_symbolic_trace(net)

        int_pass = qlfx.passes.pact.IntegerizePACTNetPass(
            shape_in=in_data.shape,
            eps_in=eps_in,
            D=D,
            n_levels_in=n_levels_in,
            requant_node=True,
            export_layernorm_node = True,
            export_softmax_node = True,
            export_gelu_node = True,
            export_div_node = True)
            
        net_integerized = int_pass(net_traced)
        print("[QuantLab] === Integer PyTorch Network ===")
        print(net_integerized.modules)
        net_integerized.graph.print_tabular()
    else:
        net_integerized = net

    # First export an ONNX graph without shape inference
    kwargs = {
        "input_names": ["input"],
        "output_names": ["output"],
        "do_constant_folding": True,
    }
    try:
        torch.onnx._export(net_integerized.to('cpu'), in_data,
                           str(onnx_path),
                           opset_version=opset_version,
                           custom_opsets={"PACTOps": 1},
                           onnx_shape_inference=onnx_shape_inference,
                           verbose=False,
                           keep_initializers_as_inputs = False,
                           **kwargs)

    except torch.onnx.CheckerError:
        print("Disregarding PyTorch ONNX CheckerError...")

    onnxModel = onnx.load_model(str(onnx_path))

    # Rename nodes
    if torch.__version__ < '1.13':
        pass
        # For pytorch < 1.13 overwrite name with name of the traced nodes
        # WIESEP: Be careful, I am not sure if the order of the nodes in the onnx model and traced net is always the same!
        # for i, node in enumerate(net_integerized.graph.nodes):
        #     if i == 0: continue  # First node is the input
        #     if i > len(onnxModel.graph.node): break  # Last node is the ouput
        #     onnxModel.graph.node[i - 1].name = node.name
    else:
        # # For pytorch >= 1.13 preserves the original scope names with some changes
        # # Replace "/" characters
        def replace_name(name: str):
            return name.replace("/", "_").replace("onnx::", "").replace(":", "_")

        for n in onnxModel.graph.node:
            n.name = replace_name(n.name)

            for i, name in enumerate(n.input):
                n.input[i] = replace_name(name)

            for i, name in enumerate(n.output):
                n.output[i] = replace_name(name)

        for i, inp in enumerate(onnxModel.graph.input):
            onnxModel.graph.input[i].name = replace_name(inp.name)

        for i, outp in enumerate(onnxModel.graph.output):
            onnxModel.graph.output[i].name = replace_name(outp.name)

        for i, info in enumerate(onnxModel.graph.value_info):
            onnxModel.graph.value_info[i].name = replace_name(info.name)

        for i, init in enumerate(onnxModel.graph.initializer):
            onnxModel.graph.initializer[i].name = replace_name(init.name)


    # Replace custom nodes with standard ones for optimization
    replaced_nodes = {}
    for n in onnxModel.graph.node:
        if n.op_type in NODES_MAPPING:
            replaced_nodes[n.name] = n.__deepcopy__()
            replace_node = NODES_MAPPING[n.op_type]
            n.op_type = replace_node["op_type"]
            n.domain = ""
            # Remove original attributes
            if "attr" in replace_node:
                if replace_node["attr"] == "copy":
                    pass
                else:
                    for att in n.attribute.__deepcopy__():
                        n.attribute.remove(att)
                    for key in replace_node["attr"]:
                        att = onnx.helper.make_attribute(key, replace_node["attr"][key])
                        n.attribute.append(att)
            else:
                for att in n.attribute.__deepcopy__():
                    n.attribute.remove(att)

    onnx.save_model(onnxModel, str(onnx_path))

    # Optimize ONNX model with replaced nodes
    optimization_config = OptimizationConfig(
        enable_skip_layer_norm=False,
        enable_bias_gelu=False,
    )

<<<<<<< HEAD
    if Version(onnxruntime.__version__) >= Version("1.17"):
=======
    if onnxruntime.__version__ >= "1.17":
>>>>>>> 36cd286b
        optimization_config.enable_rotary_embeddings = False

    optimizer = optimize_model(str(onnx_path), optimization_options=optimization_config)
    optimizer.save_model_to_file(str(onnx_path))

    # Run shape inference
    onnxModel = onnx.load_model(onnx_path)
    onnxModel = SymbolicShapeInference.infer_shapes(onnxModel)
    onnx.save_model(onnxModel, onnx_path)

    # Switch back custom nodes
    for n in onnxModel.graph.node:
        if n.name in replaced_nodes:
            n.op_type = replaced_nodes[n.name].op_type
            # Remove attributes of the standard nodes
            for att in n.attribute.__deepcopy__():
                n.attribute.remove(att)
            # Restore original attributes
            for att in replaced_nodes[n.name].attribute:
                n.attribute.append(att)

    onnx.save_model(onnxModel, str(onnx_path))

    # Pass a test input through the model and log the intermediate activations
    # Make a forward hook to dump outputs of RequantShift layers
    acts = []

    def dump_hook(self, inp, outp, name):
        _name = name.lower().replace(".", "_")
        if isinstance(inp, torch.Tensor):
            inpNan = any([torch.sum(torch.isnan(inp)) > 0])
        else:
            inpNan = any([torch.sum(torch.isnan(y)) > 0 for y in inp if isinstance(y, torch.Tensor)])
        outpNan = torch.sum(torch.isnan(outp)) > 0
        if inpNan or outpNan:
            raise Exception("Caught NaN in intermediate activations!")

        acts.append((_name, torch.round(outp)))

    integerized_nodes = LightweightGraph.build_nodes_list(net_integerized, leaf_types=(PACTWrapMHSA, ))
    for n in integerized_nodes:
        if isinstance(
                n.module,
            (RequantShift, nn.Conv2d, nn.Conv1d, nn.AdaptiveAvgPool1d,
             nn.AdaptiveAvgPool2d, nn.AdaptiveAvgPool3d, nn.AvgPool1d,
             nn.AvgPool2d, nn.AvgPool3d, nn.MaxPool1d, nn.MaxPool2d,
             nn.MaxPool3d, nn.Linear, PACTIntegerLayerNorm, PACTIntegerGELU, PACTIntegerRMSNorm,
             PACTIntegerHardswish, PACTTrueIntegerDiv,
             PACTWrapMHSA)):
            hook = partial(dump_hook, name=n.name)
            n.module.register_forward_hook(hook)

    # Open the supplied input image

    if in_data is not None:

        net_integerized = net_integerized.to(dtype=torch.float64)

        if isinstance(in_data, torch.Tensor):
            input = in_data.clone().to(dtype=torch.float64)
            input_np = [torch.round(input.detach()).numpy().astype(np.int64)]
            _output = net_integerized(input).to(dtype=torch.float64)
        else:
            input = [t.clone().to(dtype=torch.float64) for t in in_data]
            input_np = [torch.round(t.detach()).numpy().astype(np.int64) for t in input]
            _output = net_integerized(*input)

        if isinstance(_output, torch.Tensor):
            _output.to(dtype=torch.float64)
            output = _output
            output_np = [torch.round(output.detach()).numpy().astype(np.int64)]
        else:
            output = flattenOutput(_output)
            output = [t.to(dtype=torch.float64) for t in output if isinstance(t, torch.Tensor)]
            output_np = [torch.round(t.detach()).numpy().astype(np.int64) for t in output]

        inputkwargs = {}
        for idx, array in enumerate(input_np):
            inputkwargs[f"input_{idx}"] = array
        outputkwargs = {}
        for idx, array in enumerate(output_np):
            outputkwargs[f"output_{idx}"] = array

        np.savez(out_path.joinpath("inputs.npz"),**inputkwargs)
        np.savez(out_path.joinpath("outputs.npz"), **outputkwargs)

        acts_np = {}
        for _, (lname, t) in enumerate(acts):
            acts_np[lname] = torch.round(t.detach()).numpy().astype(np.int64)

        np.savez(out_path.joinpath("activations.npz"), **acts_np)

        out_path.joinpath("activations/").mkdir(parents=True, exist_ok=True)

        for idx, array in enumerate(input_np):
            save_beautiful_text(array, f"input_{idx}", out_path.joinpath(f"activations/input_{idx}.txt"))
        for idx, array in enumerate(output_np):
            save_beautiful_text(array, f"output_{idx}", out_path.joinpath(f"activations/output_{idx}.txt"))
        for jdx, lname in enumerate(acts_np):
            save_beautiful_text(acts_np[lname], lname, out_path.joinpath(f"activations/act{jdx:02d}_{lname}.txt"))<|MERGE_RESOLUTION|>--- conflicted
+++ resolved
@@ -294,11 +294,7 @@
         enable_bias_gelu=False,
     )
 
-<<<<<<< HEAD
     if Version(onnxruntime.__version__) >= Version("1.17"):
-=======
-    if onnxruntime.__version__ >= "1.17":
->>>>>>> 36cd286b
         optimization_config.enable_rotary_embeddings = False
 
     optimizer = optimize_model(str(onnx_path), optimization_options=optimization_config)
