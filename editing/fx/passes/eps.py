#
# eps.py
#
# Author(s):
# Georg Rutishauser <georgr@iis.ee.ethz.ch>
# Moritz Scherer <scheremo@iis.ee.ethz.ch>
#
# Copyright (c) 2020-2021 ETH Zurich.
#
# Licensed under the Apache License, Version 2.0 (the "License");
# you may not use this file except in compliance with the License.
# You may obtain a copy of the License at
#
# http://www.apache.org/licenses/LICENSE-2.0
#
# Unless required by applicable law or agreed to in writing, software
# distributed under the License is distributed on an "AS IS" BASIS,
# WITHOUT WARRANTIES OR CONDITIONS OF ANY KIND, either express or implied.
# See the License for the specific language governing permissions and
# limitations under the License.
#

import copy
from typing import Union, Optional, List
from dataclasses import dataclass

from collections.abc import Iterable

import numpy as np

import torch
from torch import fx, nn

from quantlib.algorithms.pact.pact_ops import *
from quantlib.algorithms.bb.bb_ops import *
from quantlib.algorithms.generic.generic_ops import *

from .pass_base import FxPass, ReplaceSequentialPatternPass
from ..util import gm_modules, module_of_node
import math
import operator

__all__ = ['AnnotateEpsPass',
           'extract_eps']

def eps_conversion_pact_linears(m : nn.Module, eps_in : torch.Tensor, **kwargs):
    ret = m.get_eps_out(eps_in).type_as(eps_in)
    return ret


def eps_conversion_pact_acts(m : nn.Module, eps_in : torch.Tensor, **kwargs):
    return m.get_eps().type_as(eps_in)

def eps_conversion_invalid(m : nn.Module, *eps_in : torch.Tensor, **kw_eps_in : torch.Tensor):
    assert False, f"Module class: {type(m)} does not have a valid epsilon conversion!"

def eps_conversion_pact_gelu(m : nn.Module, eps_in : torch.Tensor, **kwargs):
    return m.get_eps_out(eps_in).type_as(eps_in)

def eps_conversion_pact_matmul(m : nn.Module, *eps_ins, **kwargs):
    return eps_ins[0] * eps_ins[1].type_as(eps_ins[0])

def eps_conversion_matmul(m : nn.Module, *eps_ins, **kwargs):
    return eps_ins[0] * eps_ins[1].type_as(eps_ins[0])

def eps_conversion_pact_softmax(m : nn.Module, eps_in : torch.Tensor, **kwargs):
    return torch.Tensor((1./(m.n_levels-1.),)).type_as(eps_in)

def eps_conversion_pact_layernorm(m : nn.Module, eps_in : torch.Tensor, **kwargs):
    return m.get_eps_out(eps_in).type_as(eps_in)

def eps_conversion_identity(m : nn.Module, *eps_ins, **kwargs):
    return eps_ins[0]

def eps_conversion_truediv(m : nn.Module, *eps_ins, **kwargs):
    return m.get_eps_out(eps_ins[0], eps_ins[1]).type_as(eps_ins[0])

def eps_conversion_pact_mean(m : nn.Module, *eps_ins, **kwargs):
    return eps_ins[0]

def eps_conversion_pact_constwrap(m : nn.Module, *eps_ins, **kwargs):
    return m.eps.type_as(eps_ins[0])

def eps_conversion_pact_integeradd(m : nn.Module, *eps_ins, **kwargs):
    return m.act_out.get_eps().type_as(eps_ins[0])

def eps_conversion_embedding(m : nn.Module, eps_in : torch.Tensor, **kwargs):
    return m.adder.act_out.get_eps().type_as(eps_in)

<<<<<<< HEAD
def eps_conversion_PACTWrapModule(m : nn.Module, *eps_in):
    if m.quantize:
        return m.statTracker.get_eps()
    else:
        return eps_in[0]
=======
def eps_conversion_PACTWrapModule(m : nn.Module, *eps_in, **kwargs):
    return m.statTracker.get_eps()
>>>>>>> 36cd286b

def eps_conversion_mul(m : nn.Module, *eps_in, **kwargs):
    return eps_in[0] * eps_in[1].type_as(eps_in[0])

def eps_conversion_first_in(m : nn.Module, *eps_in, **kwargs):
    if len(eps_in) > 0:
        return eps_in[0]
    return eps_in

_EPS_CONVERSIONS = {
    '_CALL_METHOD_contiguous' : eps_conversion_identity,
    '_CALL_METHOD_reshape' : eps_conversion_identity,
    '_CALL_METHOD_transpose' : eps_conversion_identity,
    '_CALL_METHOD_view' : eps_conversion_identity,

    f'_CALL_FUNCTION_{repr(getattr)}' : eps_conversion_first_in,
    f'_CALL_FUNCTION_{repr(operator.getitem)}' : eps_conversion_first_in,
    f'_CALL_FUNCTION_{repr(operator.matmul)}' : eps_conversion_matmul,
    f'_CALL_FUNCTION_{repr(torch.bmm)}' : eps_conversion_matmul,
    f'_CALL_FUNCTION_{repr(torch.matmul)}' : eps_conversion_matmul,
    f'_CALL_FUNCTION_{repr(torch.transpose)}' : eps_conversion_identity,

    nn.Conv1d : eps_conversion_invalid,
    nn.Conv2d : eps_conversion_invalid,
    nn.Conv3d : eps_conversion_invalid,
    nn.Linear: eps_conversion_invalid,
    nn.Dropout: eps_conversion_first_in,
    nn.MaxPool1d: eps_conversion_first_in,
    nn.MaxPool2d: eps_conversion_first_in,
    nn.BatchNorm1d: eps_conversion_first_in,
    nn.BatchNorm2d: eps_conversion_first_in,

    Multiply : eps_conversion_mul,

    PACTAsymmetricAct : eps_conversion_pact_acts,
    PACTConstWrap: eps_conversion_pact_constwrap,
    PACTConv1d : eps_conversion_pact_linears,
    PACTConv2d : eps_conversion_pact_linears,
    PACTDiv : eps_conversion_truediv,
    PACTEmbedding : eps_conversion_embedding,
    PACTGELU : eps_conversion_pact_gelu,
    # The hardswish/hardsigmoid activations behave like linears
    PACTHardsigmoid : eps_conversion_pact_linears,
    PACTHardswish : eps_conversion_pact_linears,
    PACTITAMax: eps_conversion_pact_softmax,
    PACTITAPartialMax: eps_conversion_pact_softmax,
    PACTLayerNorm : eps_conversion_pact_layernorm,
    PACTRMSNorm : eps_conversion_pact_layernorm,
    PACTMean: eps_conversion_pact_mean,
    PACTSoftmax : eps_conversion_pact_softmax,
    PACTUnsignedAct : eps_conversion_pact_acts,
    PACTWrapModule : eps_conversion_PACTWrapModule,
    PACTLinear : eps_conversion_pact_linears,

    PACTIntegerAdd : eps_conversion_pact_integeradd,
    PACTIntegerAddMask : eps_conversion_pact_integeradd,
    PACTIntegerConcat : eps_conversion_pact_integeradd,
    PACTIntegerGELU : eps_conversion_pact_gelu,
    PACTIntegerITAMax: eps_conversion_pact_softmax,
    PACTIntegerITAPartialMax: eps_conversion_pact_softmax,
    PACTIntegerLayerNorm : eps_conversion_pact_layernorm,
    PACTIntegerMatmul: eps_conversion_pact_matmul,
    PACTIntegerSoftmax : eps_conversion_pact_softmax,
}

# modules which "generate" an eps without needing an input eps
_ORIGINAL_EPS_MODULES = (PACTUnsignedAct, PACTAsymmetricAct)

def n_levels_out_invalid(m : nn.Module, in_levels : list, accumulator_levels : int = 2**32):
    assert False, f"Module class: {type(m)} does not have a valid n_levels_out getter!"

def n_levels_out_pact_linears(m : nn.Module, in_levels : list, accumulator_levels : int = 2**32):
    return accumulator_levels

def n_levels_out_truediv(m : nn.Module, in_levels : list, accumulator_levels : int = 2**32):
    return accumulator_levels

def n_levels_out_first_in(m : nn.Module, in_levels : list, accumulator_levels : int = 2**32):
    return in_levels[0]

def n_levels_out_pact_acts(m : nn.Module, in_levels : list, accumulator_levels : int = 2**32):
    return m.n_levels

def n_levels_out_pact_embedding(m : nn.Module, in_levels : list, accumulator_levels : int = 2**32):
    return m.adder.act_out.n_levels


_N_LEVELS_OUT_PROP = {
    '_CALL_METHOD_contiguous' : n_levels_out_first_in,
    '_CALL_METHOD_reshape' : n_levels_out_first_in,
    '_CALL_METHOD_transpose' : n_levels_out_first_in,
    '_CALL_METHOD_view' : n_levels_out_first_in,

    f'_CALL_FUNCTION_{repr(getattr)}' : n_levels_out_first_in,
    f'_CALL_FUNCTION_{repr(operator.getitem)}' : n_levels_out_first_in,
    f'_CALL_FUNCTION_{repr(operator.matmul)}' : n_levels_out_pact_linears,
    f'_CALL_FUNCTION_{repr(operator.truediv)}' : n_levels_out_truediv,
    f'_CALL_FUNCTION_{repr(torch.bmm)}' : n_levels_out_pact_linears,
    f'_CALL_FUNCTION_{repr(torch.matmul)}' : n_levels_out_pact_linears,
    f'_CALL_FUNCTION_{repr(torch.transpose)}' : n_levels_out_first_in,

    nn.BatchNorm1d: n_levels_out_first_in,
    nn.BatchNorm2d: n_levels_out_first_in,
    nn.Dropout: n_levels_out_first_in,
    nn.MaxPool1d: n_levels_out_first_in,
    nn.MaxPool2d: n_levels_out_first_in,

    PACTAsymmetricAct : n_levels_out_pact_acts,
    PACTConv1d : n_levels_out_pact_linears,
    PACTConv2d : n_levels_out_pact_linears,
    PACTEmbedding : n_levels_out_pact_embedding,
    PACTGELU : n_levels_out_pact_linears,
    PACTITAMax: n_levels_out_pact_acts,
    PACTITAPartialMax: n_levels_out_pact_acts,
    PACTLayerNorm : n_levels_out_pact_acts,
    PACTRMSNorm : n_levels_out_pact_acts,
    PACTLinear : n_levels_out_pact_linears,
    PACTMean: n_levels_out_first_in,
    PACTSoftmax : n_levels_out_pact_acts,
    PACTUnsignedAct : n_levels_out_pact_acts,
    PACTWrapModule : n_levels_out_pact_acts,

    PACTIntegerGELU : n_levels_out_pact_acts,
    PACTIntegerITAMax: n_levels_out_pact_acts,
    PACTIntegerITAPartialMax: n_levels_out_pact_acts,
    PACTIntegerLayerNorm: n_levels_out_pact_acts,
    PACTIntegerMatmul : n_levels_out_pact_linears,
    PACTIntegerSoftmax : n_levels_out_pact_acts,
}

always_signed = lambda m, si: True
always_unsigned = lambda m, si: False

def signed_out_pact_wrap(m : nn.Module, si : list):
    return _SIGNED_OUT_PROP[type(m.module)](m.module, si)

def signed_out_or_in_signed(m : nn.Module, si : list):
    out_signed = False
    for s in si:
        out_signed = out_signed or s
    return out_signed

def has_signed_attr(m : nn.Module, si : list):
    return m.signed

def signed_out_first_in(m : nn.Module, si : list):
    return si[0]

_SIGNED_OUT_PROP = {
    '_CALL_METHOD_contiguous' : signed_out_first_in,
    '_CALL_METHOD_reshape' : signed_out_first_in,
    '_CALL_METHOD_transpose' : signed_out_first_in,
    '_CALL_METHOD_view' : signed_out_first_in,

    f'_CALL_FUNCTION_{repr(getattr)}' : signed_out_first_in,
    f'_CALL_FUNCTION_{repr(operator.add)}' : signed_out_or_in_signed,
    f'_CALL_FUNCTION_{repr(operator.getitem)}' : signed_out_first_in,
    f'_CALL_FUNCTION_{repr(torch.bmm)}' : signed_out_or_in_signed,
    f'_CALL_FUNCTION_{repr(torch.matmul)}' : always_signed,
    f'_CALL_FUNCTION_{repr(torch.transpose)}' : signed_out_first_in,

    nn.AdaptiveAvgPool1d : signed_out_or_in_signed,
    nn.AdaptiveAvgPool2d : signed_out_or_in_signed,
    nn.AdaptiveMaxPool1d : signed_out_or_in_signed,
    nn.AdaptiveMaxPool2d : signed_out_or_in_signed,
    nn.AvgPool1d : signed_out_or_in_signed,
    nn.AvgPool2d : signed_out_or_in_signed,
    nn.BatchNorm1d : always_signed,
    nn.BatchNorm2d : always_signed,
    nn.Conv1d : always_signed,
    nn.Conv2d : always_signed,
    nn.Dropout: signed_out_first_in,
    nn.Linear : always_signed,
    nn.MaxPool1d : signed_out_or_in_signed,
    nn.MaxPool2d : signed_out_or_in_signed,

    BBAct : has_signed_attr,
    BBConv2d : always_signed,

    PACTAsymmetricAct : always_signed,
    PACTConv1d : always_signed,
    PACTConv2d : always_signed,
    PACTGELU : always_signed,
    PACTITAMax: always_unsigned,

    PACTITAPartialMax: always_unsigned,
    PACTLinear : always_signed,
    PACTMean: signed_out_or_in_signed,
    PACTSoftmax : always_unsigned,
    PACTUnsignedAct : always_unsigned,
    PACTWrapModule : signed_out_pact_wrap,
    PACTLayerNorm: always_signed,

    PACTIntegerAdd : signed_out_or_in_signed,
    PACTIntegerAddMask : signed_out_or_in_signed,
    PACTIntegerGELU : always_signed,
    PACTIntegerITAMax: always_unsigned,
    PACTIntegerITAPartialMax: always_unsigned,
    PACTIntegerLayerNorm: always_signed,
    PACTIntegerMatmul : signed_out_or_in_signed,
    PACTIntegerMean: signed_out_or_in_signed,
    PACTIntegerSoftmax : always_unsigned,
}
@dataclass
class QuantInfo:
    eps_in : torch.Tensor
    eps_out : torch.Tensor
    n_levels_in : list
    n_levels_out : int
    signed_in : list
    signed_out : bool

class AnnotateEpsPass(FxPass):
    def __init__(self, eps_in : Optional[Union[torch.Tensor, float]], n_levels_in : Optional[int] = 256, accumulator_levels : int = 2**32, signed_in : bool = True, prop_eps : bool = True, prop_n_levels : bool = True, prop_sign : bool = True, verbose=False, eps_prop_funcs = _EPS_CONVERSIONS, n_levels_prop_funcs = _N_LEVELS_OUT_PROP, signed_prop_funcs = _SIGNED_OUT_PROP):
        super(AnnotateEpsPass, self).__init__()
        self.verbose = verbose

        self._EPS_CONVERSIONS = eps_prop_funcs
        self._N_LEVELS_OUT_PROP = n_levels_prop_funcs
        self._SIGNED_OUT_PROP = signed_prop_funcs

        if isinstance(eps_in, Iterable):
            try:
                eps_in.__iter__()
                self.eps_in = eps_in
                self.noeps = False
            except:
                self.eps_in = [eps_in]
                self.noeps = False
        elif not isinstance(eps_in, torch.Tensor) and eps_in is not None:
            self.eps_in = [torch.tensor(eps_in).reshape(-1)]
            self.noeps = False
        elif eps_in is None:
            self.eps_in = [torch.tensor(1.0).reshape(1)]
            self.noeps = True
        else:
            self.eps_in = [eps_in.reshape(-1)]
            self.noeps = False

        if n_levels_in is None:
            # providing no n_levels_in is equivalent to providing no eps_in
            self.noeps = True
        self.n_levels_in = n_levels_in

        self.signed_in = signed_in
        self.accumulator_levels = accumulator_levels
        # sometimes we use the AnnotateEpsPass before proper eps propagation is
        # possible (i.e. on unharmonized nets); then eps propagation would fail.
        # In these cases we can disable it.
        self.prop_eps = prop_eps
        self.prop_n_levels = prop_n_levels
        self.prop_sign = prop_sign

    @staticmethod
    def _get_parents_eps_out(node: fx.node.Node) -> List:
        return [i.meta['quant'].eps_out[0] for i in node.args[0]]

    @staticmethod
    def _get_parents_n_levels_out(node: fx.node.Node) -> List:
        return [i.meta['quant'].n_levels_out for i in node.args[0]]

    @staticmethod
    def _get_parents_signed_out(node: fx.node.Node) -> List:
        return [inp.meta['quant'].signed_out for inp in node.args[0]]

    def run_pass(self, gm : fx.GraphModule):
        modules = gm_modules(gm)
        placeHolderIdx = 0
        for node in gm.graph.nodes:
            if node.op == 'placeholder':

                node.meta['quant'] = QuantInfo(eps_in=[self.eps_in[placeHolderIdx]], eps_out=self.eps_in[placeHolderIdx], n_levels_in=self.n_levels_in, n_levels_out=self.n_levels_in, signed_in=[self.signed_in], signed_out=self.signed_in)
                # an equivalent for noeps for signedness is not yet supported...

                placeHolderIdx += 1

                for u in node.users:
                    if self.noeps and self.prop_eps:
                        assert u.op == 'call_module' and isinstance(module_of_node(gm, u), _ORIGINAL_EPS_MODULES), "If no eps is provided to annotate_eps, all users of placeholder nodes must be in _ORIGINAL_EPS_MODULES!"
                    #u.meta['quant'] = QuantInfo(eps_in=torch.tensor(1.0), eps_out=torch.tensor(-1.0))
            elif node.op == 'output':
                continue
            else:
                if node.op == 'call_module':
                    m = module_of_node(gm, node)
                    k = type(m)
                else:
                    if node.op == 'get_attr':
                        print(f"[AnnotateEpsPass] get_attr nodes are not currently supported!!")
                        print(f"                    -> Node: {node.name}, Key: _{node.op.upper()}_{node.target}")

                    assert node.op != 'get_attr', "get_attr nodes are not currently supported!"

                    k = f'_{node.op.upper()}_{node.target}'
                    m = None

                if self.prop_eps:
                    if isinstance(node.args[0], fx.immutable_collections.immutable_list):
                        arg_eps_ins = [i.meta['quant'].eps_out for i in node.args[0] if isinstance(i, fx.Node)]
                        other_args = [i for i in node.args[0] if not isinstance(i, fx.Node)]
                    else:
                        arg_eps_ins = [i.meta['quant'].eps_out for i in node.args if isinstance(i, fx.Node)]
                        other_args = [i for i in node.args if not isinstance(i, fx.Node)]

                    kwarg_eps_ins = {k : v.meta['quant'].eps_out for k, v in node.kwargs.items() if isinstance(v, fx.Node)}
                    other_kwargs = {k : v for k, v in node.kwargs.items() if not isinstance(v, fx.Node)}
                    conversion_kwargs = copy.copy(other_kwargs)
                    conversion_kwargs.update(other_kwargs)
                    all_eps = arg_eps_ins + [v for v in kwarg_eps_ins.values()]
                    eps_in = [arg_eps_ins, kwarg_eps_ins]
                    if node.op == 'call_module':
                        conversion_args = [m] + arg_eps_ins + other_args
                    else:
                        conversion_args = [None] + arg_eps_ins

                    try:
                        eps_out = self._EPS_CONVERSIONS[k](*conversion_args, **conversion_kwargs)
                    except KeyError:
                        if (self.verbose):
                            print(f"[AnnotateEpsPass] Key {k} not found in _EPS_CONVERSIONS!")
                        eps_diffs = [torch.abs(e1 - e2) for e1, e2 in zip(all_eps[:-1], all_eps[1:])]
                        if not all(d < 1e-8 for d in eps_diffs):
                            print("[AnnotateEpsPass] Mismatching input epsilons in node with no eps propagation function! Eps propagation will likely be wrong!")
                            print(f"                    -> Node: {node.name}, Key: {k}, eps_in: {all_eps}")
                            if (self.verbose): print(f"[AnnotateEpsPass] Using identity epsilon propagation on node with op {node.op}, target {node.target}!")
<<<<<<< HEAD

                        if node.op == "call_function" and node.target == torch.cat:
                            all_eps = self._get_parents_eps_out(node)

=======
>>>>>>> 36cd286b
                        eps_out = all_eps[0]
                else:
                    eps_in = None
                    eps_out = None

                if self.prop_n_levels:
                    if isinstance(node.args[0], fx.immutable_collections.immutable_list):
                        node_in_levels = [i.meta['quant'].n_levels_out for i in node.args[0] if isinstance(i, fx.Node)]
                    else:
                        node_in_levels = [i.meta['quant'].n_levels_out for i in node.args if isinstance(i, fx.Node)]
                    try:
                        node_out_levels = self._N_LEVELS_OUT_PROP[k](m, node_in_levels, self.accumulator_levels)
                    except KeyError:
                        if (self.verbose):
                            print(f"[AnnotateEpsPass] Key {k} not found in _N_LEVELS_OUT_PROP!")
                        in_levels_diffs = [abs(l1 - l2) for l1, l2 in zip(node_in_levels[:-1], node_in_levels[1:])]
                        if not all(d < 1e-8 for d in in_levels_diffs):
                            print("[AnnotateEpsPass] Mismatching input n_levels in node with no n_levels_out propagation function! n_levels propagation will likely be wrong!")
                            print(f"                    -> Node: {node.name}, Key: {k}, n_levels_in: {node_in_levels}")
                            if (self.verbose): print(f"[AnnotateEpsPass] Using identity n_level propagation on node with op {node.op}, target {node.target}!")
<<<<<<< HEAD

                        if node.op == "call_function" and node.target == torch.cat:
                            node_in_levels = self._get_parents_n_levels_out(node)

=======
>>>>>>> 36cd286b
                        node_out_levels = node_in_levels[0]
                else:
                    node_in_levels = None
                    node_out_levels = None

                if self.prop_sign:
                    if isinstance(node.args[0], fx.immutable_collections.immutable_list):
                        node_in_signed = [i.meta['quant'].signed_out for i in node.args[0] if isinstance(i, fx.Node)]
                    else:
                        node_in_signed = [i.meta['quant'].signed_out for i in node.args if isinstance(i, fx.Node)]
                    try:
                        node_out_signed = self._SIGNED_OUT_PROP[k](m, node_in_signed)
                    except KeyError:
                        if (self.verbose):
                            print(f"[AnnotateEpsPass] Key {k} not found in _SIGNED_OUT_PROP!")
                        in_singed_diffs = [abs(s1 - s2) for s1, s2 in zip(node_in_signed[:-1], node_in_signed[1:])]
                        if not all(d < 1e-8 for d in in_singed_diffs):
                            print("[AnnotateEpsPass] Mismatching input signedness in node with no signedness propagation function! signedness propagation will likely be wrong!")
                            print(f"                    -> Node: {node.name}, Key: : {k}, signed_in: {node_in_signed}")
                            if (self.verbose): print(f"[AnnotateEpsPass] Using identity signed propagation on node with op {node.op}, target {node.target}!")
<<<<<<< HEAD

                        if node.op == "call_function" and node.target == torch.cat:
                            node_in_signed = self._get_parents_signed_out(node)

=======
>>>>>>> 36cd286b
                        node_out_signed = node_in_signed[0]
                else:
                    node_in_signed = None
                    node_out_signed = None
                node.meta['quant'] = QuantInfo(eps_in=eps_in, eps_out=eps_out, n_levels_in=node_in_levels, n_levels_out=node_out_levels, signed_in=node_in_signed, signed_out=node_out_signed)


        return gm


def extract_eps(eps):
    # eps is an annotation produced by annotate_eps which is assumed to
    # contain only 1 value (node has only 1 input). this function extracts the
    # eps tensor from the list[list, dict].
    e_args = eps[0]
    e_kwargs = [e for e in eps[1].values()]
    e = e_args + e_kwargs
    assert len(e) == 1, f"extract_eps got eps containing multiple values: {eps}"
    return e[0]<|MERGE_RESOLUTION|>--- conflicted
+++ resolved
@@ -87,16 +87,11 @@
 def eps_conversion_embedding(m : nn.Module, eps_in : torch.Tensor, **kwargs):
     return m.adder.act_out.get_eps().type_as(eps_in)
 
-<<<<<<< HEAD
 def eps_conversion_PACTWrapModule(m : nn.Module, *eps_in):
     if m.quantize:
         return m.statTracker.get_eps()
     else:
         return eps_in[0]
-=======
-def eps_conversion_PACTWrapModule(m : nn.Module, *eps_in, **kwargs):
-    return m.statTracker.get_eps()
->>>>>>> 36cd286b
 
 def eps_conversion_mul(m : nn.Module, *eps_in, **kwargs):
     return eps_in[0] * eps_in[1].type_as(eps_in[0])
@@ -422,13 +417,10 @@
                             print("[AnnotateEpsPass] Mismatching input epsilons in node with no eps propagation function! Eps propagation will likely be wrong!")
                             print(f"                    -> Node: {node.name}, Key: {k}, eps_in: {all_eps}")
                             if (self.verbose): print(f"[AnnotateEpsPass] Using identity epsilon propagation on node with op {node.op}, target {node.target}!")
-<<<<<<< HEAD
 
                         if node.op == "call_function" and node.target == torch.cat:
                             all_eps = self._get_parents_eps_out(node)
 
-=======
->>>>>>> 36cd286b
                         eps_out = all_eps[0]
                 else:
                     eps_in = None
@@ -449,13 +441,10 @@
                             print("[AnnotateEpsPass] Mismatching input n_levels in node with no n_levels_out propagation function! n_levels propagation will likely be wrong!")
                             print(f"                    -> Node: {node.name}, Key: {k}, n_levels_in: {node_in_levels}")
                             if (self.verbose): print(f"[AnnotateEpsPass] Using identity n_level propagation on node with op {node.op}, target {node.target}!")
-<<<<<<< HEAD
 
                         if node.op == "call_function" and node.target == torch.cat:
                             node_in_levels = self._get_parents_n_levels_out(node)
 
-=======
->>>>>>> 36cd286b
                         node_out_levels = node_in_levels[0]
                 else:
                     node_in_levels = None
@@ -476,13 +465,10 @@
                             print("[AnnotateEpsPass] Mismatching input signedness in node with no signedness propagation function! signedness propagation will likely be wrong!")
                             print(f"                    -> Node: {node.name}, Key: : {k}, signed_in: {node_in_signed}")
                             if (self.verbose): print(f"[AnnotateEpsPass] Using identity signed propagation on node with op {node.op}, target {node.target}!")
-<<<<<<< HEAD
 
                         if node.op == "call_function" and node.target == torch.cat:
                             node_in_signed = self._get_parents_signed_out(node)
 
-=======
->>>>>>> 36cd286b
                         node_out_signed = node_in_signed[0]
                 else:
                     node_in_signed = None
