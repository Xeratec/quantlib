#
# eps.py
#
# Author(s):
# Georg Rutishauser <georgr@iis.ee.ethz.ch>
# Moritz Scherer <scheremo@iis.ee.ethz.ch>
#
# Copyright (c) 2020-2021 ETH Zurich.
#
# Licensed under the Apache License, Version 2.0 (the "License");
# you may not use this file except in compliance with the License.
# You may obtain a copy of the License at
#
# http://www.apache.org/licenses/LICENSE-2.0
#
# Unless required by applicable law or agreed to in writing, software
# distributed under the License is distributed on an "AS IS" BASIS,
# WITHOUT WARRANTIES OR CONDITIONS OF ANY KIND, either express or implied.
# See the License for the specific language governing permissions and
# limitations under the License.
#

import copy
from typing import Union, Optional, List
from dataclasses import dataclass

from collections.abc import Iterable

import numpy as np

import torch
from torch import fx, nn

from quantlib.algorithms.pact.pact_ops import *
from quantlib.algorithms.bb.bb_ops import *
from quantlib.algorithms.generic.generic_ops import *

from .pass_base import FxPass, ReplaceSequentialPatternPass
from ..util import gm_modules, module_of_node
import math
import operator

__all__ = ['AnnotateEpsPass',
           'extract_eps']

def eps_conversion_pact_linears(m : nn.Module, eps_in : torch.Tensor):
    ret = m.get_eps_out(eps_in).type_as(eps_in)
    return ret


def eps_conversion_pact_acts(m : nn.Module, eps_in : torch.Tensor):
    return m.get_eps().type_as(eps_in)

def eps_conversion_invalid(m : nn.Module, *eps_in : torch.Tensor, **kw_eps_in : torch.Tensor):
    assert False, f"Module class: {type(m)} does not have a valid epsilon conversion!"

def eps_conversion_pact_gelu(m : nn.Module, eps_in : torch.Tensor):
    return m.get_eps_out(eps_in).type_as(eps_in)

def eps_conversion_pact_matmul(m : nn.Module, *eps_ins):
    return eps_ins[0] * eps_ins[1].type_as(eps_ins[0])

def eps_conversion_matmul(*eps_ins):
    return eps_ins[0] * eps_ins[1].type_as(eps_ins[0])

def eps_conversion_pact_softmax(m : nn.Module, eps_in : torch.Tensor):
    return torch.Tensor((1./(m.n_levels-1.),)).type_as(eps_in)

def eps_conversion_pact_layernorm(m : nn.Module, eps_in : torch.Tensor):
    return m.get_eps_out(eps_in).type_as(eps_in)

def eps_conversion_identity(*eps_ins):
    return eps_ins[0]

def eps_conversion_truediv(m : nn.Module, *eps_ins, **kwargs):
    return m.get_eps_out(eps_ins[0], eps_ins[1]).type_as(eps_ins[0])

def eps_conversion_pact_mean(m : nn.Module, *eps_ins, **kwargs):
    return eps_ins[0]

def eps_conversion_pact_constwrap(m : nn.Module, *eps_ins, **kwargs):
    return m.eps.type_as(eps_ins[0])

def eps_conversion_pact_integeradd(m : nn.Module, *eps_ins, **kwargs):
    return m.act_out.get_eps().type_as(eps_ins[0])

def eps_conversion_embedding(m : nn.Module, eps_in : torch.Tensor):
    return m.adder.act_out.get_eps().type_as(eps_in)

def eps_conversion_PACTWrapModule(m : nn.Module, *eps_in):
    return m.statTracker.get_eps()

def eps_conversion_mul(m : nn.Module, *eps_in):
    return eps_in[0] * eps_in[1].type_as(eps_in[0])

def eps_conversion_first_in(m : nn.Module, *eps_in):
    if len(eps_in) > 0:
        return eps_in[0]
    return eps_in

_EPS_CONVERSIONS = {
    '_CALL_METHOD_contiguous' : eps_conversion_identity,
    '_CALL_METHOD_reshape' : eps_conversion_identity,
    '_CALL_METHOD_transpose' : eps_conversion_identity,
    '_CALL_METHOD_view' : eps_conversion_identity,

    f'_CALL_FUNCTION_{repr(getattr)}' : eps_conversion_first_in,
    f'_CALL_FUNCTION_{repr(operator.getitem)}' : eps_conversion_first_in,
    f'_CALL_FUNCTION_{repr(operator.matmul)}' : eps_conversion_matmul,
    f'_CALL_FUNCTION_{repr(torch.bmm)}' : eps_conversion_matmul,
    f'_CALL_FUNCTION_{repr(torch.matmul)}' : eps_conversion_matmul,
    f'_CALL_FUNCTION_{repr(torch.transpose)}' : eps_conversion_identity,

    nn.Conv1d : eps_conversion_invalid,
    nn.Conv2d : eps_conversion_invalid,
    nn.Conv3d : eps_conversion_invalid,
    nn.Linear: eps_conversion_invalid,
    nn.Dropout: eps_conversion_first_in,
    nn.MaxPool1d: eps_conversion_first_in,
    nn.MaxPool2d: eps_conversion_first_in,
    nn.BatchNorm1d: eps_conversion_first_in,
    nn.BatchNorm2d: eps_conversion_first_in,

    Multiply : eps_conversion_mul,

    PACTAsymmetricAct : eps_conversion_pact_acts,
    PACTConstWrap: eps_conversion_pact_constwrap,
    PACTConv1d : eps_conversion_pact_linears,
    PACTConv2d : eps_conversion_pact_linears,
    PACTDiv : eps_conversion_truediv,
    PACTEmbedding : eps_conversion_embedding,
    PACTGELU : eps_conversion_pact_gelu,
    # The hardswish/hardsigmoid activations behave like linears
    PACTHardsigmoid : eps_conversion_pact_linears,
    PACTHardswish : eps_conversion_pact_linears,
    PACTITAMax: eps_conversion_pact_softmax,
    PACTITAPartialMax: eps_conversion_pact_softmax,
    PACTLayerNorm : eps_conversion_pact_layernorm,
    PACTRMSNorm : eps_conversion_pact_layernorm,
    PACTMean: eps_conversion_pact_mean,
    PACTSoftmax : eps_conversion_pact_softmax,
    PACTUnsignedAct : eps_conversion_pact_acts,
    PACTWrapModule : eps_conversion_PACTWrapModule,
    PACTLinear : eps_conversion_pact_linears,

    PACTIntegerAdd : eps_conversion_pact_integeradd,
    PACTIntegerConcat : eps_conversion_pact_integeradd,
    PACTIntegerGELU : eps_conversion_pact_gelu,
    PACTIntegerITAMax: eps_conversion_pact_softmax,
    PACTIntegerITAPartialMax: eps_conversion_pact_softmax,
    PACTIntegerLayerNorm : eps_conversion_pact_layernorm,
    PACTIntegerMatmul: eps_conversion_pact_matmul,
    PACTIntegerSoftmax : eps_conversion_pact_softmax,
}

# modules which "generate" an eps without needing an input eps
_ORIGINAL_EPS_MODULES = (PACTUnsignedAct, PACTAsymmetricAct)

def n_levels_out_invalid(m : nn.Module, in_levels : list, accumulator_levels : int = 2**32):
    assert False, f"Module class: {type(m)} does not have a valid n_levels_out getter!"

def n_levels_out_pact_linears(m : nn.Module, in_levels : list, accumulator_levels : int = 2**32):
    return accumulator_levels

def n_levels_out_truediv(m : nn.Module, in_levels : list, accumulator_levels : int = 2**32):
    return accumulator_levels

def n_levels_out_first_in(m : nn.Module, in_levels : list, accumulator_levels : int = 2**32):
    return in_levels[0]

def n_levels_out_pact_acts(m : nn.Module, in_levels : list, accumulator_levels : int = 2**32):
    return m.n_levels

def n_levels_out_pact_embedding(m : nn.Module, in_levels : list, accumulator_levels : int = 2**32):
    return m.adder.act_out.n_levels


_N_LEVELS_OUT_PROP = {
    '_CALL_METHOD_contiguous' : n_levels_out_first_in,
    '_CALL_METHOD_reshape' : n_levels_out_first_in,
    '_CALL_METHOD_transpose' : n_levels_out_first_in,
    '_CALL_METHOD_view' : n_levels_out_first_in,

    f'_CALL_FUNCTION_{repr(getattr)}' : n_levels_out_first_in,
    f'_CALL_FUNCTION_{repr(operator.getitem)}' : n_levels_out_first_in,
    f'_CALL_FUNCTION_{repr(operator.matmul)}' : n_levels_out_pact_linears,
    f'_CALL_FUNCTION_{repr(operator.truediv)}' : n_levels_out_truediv,
    f'_CALL_FUNCTION_{repr(torch.bmm)}' : n_levels_out_pact_linears,
    f'_CALL_FUNCTION_{repr(torch.matmul)}' : n_levels_out_pact_linears,
    f'_CALL_FUNCTION_{repr(torch.transpose)}' : n_levels_out_first_in,

    nn.BatchNorm1d: n_levels_out_first_in,
    nn.BatchNorm2d: n_levels_out_first_in,
    nn.Dropout: n_levels_out_first_in,
    nn.MaxPool1d: n_levels_out_first_in,
    nn.MaxPool2d: n_levels_out_first_in,

    PACTAsymmetricAct : n_levels_out_pact_acts,
    PACTConv1d : n_levels_out_pact_linears,
    PACTConv2d : n_levels_out_pact_linears,
    PACTEmbedding : n_levels_out_pact_embedding,
    PACTGELU : n_levels_out_pact_linears,
    PACTITAMax: n_levels_out_pact_acts,
    PACTITAPartialMax: n_levels_out_pact_acts,
    PACTLayerNorm : n_levels_out_pact_acts,
    PACTRMSNorm : n_levels_out_pact_acts,
    PACTLinear : n_levels_out_pact_linears,
    PACTMean: n_levels_out_first_in,
    PACTSoftmax : n_levels_out_pact_acts,
    PACTUnsignedAct : n_levels_out_pact_acts,
    PACTWrapModule : n_levels_out_pact_acts,

    PACTIntegerGELU : n_levels_out_pact_acts,
    PACTIntegerITAMax: n_levels_out_pact_acts,
    PACTIntegerITAPartialMax: n_levels_out_pact_acts,
    PACTIntegerLayerNorm: n_levels_out_pact_acts,
    PACTIntegerMatmul : n_levels_out_pact_linears,
    PACTIntegerSoftmax : n_levels_out_pact_acts,
}

always_signed = lambda m, si: True
always_unsigned = lambda m, si: False

def signed_out_pact_wrap(m : nn.Module, si : list):
    return _SIGNED_OUT_PROP[type(m.Module)](m.module, si)

def signed_out_or_in_signed(m : nn.Module, si : list):
    out_signed = False
    for s in si:
        out_signed = out_signed or s
    return out_signed

def has_signed_attr(m : nn.Module, si : list):
    return m.signed

def signed_out_first_in(m : nn.Module, si : list):
    return si[0]

_SIGNED_OUT_PROP = {
    '_CALL_METHOD_contiguous' : signed_out_first_in,
    '_CALL_METHOD_reshape' : signed_out_first_in,
    '_CALL_METHOD_transpose' : signed_out_first_in,
    '_CALL_METHOD_view' : signed_out_first_in,
    
    f'_CALL_FUNCTION_{repr(getattr)}' : signed_out_first_in,
    f'_CALL_FUNCTION_{repr(operator.add)}' : signed_out_or_in_signed,
    f'_CALL_FUNCTION_{repr(operator.getitem)}' : signed_out_first_in,
    f'_CALL_FUNCTION_{repr(torch.bmm)}' : signed_out_or_in_signed,
    f'_CALL_FUNCTION_{repr(torch.matmul)}' : always_signed,
    f'_CALL_FUNCTION_{repr(torch.transpose)}' : signed_out_first_in,

    nn.AdaptiveAvgPool1d : signed_out_or_in_signed,
    nn.AdaptiveAvgPool2d : signed_out_or_in_signed,
    nn.AdaptiveMaxPool1d : signed_out_or_in_signed,
    nn.AdaptiveMaxPool2d : signed_out_or_in_signed,
    nn.AvgPool1d : signed_out_or_in_signed,
    nn.AvgPool2d : signed_out_or_in_signed,
    nn.BatchNorm1d : always_signed,
    nn.BatchNorm2d : always_signed,
    nn.Conv1d : always_signed,
    nn.Conv2d : always_signed,
    nn.Dropout: signed_out_first_in,
    nn.Linear : always_signed,
    nn.MaxPool1d : signed_out_or_in_signed,
    nn.MaxPool2d : signed_out_or_in_signed,

    BBAct : has_signed_attr,
    BBConv2d : always_signed,

    PACTAsymmetricAct : always_signed,
    PACTConv1d : always_signed,
    PACTConv2d : always_signed,
    PACTGELU : always_signed,
    PACTITAMax: always_unsigned,

    PACTITAPartialMax: always_unsigned,
    PACTLinear : always_signed,
    PACTMean: signed_out_or_in_signed,
    PACTSoftmax : always_unsigned,
    PACTUnsignedAct : always_unsigned,
    PACTWrapModule : signed_out_pact_wrap,
    PACTLayerNorm: always_signed,

    PACTIntegerAdd : signed_out_or_in_signed,
    PACTIntegerGELU : always_signed,
    PACTIntegerITAMax: always_unsigned,
    PACTIntegerITAPartialMax: always_unsigned,
    PACTIntegerLayerNorm: always_signed,
    PACTIntegerMatmul : signed_out_or_in_signed,
    PACTIntegerMean: signed_out_or_in_signed,
    PACTIntegerSoftmax : always_unsigned,
}
@dataclass
class QuantInfo:
    eps_in : torch.Tensor
    eps_out : torch.Tensor
    n_levels_in : list
    n_levels_out : int
    signed_in : list
    signed_out : bool

class AnnotateEpsPass(FxPass):
    def __init__(self, eps_in : Optional[Union[torch.Tensor, float]], n_levels_in : Optional[int] = 256, accumulator_levels : int = 2**32, signed_in : bool = True, prop_eps : bool = True, prop_n_levels : bool = True, prop_sign : bool = True, verbose=False):
        super(AnnotateEpsPass, self).__init__()
        self.verbose = verbose

        if isinstance(eps_in, Iterable):
            try:
                eps_in.__iter__()
                self.eps_in = eps_in
                self.noeps = False
            except:
                self.eps_in = [eps_in]
                self.noeps = False
        elif not isinstance(eps_in, torch.Tensor) and eps_in is not None:
            self.eps_in = [torch.tensor(eps_in).reshape(-1)]
            self.noeps = False
        elif eps_in is None:
            self.eps_in = [torch.tensor(1.0).reshape(1)]
            self.noeps = True
        else:
            self.eps_in = [eps_in.reshape(-1)]
            self.noeps = False

        if n_levels_in is None:
            # providing no n_levels_in is equivalent to providing no eps_in
            self.noeps = True
        self.n_levels_in = n_levels_in

        self.signed_in = signed_in
        self.accumulator_levels = accumulator_levels
        # sometimes we use the AnnotateEpsPass before proper eps propagation is
        # possible (i.e. on unharmonized nets); then eps propagation would fail.
        # In these cases we can disable it.
        self.prop_eps = prop_eps
        self.prop_n_levels = prop_n_levels
        self.prop_sign = prop_sign

    @staticmethod
    def _get_parents_eps_out(node: fx.node.Node) -> List:
        return [i.meta['quant'].eps_out[0] for i in node.args[0]]
    
    @staticmethod
    def _get_parents_n_levels_out(node: fx.node.Node) -> List:
        return [i.meta['quant'].n_levels_out for i in node.args[0]]
    
    @staticmethod
    def _get_parents_signed_out(node: fx.node.Node) -> List:
        return [inp.meta['quant'].signed_out for inp in node.args[0]]

    def run_pass(self, gm : fx.GraphModule):
        modules = gm_modules(gm)
        placeHolderIdx = 0
        for node in gm.graph.nodes:
            if node.op == 'placeholder':

                node.meta['quant'] = QuantInfo(eps_in=[self.eps_in[placeHolderIdx]], eps_out=self.eps_in[placeHolderIdx], n_levels_in=self.n_levels_in, n_levels_out=self.n_levels_in, signed_in=[self.signed_in], signed_out=self.signed_in)
                # an equivalent for noeps for signedness is not yet supported...

                placeHolderIdx += 1

                for u in node.users:
                    if self.noeps and self.prop_eps:
                        assert u.op == 'call_module' and isinstance(module_of_node(gm, u), _ORIGINAL_EPS_MODULES), "If no eps is provided to annotate_eps, all users of placeholder nodes must be in _ORIGINAL_EPS_MODULES!"
                    #u.meta['quant'] = QuantInfo(eps_in=torch.tensor(1.0), eps_out=torch.tensor(-1.0))
            elif node.op == 'output':
                continue
            else:
                if node.op == 'call_module':
                    m = module_of_node(gm, node)
                    k = type(m)
                else:
                    if node.op == 'get_attr':
                        print(f"[AnnotateEpsPass] get_attr nodes are not currently supported!!")
                        print(f"                    -> Node: {node.name}, Key: _{node.op.upper()}_{node.target}")

                    assert node.op != 'get_attr', "get_attr nodes are not currently supported!"

                    k = f'_{node.op.upper()}_{node.target}'
                    m = None

                if self.prop_eps:
                    arg_eps_ins = [i.meta['quant'].eps_out for i in node.args if isinstance(i, fx.Node)]
                    other_args = [i for i in node.args if not isinstance(i, fx.Node)]

                    kwarg_eps_ins = {k : v.meta['quant'].eps_out for k, v in node.kwargs.items() if isinstance(v, fx.Node)}
                    other_kwargs = {k : v for k, v in node.kwargs.items() if not isinstance(v, fx.Node)}
                    conversion_kwargs = copy.copy(other_kwargs)
                    conversion_kwargs.update(other_kwargs)
                    all_eps = arg_eps_ins + [v for v in kwarg_eps_ins.values()]
                    eps_in = [arg_eps_ins, kwarg_eps_ins]
                    if node.op == 'call_module':
                        conversion_args = [m] + arg_eps_ins + other_args
                    else:
                        conversion_args = arg_eps_ins

                    try:
                        eps_out = _EPS_CONVERSIONS[k](*conversion_args, **conversion_kwargs)
                    except KeyError:
                        if (self.verbose):
                            print(f"[AnnotateEpsPass] Key {k} not found in _EPS_CONVERSIONS!")
                        eps_diffs = [torch.abs(e1 - e2) for e1, e2 in zip(all_eps[:-1], all_eps[1:])]
                        if not all(d < 1e-8 for d in eps_diffs):
                            print("[AnnotateEpsPass] Mismatching input epsilons in node with no eps propagation function! Eps propagation will likely be wrong!")
                            print(f"                    -> Node: {node.name}, Key: {k}, eps_in: {all_eps}")
                            if (self.verbose): print(f"[AnnotateEpsPass] Using identity epsilon propagation on node with op {node.op}, target {node.target}!")

                        if node.op == "call_function" and node.target == torch.cat:
<<<<<<< HEAD
                            _all_eps = [inp.meta['quant'].eps_in for inp in node.args[0]]

                            all_eps = []
                            for i in _all_eps:
                                all_eps += i[0]
=======
                            all_eps = self._get_parents_eps_out(node)
>>>>>>> c3d26d2f

                        eps_out = all_eps[0]
                else:
                    eps_in = None
                    eps_out = None

                if self.prop_n_levels:
                    node_in_levels = [i.meta['quant'].n_levels_out for i in node.args if isinstance(i, fx.Node)]
                    try:
                        node_out_levels = _N_LEVELS_OUT_PROP[k](m, node_in_levels, self.accumulator_levels)
                    except KeyError:
                        if (self.verbose):
                            print(f"[AnnotateEpsPass] Key {k} not found in _N_LEVELS_OUT_PROP!")
                        in_levels_diffs = [abs(l1 - l2) for l1, l2 in zip(node_in_levels[:-1], node_in_levels[1:])]
                        if not all(d < 1e-8 for d in in_levels_diffs):
                            print("[AnnotateEpsPass] Mismatching input n_levels in node with no n_levels_out propagation function! n_levels propagation will likely be wrong!")
                            print(f"                    -> Node: {node.name}, Key: {k}, n_levels_in: {node_in_levels}")
                            if (self.verbose): print(f"[AnnotateEpsPass] Using identity n_level propagation on node with op {node.op}, target {node.target}!")

                        if node.op == "call_function" and node.target == torch.cat:
<<<<<<< HEAD
                            node_in_levels = [inp.meta['quant'].n_levels_in for inp in node.args[0]]
=======
                            node_in_levels = self._get_parents_n_levels_out(node)
>>>>>>> c3d26d2f

                        node_out_levels = node_in_levels[0]
                else:
                    node_in_levels = None
                    node_out_levels = None

                if self.prop_sign:

                    node_in_signed = [i.meta['quant'].signed_out for i in node.args if isinstance(i, fx.Node)]
                    try:
                        node_out_signed = _SIGNED_OUT_PROP[k](m, node_in_signed)
                    except KeyError:
                        if (self.verbose):
                            print(f"[AnnotateEpsPass] Key {k} not found in _SIGNED_OUT_PROP!")
                        in_singed_diffs = [abs(s1 - s2) for s1, s2 in zip(node_in_signed[:-1], node_in_signed[1:])]
                        if not all(d < 1e-8 for d in in_singed_diffs):
                            print("[AnnotateEpsPass] Mismatching input signedness in node with no signedness propagation function! signedness propagation will likely be wrong!")
                            print(f"                    -> Node: {node.name}, Key: : {k}, signed_in: {node_in_signed}")
                            if (self.verbose): print(f"[AnnotateEpsPass] Using identity signed propagation on node with op {node.op}, target {node.target}!")

                        if node.op == "call_function" and node.target == torch.cat:
<<<<<<< HEAD
                            node_in_signed = [inp.meta['quant'].signed_out for inp in node.args[0]]
=======
                            node_in_signed = self._get_parents_signed_out(node)
>>>>>>> c3d26d2f

                        node_out_signed = node_in_signed[0]
                else:
                    node_in_signed = None
                    node_out_signed = None
                node.meta['quant'] = QuantInfo(eps_in=eps_in, eps_out=eps_out, n_levels_in=node_in_levels, n_levels_out=node_out_levels, signed_in=node_in_signed, signed_out=node_out_signed)


        return gm


def extract_eps(eps):
    # eps is an annotation produced by annotate_eps which is assumed to
    # contain only 1 value (node has only 1 input). this function extracts the
    # eps tensor from the list[list, dict].
    e_args = eps[0]
    e_kwargs = [e for e in eps[1].values()]
    e = e_args + e_kwargs
    assert len(e) == 1, f"extract_eps got eps containing multiple values: {eps}"
    return e[0]<|MERGE_RESOLUTION|>--- conflicted
+++ resolved
@@ -406,15 +406,7 @@
                             if (self.verbose): print(f"[AnnotateEpsPass] Using identity epsilon propagation on node with op {node.op}, target {node.target}!")
 
                         if node.op == "call_function" and node.target == torch.cat:
-<<<<<<< HEAD
-                            _all_eps = [inp.meta['quant'].eps_in for inp in node.args[0]]
-
-                            all_eps = []
-                            for i in _all_eps:
-                                all_eps += i[0]
-=======
                             all_eps = self._get_parents_eps_out(node)
->>>>>>> c3d26d2f
 
                         eps_out = all_eps[0]
                 else:
@@ -435,11 +427,7 @@
                             if (self.verbose): print(f"[AnnotateEpsPass] Using identity n_level propagation on node with op {node.op}, target {node.target}!")
 
                         if node.op == "call_function" and node.target == torch.cat:
-<<<<<<< HEAD
-                            node_in_levels = [inp.meta['quant'].n_levels_in for inp in node.args[0]]
-=======
                             node_in_levels = self._get_parents_n_levels_out(node)
->>>>>>> c3d26d2f
 
                         node_out_levels = node_in_levels[0]
                 else:
@@ -461,11 +449,7 @@
                             if (self.verbose): print(f"[AnnotateEpsPass] Using identity signed propagation on node with op {node.op}, target {node.target}!")
 
                         if node.op == "call_function" and node.target == torch.cat:
-<<<<<<< HEAD
-                            node_in_signed = [inp.meta['quant'].signed_out for inp in node.args[0]]
-=======
                             node_in_signed = self._get_parents_signed_out(node)
->>>>>>> c3d26d2f
 
                         node_out_signed = node_in_signed[0]
                 else:
