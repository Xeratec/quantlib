--- conflicted
+++ resolved
@@ -556,11 +556,7 @@
     return returnNode, node.args, node.kwargs
 
 class ApplyPassToWrapModule(ModularizePass):
-<<<<<<< HEAD
-    def __init__(self, _pass, name='', symbolic_nodes: set = PACT_OPS_INCLUSIVE):
-=======
     def __init__(self, _pass, name='', symbolic_nodes: Set[nn.Module] = PACT_OPS_INCLUSIVE):
->>>>>>> c3d26d2f
         pattern = [PACTWrapModule(nn.Identity(), n_levels=256)]
         tracer = LeafTracer(symbolic_nodes)
         trace = partial(custom_symbolic_trace, tracer=tracer)
