#
# harmonize.py
#
# Author(s):
# Georg Rutishauser <georgr@iis.ee.ethz.ch>
# Moritz Scherer <scheremo@iis.ee.ethz.ch>
#
# Copyright (c) 2020-2021 ETH Zurich.
#
# Licensed under the Apache License, Version 2.0 (the "License");
# you may not use this file except in compliance with the License.
# You may obtain a copy of the License at
#
# http://www.apache.org/licenses/LICENSE-2.0
#
# Unless required by applicable law or agreed to in writing, software
# distributed under the License is distributed on an "AS IS" BASIS,
# WITHOUT WARRANTIES OR CONDITIONS OF ANY KIND, either express or implied.
# See the License for the specific language governing permissions and
# limitations under the License.
#
#

from functools import partial
from typing import Union, Dict, List, Set, Callable
import operator
import copy
from copy import deepcopy
import torch
from torch import nn, fx
from torch.fx.graph_module import GraphModule
from torch.fx.subgraph_rewriter import Match

from quantlib.algorithms.pact.pact_ops import *
from quantlib.algorithms.generic.generic_ops import *
from quantlib.algorithms.pact.pact_functions import AlmostSymmQuantFunc
from .. import FxPass, SequentialPass, InsertModuleBetweenModulesPass, InsertModuleAfterNodePass,ReplaceSequentialPatternPass, AnnotateEpsPass
from .. import RetracePass, ModularizePass
from ...util import gm_modules, module_of_node
from ...util.tracing import LeafTracer, custom_symbolic_trace
from .pact_util import PACT_symbolic_trace
from .pact_util import PACT_OPS, PACT_OPS_INCLUSIVE, PACT_symbolic_trace


class OpTree:

    def __init__(self, end_node : fx.Node):
        self.end_node = end_node
        self.nodes = [end_node]
        self.open_branches = len(end_node.all_input_nodes)
        assert self.open_branches > 0, "Tried to create OpTree with no branches - something is wrong!"
        # assume that order and assignment of args and kwargs does not matter
        # and they are all treated the same.
        self._args = list(end_node._args) #+ [v for v in end_node.kwargs.values()]
        self.kwargs = end_node.kwargs
        # note the users of the final node now - it may get
        # deleted and then end_node.users becomes useless
        self.users = [u for u in end_node.users]

    def add_node(self, node : fx.Node):
        assert node not in self.nodes, "OpTree.add_node(): something went wrong: you tried to add the same node to a tree twice..."
        assert not self.is_terminated, "Tried to add a node to a terminated tree!"
        self.nodes.append(node)
        # we assume that no node in our tree has more than 1 user
        self.open_branches += (len(node.all_input_nodes) - 1)

    def terminate_branch(self):
        # one branch has reached a node which is not part of the tree, so one
        # branch can be subtracted
        assert not self.is_terminated, "Tried to terminate a branch in an already-terminated tree!"
        self.open_branches -= 1

    @property
    def is_terminated(self):
        return self.open_branches == 0

    @property
    def args(self):
        # really ugly list comprehensions:
        # the inputs to the tree is the list of all inputs to all nodes in the
        # tree, except those inputs which are tree nodes themselves.

        #SCHEREMO : This was some heavy monkey coding right here -- Why would you cast kwargs to their values? They could be reordered or whatever else!!!
        all_args = [arg for node in self.nodes for arg in node._input_nodes.keys() if arg not in self.nodes] #+ [v for node in self.nodes for v in node.kwargs.values() if v not in self.nodes]
        # in the case of concat nodes, the arguments are lists or tuples, so we
        # unpack them
        all_args_unpacked = []
        for arg in all_args:
            if isinstance(arg, (list, tuple)):
                all_args_unpacked += [a for a in arg]
            else:
                all_args_unpacked.append(arg)
        return tuple(all_args_unpacked)

class OpTreeReplacementPass(FxPass):

    def __init__(self, node_specs : list, replacement_fn : callable, name : str = '', always_terminate : bool = False):
        super(OpTreeReplacementPass, self).__init__()
        self.node_specs = node_specs
        self.replacement_fn = replacement_fn
        self.name = name
        self.always_terminate = always_terminate

    @staticmethod
    def node_matches_spec(node : fx.Node, node_spec : tuple):
        return node.op == node_spec[0] and node.target in node_spec[1]

    @staticmethod
    def trace_op_trees(node : fx.Node, node_specs : list, cur_tree : Union[None, OpTree], op_trees : list, seen_nodes : set, always_terminate : bool = False):
        if node in seen_nodes:
            # if we have already seen this node, it is either already part of a
            # tree or it will never be, so if we exited a tree, terminate the
            # branch and return
            if cur_tree is not None:
                cur_tree.terminate_branch()
                if cur_tree.is_terminated:
                    op_trees.append(cur_tree)
            return
        seen_nodes.add(node)
        if any(OpTreeReplacementPass.node_matches_spec(node, spec) for spec in node_specs):
            # the current node belongs to a tree
            if cur_tree is not None and (len(node.users) > 1 or always_terminate):
                # there is a branch, so we need to cut the tree and start a new one
                cur_tree.terminate_branch()
                if cur_tree.is_terminated:
                    op_trees.append(cur_tree)
                cur_tree = OpTree(end_node=node)
            elif cur_tree is None:
                cur_tree = OpTree(end_node=node)
            else:
                cur_tree.add_node(node)
        elif cur_tree is not None:
            # we exited a tree => terminate this branch
            cur_tree.terminate_branch()
            if cur_tree.is_terminated:
                op_trees.append(cur_tree)
            cur_tree = None

        # follow the graph upstream
        for inp in node.all_input_nodes:
            OpTreeReplacementPass.trace_op_trees(inp, node_specs, cur_tree, op_trees, seen_nodes, always_terminate)


    def run_pass(self, gm : fx.GraphModule):
        out_node = list(gm.graph.nodes)[-1]
        op_trees = []
        self.trace_op_trees(out_node, self.node_specs, None, op_trees, set(), self.always_terminate)
        # we have the op trees, now replace them with a module

        for i, tree in enumerate(op_trees):
            # then add the submodule
            module = self.replacement_fn(gm, tree)
            if module is not None:
                new_target = f"_QL_OP_TREE_REPLACE_{self.name.upper()}{'_' if self.name != '' else ''}{i}"
                gm.add_submodule(new_target, module)
                # add a node for the submodule call
                with gm.graph.inserting_before(tree.end_node):
                    new_node = gm.graph.call_module(new_target, args=tree.args)
                # attach the module to the previous users of the tree's end node
                tree.end_node.replace_all_uses_with(new_node)
                #TODO add possibility to modify this as the pass is run - for
                #now, we assume the output of the new node has the same "quant"
                #meta properties as the output of the tree that is being
                #replaced
                if hasattr(tree.end_node, "meta") and "quant" in tree.end_node.meta:
                    new_node.meta['quant'] = deepcopy(tree.end_node.meta['quant'])
                # finally, delete the nodes in the tree
                for node in tree.nodes:
                    gm.graph.erase_node(node)

        # and we're done...
        return gm

class TruedivReplacementPass(ModularizePass):

    @staticmethod
    def truediv_replacement_fn(node, Delta):
<<<<<<< HEAD
        return (PACTDiv(Delta, stable=False), node.args, node.kwargs)
=======
        return (PACTDiv(Delta, stable=False, autoscale=False), node.args, node.kwargs)
>>>>>>> 538d4074

    def __init__(self, Delta=2**8, **kwargs):
        self.kwargs = kwargs
        target = [operator.truediv]
        super().__init__(op='call_function', target=tuple(target), replacement_fn = partial(self.truediv_replacement_fn, Delta=Delta), name="DIV_REPLACEMENT_PASS")

class MeanFunctionReplacementPass(ModularizePass):

    @staticmethod
    def mean_replacement_fn(node):
        return (PACTMean(), node.args, node.kwargs)

    def __init__(self, **kwargs):
        self.kwargs = kwargs
        target = [torch.mean]
        super().__init__(op='call_function', target=tuple(target), replacement_fn = partial(self.mean_replacement_fn), name="MEAN_REPLACEMENT_PASS")

class MeanMethodReplacementPass(ModularizePass):

    @staticmethod
    def mean_replacement_fn(node):
        return (PACTMean(), node.args, node.kwargs)

    def __init__(self, **kwargs):
        self.kwargs = kwargs
        target = ['mean']
        super().__init__(op='call_method', target=tuple(target), replacement_fn = partial(self.mean_replacement_fn), name="MEAN_REPLACEMENT_PASS")

class MeanReplacementPass(SequentialPass):

    def __init__(self, **kwargs):
        passes = []
        passes.append(MeanMethodReplacementPass())
        passes.append(MeanFunctionReplacementPass())
        super().__init__(*passes, name_prefix="_MEAN_REPLACEMENT_PASS")

class MatmulReplacementPass(ModularizePass):

    @staticmethod
    def matmul_replacement_fn(node):
        return (PACTIntegerMatmul(), node.args, node.kwargs)

    def __init__(self, **kwargs):
        self.kwargs = kwargs
        target = [torch.matmul]
        super().__init__(op='call_function', target=tuple(target), replacement_fn = self.matmul_replacement_fn, name="MATMUL_REPLACEMENT_PASS")

class AddTreeReplacementPass(OpTreeReplacementPass):
    add_node_specs = [('call_function', (torch.add, operator.add)),
                      ('call_method', ('add',))]

    def __init__(self, infer_sign : bool = False, infer_outact : bool = False, **kwargs):
        default_kwargs = {'learn_clip': True, 'init_clip': 'max', 'act_kind': 'identity', 'tqt': True}
        # overwrite defaults with supplied kwargs
        default_kwargs.update(kwargs)
        self.kwargs = default_kwargs
        self.infer_sign = infer_sign
        self.infer_outact = infer_outact
        super(AddTreeReplacementPass, self).__init__(node_specs=self.add_node_specs, replacement_fn=self.add_replacement_fn, name="ADDITION")

    def add_replacement_fn(self, gm : fx.GraphModule, tree : OpTree):
        kwargs_to_pass = self.kwargs
        if self.infer_sign:
            signed_out = False
            signed = []
            for n in tree.args:
                try:
                    signed.append(n.meta['quant'].signed_out)
                except KeyError:
                    import ipdb; ipdb.set_trace()
                signed_out = signed_out or signed[-1]
            signed.append(signed_out)
            kwargs_to_pass['signed'] = signed
        if self.infer_outact:
            if len(tree.users) == 1 and isinstance(module_of_node(gm, tree.users[0]), (PACTUnsignedAct, PACTAsymmetricAct)):
                try:
                    n_levels = kwargs_to_pass['n_levels']
                except KeyError:
                    n_levels = 256
                if isinstance(n_levels, int):
                    n_levels = [n_levels, 0]
                else:
                    n_levels[-1] = 0
                kwargs_to_pass['n_levels'] = n_levels


        return PACTIntegerAdd(num_args=len(tree.args),  **kwargs_to_pass)

class MulReplacementPass(OpTreeReplacementPass):
    mul_node_specs = [('call_function', (torch.mul, operator.mul)),
                      ('call_method', ('mul',))]

    def __init__(self):
        super(MulReplacementPass, self).__init__(node_specs=self.mul_node_specs, replacement_fn=self.mul_replacement_fn, name="MULTIPLICATION", always_terminate=True)

    def mul_replacement_fn(self, gm : fx.GraphModule, tree : OpTree):
        # multiply takes no args
        return Multiply()

class ConcatTreeReplacementPass(SequentialPass):
    cat_node_specs = [('call_function', (torch.cat,))]
    stack_node_specs = [('call_function', (torch.stack,))]

    def __init__(self, **kwargs):

        default_kwargs = {"n_levels": 256, "init_clip": "max", "nb_std": 3., "learn_clip": True, "act_kind": "identity"}
        default_kwargs.update(kwargs)
        self.kwargs = default_kwargs
        passes = []
        passes.append(OpTreeReplacementPass(node_specs=self.cat_node_specs, replacement_fn=self.cat_replacement_fn, name="CONCAT", always_terminate=True))
        passes.append(OpTreeReplacementPass(node_specs=self.stack_node_specs, replacement_fn=self.stack_replacement_fn, name="STACK", always_terminate=True))
        super(ConcatTreeReplacementPass, self).__init__(*passes, name_prefix="_QL_REPLACE_CAT_STACK")

    def cat_replacement_fn(self, gm : fx.GraphModule, tree : OpTree):
        return PACTIntegerConcat(num_args=len(tree.args), **self.kwargs, stack_flag=False, **(tree.kwargs))

    def stack_replacement_fn(self, gm : fx.GraphModule, tree : OpTree):
        return PACTIntegerConcat(num_args=len(tree.args), **self.kwargs, stack_flag=True, **(tree.kwargs))

class InsertActivationsBetweenLinearsPass(InsertModuleBetweenModulesPass):
    before_modules = (nn.Conv1d,
                      nn.Conv2d,
                      nn.Conv3d,
                      nn.BatchNorm1d,
                      nn.BatchNorm2d,
                      nn.BatchNorm3d,
                      nn.Linear,
                      Multiply)
    after_modules = (nn.Conv1d,
                     PACTIntegerMatmul,
                     nn.Conv2d,
                     nn.Conv3d,
                     nn.Linear,
                     Multiply)

    def __init__(self, signed : bool = True, **kwargs):
        name = "PACT_LINEAR_ACTIVATIONS"
        self.signed = signed
        default_kwargs = {'learn_clip' : True, 'tqt' : True, 'init_clip' : 'max', 'act_kind' : 'identity'}
        default_kwargs.update(kwargs)
        self.kwargs = default_kwargs
        super(InsertActivationsBetweenLinearsPass, self).__init__(modules_before=self.before_modules,
                                                                  modules_after=self.after_modules,
                                                                  make_module_fn=self.inserted_module,
                                                                  name=name,
                                                                  combine='force')

    def inserted_module(self, *args, **kwargs):
        if self.signed:
            return PACTAsymmetricAct(**self.kwargs)
        else:
            module_kwargs = {k:v for k, v in self.kwargs.items() if k != "symm"}
            return PACTUnsignedAct(**module_kwargs)

class InsertActivationsAfterLinearsPass(SequentialPass):
    before_modules = (
        nn.Conv1d,
        nn.Conv2d,
        nn.Conv3d,
        nn.Linear,
        PACTLayerNorm,
        PACTRMSNorm,
        PACTIntegerMatmul,
        PACTDiv,
        PACTSoftmax,
        PACTGELU,
    )

    activation_nodes = (
        PACTUnsignedAct,
        PACTAsymmetricAct,
    )

    def __init__(self, signed : bool = True, **kwargs):
        self.name = "PACT_LINEAR_ACTIVATIONS"
        super(InsertActivationsAfterLinearsPass, self).__init__(name_prefix=self.name)

        self.signed = signed
        default_kwargs = {'learn_clip' : True, 'tqt' : True, 'init_clip' : 'max', 'act_kind' : 'identity'}
        default_kwargs.update(kwargs)
        self.kwargs = default_kwargs

    def retarget(self, gm : fx.GraphModule):
        for k in self.named_subpasses().keys():
            self.remove_subpass(k)

        passes = []

        modules = dict(gm.named_modules())
        output_node = list(gm.graph.nodes.__reversed__())[0]
        node_list = self.find_unactivated_linops(output_node, modules, self.before_modules , self.activation_nodes, outputQuant=True)

        idx = 0
        for node in node_list:
            new_module = self.inserted_module(node, **self.kwargs)
            if new_module is not None:
                passes.append(InsertModuleAfterNodePass(node, new_module, f"{self.name.upper()}_{idx}"))
                idx += 1


        super(InsertActivationsAfterLinearsPass, self).setup_passes(passes)

    def find_unactivated_linops(self, output_node: torch.fx.Node, modules: Dict[str, torch.nn.Module], linear_op_nodes: List[torch.nn.Module], act_nodes: List[torch.nn.Module], outputQuant: bool = False) -> List[torch.fx.Node]:

        node = output_node
        linop_list = []
        offenders = []

        while node._prev != output_node:
            if (node.target in modules.keys()) and any(isinstance(modules[node.target], pattern) for pattern in linear_op_nodes):
                linop_list.append(node)
            node = node._prev

        for node in linop_list:
            if not self.has_trailing_acts_or_output(node, modules, linear_op_nodes, act_nodes, outputQuant):
                offenders.append(node)

        return offenders

    def has_trailing_acts_or_output(self, node: torch.fx.Node, modules: Dict[str, torch.nn.Module], linear_op_nodes: List[torch.nn.Module], act_nodes: List[torch.nn.Module], outputQuant: bool = False) -> bool:

        nodeBool = True

        for output_node in node.users.keys():
            if (outputQuant and output_node.op == 'output') or output_node.op == 'placeholder' or (output_node.target in modules.keys() and isinstance(modules[output_node.target], tuple(linear_op_nodes))):
                return False
            elif (output_node.target in modules.keys()) and isinstance(modules[output_node.target], tuple(act_nodes)):
                continue
            else:
                nodeBool &= self.has_trailing_acts_or_output(output_node, modules, linear_op_nodes, act_nodes, outputQuant)

        return nodeBool

    def inserted_module(self, *args, **kwargs):
        if self.signed:
            return PACTAsymmetricAct(**self.kwargs)
        else:
            module_kwargs = {k:v for k, v in self.kwargs.items() if k != "symm"}
            return PACTUnsignedAct(**module_kwargs)

class InsertBNBetweenBiasedConvAndActsPass(InsertModuleBetweenModulesPass):
    before_modules = (PACTConv1d,
                      PACTConv2d)
    after_modules = (PACTUnsignedAct,
                     PACTAsymmetricAct,
                     PACTHardswish,
                     PACTHardsigmoid)
    @staticmethod
    def make_dummy_bn(m : nn.Module, act : nn.Module):
        if m.bias is None:
            return None
        if isinstance(m, PACTConv1d):
            bn = nn.BatchNorm1d(m.out_channels)
        else:
            assert isinstance(m, PACTConv2d), f"InsertBNBetweenBiasedConvAndActsPass: Got bad module - expected PACTConv1/2d, got {type(m)}"
            bn = nn.BatchNorm2d(m.out_channels)
        bn.weight.data.copy_(torch.ones([m.out_channels]))
        bn.bias.data.copy_(m.bias)
        bn.running_mean.copy_(torch.zeros([m.out_channels]))
        bn.running_var.copy_(torch.ones([m.out_channels])-bn.eps)
        # Hacky: we are editing the source module...
        m.bias = None
        return bn

    def __init__(self):
        super(InsertBNBetweenBiasedConvAndActsPass, self).__init__(modules_before=self.before_modules,
                                                                   modules_after=self.after_modules,
                                                                   make_module_fn=self.make_dummy_bn,
                                                                   name="BIASED_CONV_AND_ACT")

class HarmonizePACTNetPass(SequentialPass):
    def __init__(self, symbolic_trace: Callable[[Union[nn.Module, fx.GraphModule]], fx.GraphModule] = PACT_symbolic_trace, **kwargs):
        passes = []

        passes.append(RetracePass(symbolic_trace))
        passes.append(AnnotateEpsPass(eps_in=1.0, n_levels_in=256, signed_in=True, prop_n_levels=False, prop_eps=False))
        passes.append(AddTreeReplacementPass(**kwargs))
        passes.append(MulReplacementPass())
        passes.append(MeanReplacementPass())
        passes.append(MatmulReplacementPass())
        passes.append(TruedivReplacementPass())
        actpass_kwargs = {k:v for k,v in kwargs.items() if k not in ['force_out_eps', 'infer_outact', 'infer_sign']}
        if 'n_levels' in kwargs.keys():
            actpass_kwargs['n_levels'] = kwargs['n_levels'][0] if not isinstance(kwargs['n_levels'], int) else kwargs['n_levels']
        passes.append(InsertActivationsBetweenLinearsPass(signed=True, act_kind='identity', **actpass_kwargs))
        super(HarmonizePACTNetPass, self).__init__(*passes, name_prefix='_HARMONIZE_PACT_NET_PASS')

def disassemble_layernorm_fun(gm : fx.GraphModule, match : Match):
    modules = gm_modules(gm)
    matched_nodes = [m for k, m in match.nodes_map.items() if k.op == 'call_module']
    layernorm_node = matched_nodes[0]
    matched_modules = [modules[m.target] for k, m in match.nodes_map.items() if k.op == 'call_module'][::-1]
    layernorm = matched_modules[0]
    assert isinstance(layernorm, PACTLayerNorm), f"layernorm_replacement_fun got bad match - expected LayerNorm, got {type(layernorm)}"

    weight = layernorm._parameters['weight'].detach().clone()
    bias = layernorm._parameters['bias'].detach().clone()
    try:
        shape = layernorm_node.meta['tensor_meta'].shape
    except:
        print("Could not access shape of layernorm layer - please run ShapePropPass before LayerNormDisassemblePass!")
        exit()

    new_layernorm = torch.nn.LayerNorm(layernorm.normalized_shape, elementwise_affine=False)
    new_layernorm.eval()

    if len(shape) > 3:
        batchnorm = torch.nn.BatchNorm2d(layernorm.normalized_shape[0])
    else:
        batchnorm = torch.nn.BatchNorm1d(layernorm.normalized_shape[0])

    batchnorm._parameters['weight'].data = weight
    batchnorm._parameters['bias'].data = bias
    batchnorm.eval()

    activation = PACTAsymmetricAct(n_levels=layernorm.n_levels, act_kind='identity', init_clip='max', learn_clip=False, leaky=0.0, symm=True)
    activation.clip_hi.data.copy_(-layernorm.maxval)
    activation.clip_lo.data.copy_(AlmostSymmQuantFunc.apply(-layernorm.maxval, layernorm.n_levels))
    activation.eval()

    return torch.nn.Sequential(*[new_layernorm, batchnorm, activation])

class LayerNormDisassemblePass(SequentialPass):
    def __init__(self, symbolic_trace: Callable[[Union[nn.Module, fx.GraphModule]], fx.GraphModule] = PACT_symbolic_trace, **kwargs):
        passes = []
        pattern = nn.Sequential(PACTLayerNorm(256))
        passes.append(ReplaceSequentialPatternPass(pattern, symbolic_trace, disassemble_layernorm_fun, f'_LAYERNORM_DISASSEMBLE_PASS'))
        super().__init__(*passes, name_prefix='_LAYERNORM_DISASSEMBLE_PASS')

def rqs_merge_fun(gm : fx.GraphModule, match : Match):
    modules = gm_modules(gm)
    matched_nodes = [m for k, m in match.nodes_map.items() if k.op == 'call_module']
    rqs_1_node = matched_nodes[0]
    rqs_2_node = matched_nodes[1]
    matched_modules = [modules[m.target] for k, m in match.nodes_map.items() if k.op == 'call_module'][::-1]
    rqs_1 = matched_modules[0]
    rqs_2 = matched_modules[1]

    if not (rqs_1.signed == rqs_2.signed) or not (rqs_1.cmsis_requant == rqs_2.cmsis_requant):
        return torch.nn.Sequential(rqs_1, rqs_2)

    # If mixed, it's unsigned;
    mixed = not (rqs_2.signed == rqs_1.signed)

    signed = (rqs_2.signed and rqs_1.signed)

    newMul = ((rqs_1.mul * rqs_2.mul)/min(rqs_1.div, rqs_2.div)).round()
    newD = max(rqs_2.div, rqs_1.div)

    if not rqs_1.cmsis_requant:
        add1 = rqs_1.add - (0.5*rqs_1.div)
        add2 = rqs_2.add - (0.5*rqs_2.div)
        newAdd = ((add1 * rqs_2.mul + add2 * rqs_1.div)/min(rqs_1.div, rqs_2.div)).round() + newD//2
    else:
        add1 = rqs_1.add
        add2 = rqs_2.add
        newAdd = ((add1 * rqs_2.mul + add2 * rqs_1.div)/min(rqs_1.div, rqs_2.div)).round()
    
    if newMul == 0:
        print("JUNGVI: WARNING: Mul factor of RSQ has been rounded to zero. Now setting it to 1.")
        newMul = torch.tensor([1.])

    return RequantShift(newMul, newAdd, (rqs_2.n_levels_out)//(2**mixed), signed = signed, D=newD, cmsis_requant=rqs_1.cmsis_requant, requant_node=rqs_1.requant_node)

class RQSMergePass(SequentialPass):
    def __init__(self, symbolic_trace: Callable[[Union[nn.Module, fx.GraphModule]], fx.GraphModule] = PACT_symbolic_trace, **kwargs):
        passes = []
        pattern = nn.Sequential(RequantShift(torch.Tensor((1.,)), torch.Tensor((1.,)),1), RequantShift(torch.Tensor((1.,)),torch.Tensor((1.,)),1))
        passes.append(ReplaceSequentialPatternPass(pattern, symbolic_trace, rqs_merge_fun, f'_RQS_MERGE_PASS'))
        super().__init__(*passes, name_prefix='_RQS_MERGE_PASS')

def apply_wrap_module_fun(node, _pass, _tracer):

    module = dict(node.graph._owning_module.named_modules())[node.target]

    cloneModule = copy.deepcopy(module.module)
    fx_graph = _tracer.trace(cloneModule)
    fx_model = fx.GraphModule(_tracer.root, fx_graph, _tracer.root.__class__.__name__)
    fx_model = _pass.apply(fx_model)

    returnNode = PACTWrapModule(fx_model, module.n_levels, module._dict, module.quantize, **module.actArgs)
    return returnNode, node.args, node.kwargs

class ApplyPassToWrapModule(ModularizePass):
    def __init__(self, _pass, name='', symbolic_nodes: Set[nn.Module] = PACT_OPS_INCLUSIVE):
        pattern = [PACTWrapModule(nn.Identity(), n_levels=256)]
        tracer = LeafTracer(symbolic_nodes)
        trace = partial(custom_symbolic_trace, tracer=tracer)

        super().__init__(op='call_module', target=tuple(pattern), replacement_fn = partial(apply_wrap_module_fun, _pass=_pass, _tracer=tracer), name=f"APPLY_TO_WRAP_PASS_{name}")

def integerize_wrap_module_fun(node, _pass, _tracer, _shape_fun: lambda node: node.meta['tensor_meta'].shape):

    #shape_in = _shape_fun(node)
    shape_in = node.meta['shape_in']
    eps_in = node.meta['quant'].eps_in[0]
    runnablePass = _pass(shape_in, eps_in)
    module = dict(node.graph._owning_module.named_modules())[node.target]

    cloneModule = copy.deepcopy(module.module)
    fx_graph = _tracer.trace(cloneModule)
    fx_model = fx.GraphModule(_tracer.root, fx_graph, _tracer.root.__class__.__name__)
    fx_model = runnablePass.apply(fx_model)
    returnNode = PACTWrapModule(fx_model, module.n_levels, module._dict, False, **module.actArgs)
    return returnNode, node.args, node.kwargs

class IntegerizeWrapModule(ModularizePass):
    def __init__(self, _pass, name='', shape_fun = None):
        pattern = [PACTWrapModule(nn.Identity(), n_levels=256)]
        tracer = LeafTracer(PACT_OPS_INCLUSIVE)
        trace = partial(custom_symbolic_trace, tracer=tracer)
        super().__init__(op='call_module', target=tuple(pattern), replacement_fn = partial(integerize_wrap_module_fun, _pass=_pass, _tracer=tracer, _shape_fun=shape_fun), name=f"APPLY_TO_WRAP_PASS_{name}")

def wrap_module_fun(node, n_levels, quantize, **actArgs):
    module = dict(node.graph._owning_module.named_modules())[node.target]
    returnNode = PACTWrapModule(module, n_levels, module.__dict__, quantize = quantize, **actArgs)
    return returnNode, node.args, node.kwargs

class WrapModulePass(ModularizePass):
    def __init__(self, wrapClassCallable, name = '', n_levels=256, quantize = False, **kwargs):
        self.kwargs = kwargs
        pattern = [wrapClassCallable()]
        super().__init__(op='call_module', target=tuple(pattern), replacement_fn = partial(wrap_module_fun, n_levels=n_levels, **self.kwargs, quantize=quantize), name="WRAP_REPLACEMENT_PASS")

def replace_module_fun(node, module_class, **actArgs):
    returnNode = module_class(**actArgs)
    return returnNode, node.args, node.kwargs

class ReplaceModulePass(ModularizePass):
    def __init__(self, wrapClassCallable, module_class, name = '', n_levels=256, **kwargs):
        self.kwargs = kwargs
        pattern = [wrapClassCallable()]
        super().__init__(op='call_module', target=tuple(pattern), replacement_fn = partial(replace_module_fun,  module_class=module_class, **self.kwargs), name="WRAP_REPLACEMENT_PASS")

# def unwrap_module_fun(gm : fx.GraphModule, match : Match, wrapClass = None):

#     print("Found match!")

#     def reqShiftParams(module):
#         return (module.mul, module.add, module.div)

#     modules = gm_modules(gm)
#     matched_nodes = [m for k, m in match.nodes_map.items() if k.op == 'call_module']
#     wrap_node = matched_nodes[0]
#     matched_modules = [modules[m.target] for k, m in match.nodes_map.items() if k.op == 'call_module'][::-1]
#     wrap_module = matched_modules[0]
#     assert isinstance(wrap_module, PACTWrapModule), f"_replacement_fun got bad match - expected LayerNorm, got {type()}"

#     try:
#         dim = wrap_module._dict['out_dim']
#         dim_head = wrap_module._dict['dim']
#         heads = wrap_module._dict['h']
#     except Exception as e:
#         import IPython; IPython.embed()
#     mod = dict(wrap_module.module.named_parameters())
#     wq_weight = mod['_QL_REPLACED__INTEGERIZE_PACT_LIN_PASS_0.weight']
#     wk_weight = mod['_QL_REPLACED__INTEGERIZE_PACT_LIN_PASS_1.weight']
#     wv_weight = mod['_QL_REPLACED__INTEGERIZE_PACT_LIN_PASS_2.weight']
#     wo_weight = mod['_QL_REPLACED__INTEGERIZE_PACT_LIN_PASS_3.weight']

#     try:
#         wq_bias = mod['_QL_REPLACED__INTEGERIZE_PACT_LIN_PASS_0.bias']
#     except:
#         wq_bias = torch.Tensor((0,))
#     try:
#         wk_bias = mod['_QL_REPLACED__INTEGERIZE_PACT_LIN_PASS_1.bias']
#     except:
#         wk_bias = torch.Tensor((0,))
#     try:
#         wv_bias = mod['_QL_REPLACED__INTEGERIZE_PACT_LIN_PASS_2.bias']
#     except:
#         wv_bias = torch.Tensor((0,))
#     try:
#         wo_bias = mod['_QL_REPLACED__INTEGERIZE_PACT_LIN_PASS_3.bias']
#     except:
#         wo_bias = torch.Tensor((0,))

#     wq_requant_mul, wq_requant_add, wq_requant_div = reqShiftParams(wrap_module.module._QL_REPLACED__INTEGERIZE_SIGNED_ACT_PASS_0)
#     wk_requant_mul, wk_requant_add, wk_requant_div = reqShiftParams(wrap_module.module._QL_REPLACED__INTEGERIZE_SIGNED_ACT_PASS_1)
#     wv_requant_mul, wv_requant_add, wv_requant_div = reqShiftParams(wrap_module.module._QL_REPLACED__INTEGERIZE_SIGNED_ACT_PASS_2)
#     preattn_requant_mul, preattn_requant_add, preattn_requant_div = reqShiftParams(wrap_module.module._QL_REPLACED__INTEGERIZE_SIGNED_ACT_PASS_3)
#     postattn_requant_mul, postattn_requant_add, postattn_requant_div = reqShiftParams(wrap_module.module._QL_REPLACED__INTEGERIZE_SIGNED_ACT_PASS_4)
#     wo_requant_mul, wo_requant_add, wo_requant_div = reqShiftParams(wrap_module.module._QL_REPLACED__INTEGERIZE_SIGNED_ACT_PASS_5)

#     sm = wrap_module.module.AttentionMechanism._QL_REPLACED__INTEGER_SOFTMAX_PASS_0

#     isoftmaxA = sm.coeffA
#     isoftmaxB = sm.coeffB
#     isoftmaxC = sm.coeffC
#     isoftmaxlog2 = sm.log2
#     n_levels = wrap_module.n_levels

#     node = PACTWrapMHSA(wq_weight, wq_bias, wq_requant_mul, wq_requant_div,
#                         wk_weight, wk_bias, wk_requant_mul, wk_requant_div,
#                         wv_weight, wv_bias, wv_requant_mul, wv_requant_div,
#                         preattn_requant_mul, preattn_requant_div,
#                         postattn_requant_mul, postattn_requant_div,
#                         wo_weight, wo_bias, wo_requant_mul, wo_requant_div,
#                         dim, heads, dim_head,
#                         isoftmaxA, isoftmaxB, isoftmaxC, isoftmaxlog2, n_levels)

#     return node # PACTWrapModule(copy.deepcopy(wrap_module), n_levels)

def unwrap_linearattention_fun(wrap_module):
    def reqShiftParams(module):
        return (module.mul, module.add, module.div)

    try:
        dim = wrap_module._dict['out_dim']
        dim_head = wrap_module._dict['dim']
        heads = wrap_module._dict['h']
    except Exception as e:
        import IPython; IPython.embed()
    mod = dict(wrap_module.module.named_parameters())
    wq_weight = mod['_QL_REPLACED__INTEGERIZE_PACT_LIN_PASS_0.weight']
    wk_weight = mod['_QL_REPLACED__INTEGERIZE_PACT_LIN_PASS_1.weight']
    wv_weight = mod['_QL_REPLACED__INTEGERIZE_PACT_LIN_PASS_2.weight']
    wo_weight = mod['_QL_REPLACED__INTEGERIZE_PACT_LIN_PASS_3.weight']

    try:
        wq_bias = mod['_QL_REPLACED__INTEGERIZE_PACT_LIN_PASS_0.bias']
    except:
        wq_bias = torch.Tensor((0,))
    try:
        wk_bias = mod['_QL_REPLACED__INTEGERIZE_PACT_LIN_PASS_1.bias']
    except:
        wk_bias = torch.Tensor((0,))
    try:
        wv_bias = mod['_QL_REPLACED__INTEGERIZE_PACT_LIN_PASS_2.bias']
    except:
        wv_bias = torch.Tensor((0,))
    try:
        wo_bias = mod['_QL_REPLACED__INTEGERIZE_PACT_LIN_PASS_3.bias']
    except:
        wo_bias = torch.Tensor((0,))

    #import IPython; IPython.embed()

    wq_requant_mul, wq_requant_add, wq_requant_div = reqShiftParams(wrap_module.module.AttentionMechanism.kernel_func_1._QL_REPLACED__INTEGERIZE_UNSIGNED_ACT_PASS_0)
    wk_requant_mul, wk_requant_add, wk_requant_div = reqShiftParams(wrap_module.module.AttentionMechanism.kernel_func_2._QL_REPLACED__INTEGERIZE_UNSIGNED_ACT_PASS_1)
    wv_requant_mul, wv_requant_add, wv_requant_div = reqShiftParams(wrap_module.module._QL_REPLACED__INTEGERIZE_SIGNED_ACT_PASS_0)
    preattn_requant_mul, preattn_requant_add, preattn_requant_div = reqShiftParams(wrap_module.module._QL_REPLACED__INTEGERIZE_SIGNED_ACT_PASS_1)
    normalizer_requant_mul, normalizer_requant_add, normalizer_requant_div = reqShiftParams(wrap_module.module.AttentionMechanism._QL_REPLACED__INTEGERIZE_UNSIGNED_ACT_PASS_2)
    postattn_requant_mul, postattn_requant_add, postattn_requant_div = reqShiftParams(wrap_module.module._QL_REPLACED__INTEGERIZE_SIGNED_ACT_PASS_2)
    wo_requant_mul, wo_requant_add, wo_requant_div = reqShiftParams(wrap_module.module._QL_REPLACED__INTEGERIZE_SIGNED_ACT_PASS_3)

    div = wrap_module.module._QL_TRUEDIV_REPLACEMENT_PASS_MODULARIZED_0
    Delta = div.Delta
    eps = div.eps
    act_type = 0

    n_levels = wrap_module.n_levels

    return (wq_weight, wq_bias, wq_requant_mul, wq_requant_div,
            wk_weight, wk_bias, wk_requant_mul, wk_requant_div,
            wv_weight, wv_bias, wv_requant_mul, wv_requant_div,
            preattn_requant_mul, preattn_requant_div,
            normalizer_requant_mul, normalizer_requant_div,
            postattn_requant_mul, postattn_requant_div,
            wo_weight, wo_bias, wo_requant_mul, wo_requant_div,
            dim, heads, dim_head,
            Delta, eps, act_type, n_levels), {}

def unwrap_clca_fun(wrap_module):
    def reqShiftParams(module):
        return (module.mul, module.add, module.div)

    try:
        dim = wrap_module._dict['out_dim']
        dim_head = wrap_module._dict['dim']
        heads = wrap_module._dict['h']
        out_dim = wrap_module._dict['out_dim']
    except Exception as e:
        import IPython; IPython.embed()
    mod = dict(wrap_module.module.named_parameters())
    wq_weight = mod['WQ._QL_REPLACED__INTEGERIZE_PACT_CONV1D_PASS_0.weight']
    wkv_weight = mod['WKV._QL_REPLACED__INTEGERIZE_PACT_CONV1D_PASS_1.weight']
    wo_weight = mod['out._QL_REPLACED__INTEGERIZE_PACT_CONV1D_PASS_2.weight']

    try:
        wq_bias = mod['WQ._QL_REPLACED__INTEGERIZE_PACT_CONV1D_PASS_0.bias']
    except:
        wq_bias = torch.Tensor((0,))
    try:
        wkv_bias = mod['WKV._QL_REPLACED__INTEGERIZE_PACT_CONV1D_PASS_1.bias']
    except:
        wkv_bias = torch.Tensor((0,))
    try:
        wo_bias = mod['out._QL_REPLACED__INTEGERIZE_PACT_CONV1D_PASS_2.bias']
    except:
        wo_bias = torch.Tensor((0,))

    #import IPython; IPython.embed()

    wq_requant_mul, wq_requant_add, wq_requant_div = reqShiftParams(wrap_module.module.WQ._QL_REPLACED__INTEGERIZE_BN1D_UNSIGNED_ACT_PASS_0)
    wk_requant_mul, wk_requant_add, wk_requant_div = reqShiftParams(wrap_module.module.AttentionMechanism._QL_REPLACED__INTEGERIZE_UNSIGNED_ACT_PASS_0)
    wv_requant_mul, wv_requant_add, wv_requant_div = reqShiftParams(wrap_module.module.WKV._QL_REPLACED__INTEGERIZE_BN1D_SIGNED_ACT_PASS_0)

    kdiv_requant_mul, kdiv_requant_add, kdiv_requant_div = reqShiftParams(wrap_module.module._QL_REPLACED__INTEGERIZE_SIGNED_ACT_PASS_0)

    preattn_requant_mul, preattn_requant_add, preattn_requant_div = reqShiftParams(wrap_module.module._QL_REPLACED__INTEGERIZE_SIGNED_ACT_PASS_1)

    postattn_requant_mul, postattn_requant_add, postattn_requant_div = reqShiftParams(wrap_module.module.AttentionMechanism._QL_REPLACED__INTEGERIZE_SIGNED_ACT_PASS_2)

    wo_requant_mul, wo_requant_add, wo_requant_div = reqShiftParams(wrap_module.module.out._QL_REPLACED__INTEGERIZE_BN1D_SIGNED_ACT_PASS_1)

    div = wrap_module.module._QL_TRUEDIV_REPLACEMENT_PASS_MODULARIZED_1
    Delta = div.Delta
    eps = div.eps
    eta = div.eta
    act_type = 0

    n_levels = wrap_module.n_levels

    return (wq_weight, wq_bias, wq_requant_mul, wq_requant_add, wq_requant_div,
            wkv_weight, wkv_bias, wk_requant_mul, wk_requant_add, wk_requant_div,
            wv_requant_mul, wv_requant_add, wv_requant_div,
            kdiv_requant_mul, kdiv_requant_add, kdiv_requant_div,
            preattn_requant_mul, preattn_requant_add, preattn_requant_div,
            postattn_requant_mul, postattn_requant_add, postattn_requant_div,
            wo_weight, wo_bias, wo_requant_mul, wo_requant_add, wo_requant_div,
            dim, heads, dim_head, out_dim,
            Delta, eps, eta, act_type, n_levels), {}

def unwrap_mhsa_fun(wrap_module):
    def reqShiftParams(module):
        return (module.mul, module.add, module.div)

    try:
        dim = wrap_module._dict['out_dim']
        dim_head = wrap_module._dict['dim']
        heads = wrap_module._dict['h']
    except Exception as e:
        import IPython; IPython.embed()
    mod = dict(wrap_module.module.named_parameters())
    wq_weight = mod['_QL_REPLACED__INTEGERIZE_PACT_LIN_PASS_0.weight']
    wk_weight = mod['_QL_REPLACED__INTEGERIZE_PACT_LIN_PASS_1.weight']
    wv_weight = mod['_QL_REPLACED__INTEGERIZE_PACT_LIN_PASS_2.weight']
    wo_weight = mod['_QL_REPLACED__INTEGERIZE_PACT_LIN_PASS_3.weight']

    try:
        wq_bias = mod['_QL_REPLACED__INTEGERIZE_PACT_LIN_PASS_0.bias']
    except:
        wq_bias = torch.Tensor((0,))
    try:
        wk_bias = mod['_QL_REPLACED__INTEGERIZE_PACT_LIN_PASS_1.bias']
    except:
        wk_bias = torch.Tensor((0,))
    try:
        wv_bias = mod['_QL_REPLACED__INTEGERIZE_PACT_LIN_PASS_2.bias']
    except:
        wv_bias = torch.Tensor((0,))
    try:
        wo_bias = mod['_QL_REPLACED__INTEGERIZE_PACT_LIN_PASS_3.bias']
    except:
        wo_bias = torch.Tensor((0,))

    wq_requant_mul, wq_requant_add, wq_requant_div = reqShiftParams(wrap_module.module._QL_REPLACED__INTEGERIZE_SIGNED_ACT_PASS_0)
    wk_requant_mul, wk_requant_add, wk_requant_div = reqShiftParams(wrap_module.module._QL_REPLACED__INTEGERIZE_SIGNED_ACT_PASS_1)
    wv_requant_mul, wv_requant_add, wv_requant_div = reqShiftParams(wrap_module.module._QL_REPLACED__INTEGERIZE_SIGNED_ACT_PASS_2)
    preattn_requant_mul, preattn_requant_add, preattn_requant_div = reqShiftParams(wrap_module.module._QL_REPLACED__INTEGERIZE_SIGNED_ACT_PASS_3)
    postattn_requant_mul, postattn_requant_add, postattn_requant_div = reqShiftParams(wrap_module.module._QL_REPLACED__INTEGERIZE_SIGNED_ACT_PASS_4)
    wo_requant_mul, wo_requant_add, wo_requant_div = reqShiftParams(wrap_module.module._QL_REPLACED__INTEGERIZE_SIGNED_ACT_PASS_5)

    sm = wrap_module.module.AttentionMechanism._QL_REPLACED__INTEGER_SOFTMAX_PASS_0

    isoftmaxA = sm.coeffA
    isoftmaxB = sm.coeffB
    isoftmaxC = sm.coeffC
    isoftmaxlog2 = sm.log2
    n_levels = wrap_module.n_levels

    return (wq_weight, wq_bias, wq_requant_mul, wq_requant_div,
            wk_weight, wk_bias, wk_requant_mul, wk_requant_div,
            wv_weight, wv_bias, wv_requant_mul, wv_requant_div,
            preattn_requant_mul, preattn_requant_div,
            postattn_requant_mul, postattn_requant_div,
            wo_weight, wo_bias, wo_requant_mul, wo_requant_div,
            dim, heads, dim_head,
            isoftmaxA, isoftmaxB, isoftmaxC, isoftmaxlog2, n_levels, wrap_module), {}

def unwrap_module_fun(node, wrapClass = None, modules = None, unwrapFunction = None):
    wrap_module = modules[node.target]
    assert isinstance(wrap_module, PACTWrapModule), f"_replacement_fun got bad match - expected LayerNorm, got {type()}"

    args, kwargs = unwrapFunction(wrap_module)

    retNode = wrapClass(*args, **kwargs)

    return retNode, node.args, node.kwargs

class UnwrapModulePass(ModularizePass):
    def __init__(self, ReplacementClass, ReplacementFunction = unwrap_mhsa_fun, modules = None, name=''):
        passes = []
        pattern = nn.Sequential(PACTWrapModule(nn.Identity(), 256))
        tracer = LeafTracer(PACT_OPS)
        trace = partial(custom_symbolic_trace, tracer=tracer)
        super().__init__(op='call_module', target=tuple(pattern), replacement_fn = partial(unwrap_module_fun, wrapClass = ReplacementClass, modules=modules, unwrapFunction= ReplacementFunction), name=f"UNWRAP_PASS_{name}")

def conv1d_replacement_fun(gm : fx.GraphModule, match : Match, *args, **kwargs):
    modules = gm_modules(gm)
    matched_modules = [modules[m.target] for k, m in match.nodes_map.items() if k.op == 'call_module'][::-1]
    conv = matched_modules[0]
    assert isinstance(conv, nn.Conv1d), f"conv1d_replacement_fun got bad match - expected nn.Conv1d, got {type(conv)}"
    return PACTConv1d.from_conv1d(conv, **kwargs)

def conv2d_replacement_fun(gm : fx.GraphModule, match : Match, *args, **kwargs):
    modules = gm_modules(gm)
    matched_modules = [modules[m.target] for k, m in match.nodes_map.items() if k.op == 'call_module'][::-1]
    conv = matched_modules[0]
    assert isinstance(conv, nn.Conv2d), f"conv2d_replacement_fun got bad match - expected nn.Conv2d, got {type(conv)}"
    return PACTConv2d.from_conv2d(conv, **kwargs)

class HomogeneousFakeQuantConvPass(SequentialPass):
    def __init__(self, pactConvConfig: dict, symbolic_trace: Callable[[Union[nn.Module, fx.GraphModule]], fx.GraphModule] = PACT_symbolic_trace):
        passes = []
        patternList = [nn.Sequential(nn.Conv1d(3, 6, 5)),  nn.Sequential(nn.Conv2d(3, 6, 5))]
        passes.append(ReplaceSequentialPatternPass(nn.Sequential(nn.Conv1d(3, 6, 5)),
                                                            symbolic_trace,
                                                            partial(conv1d_replacement_fun, **pactConvConfig),
                                                            f'PACTIFIED_CONV1D'))
        passes.append(ReplaceSequentialPatternPass(nn.Sequential(nn.Conv2d(3, 6, 5)),
                                                            symbolic_trace,
                                                            partial(conv2d_replacement_fun, **pactConvConfig),
                                                            f'PACTIFIED_CONV2D'))
        super().__init__(*passes, name_prefix='')

def linear_replacement_fun(gm : fx.GraphModule, match : Match, *args, **kwargs):
    modules = gm_modules(gm)
    matched_modules = [modules[m.target] for k, m in match.nodes_map.items() if k.op == 'call_module'][::-1]
    linear = matched_modules[0]
    assert isinstance(linear, nn.Linear), f"linear_replacement_fun got bad match - expected nn.Linear, got {type(linear)}"
    return PACTLinear.from_linear(linear, **kwargs)

class HomogeneousFakeQuantLinearPass(SequentialPass):
    def __init__(self, pactLinearConfig: dict, symbolic_trace: Callable[[Union[nn.Module, fx.GraphModule]], fx.GraphModule] = PACT_symbolic_trace):
        passes = []
        pattern = nn.Sequential(nn.Linear(42, 42))
        passes.append(ReplaceSequentialPatternPass(pattern,
                                                            symbolic_trace,
                                                            partial(linear_replacement_fun, **pactLinearConfig),
                                                            f'PACTIFIED_LINEAR'))
        super().__init__(*passes, name_prefix='')

class HomogeneousFakeQuantReluPass(SequentialPass):
    def __init__(self, pactActConfig: dict, symbolic_trace: Callable[[Union[nn.Module, fx.GraphModule]], fx.GraphModule] = PACT_symbolic_trace):
        passes = []
        passes.append(ReplaceSequentialPatternPass(nn.Sequential(nn.ReLU()),
                                                            symbolic_trace,
                                                            lambda x,y : PACTUnsignedAct(**pactActConfig),
                                                            f'PACTIFIED_RELU'))
        passes.append(ReplaceSequentialPatternPass(nn.Sequential(nn.ReLU6()),
                                                            symbolic_trace,
                                                            lambda x,y : PACTUnsignedAct(**pactActConfig),
                                                            f'PACTIFIED_RELU6'))
        super().__init__(*passes, name_prefix='')

class HomogeneousFakeQuantPass(SequentialPass):
    def __init__(self, symbolic_trace: Callable[[Union[nn.Module, fx.GraphModule]], fx.GraphModule] = PACT_symbolic_trace, convArgs: dict = {}, actArgs: dict = {}, linearArgs: dict = {}):
        passes = []
        passes.append(HomogeneousFakeQuantConvPass(convArgs, symbolic_trace=symbolic_trace))
        passes.append(HomogeneousFakeQuantReluPass(actArgs, symbolic_trace=symbolic_trace))
        passes.append(HomogeneousFakeQuantLinearPass(linearArgs, symbolic_trace=symbolic_trace))
        super().__init__(*passes, name_prefix='')<|MERGE_RESOLUTION|>--- conflicted
+++ resolved
@@ -175,11 +175,7 @@
 
     @staticmethod
     def truediv_replacement_fn(node, Delta):
-<<<<<<< HEAD
-        return (PACTDiv(Delta, stable=False), node.args, node.kwargs)
-=======
         return (PACTDiv(Delta, stable=False, autoscale=False), node.args, node.kwargs)
->>>>>>> 538d4074
 
     def __init__(self, Delta=2**8, **kwargs):
         self.kwargs = kwargs
