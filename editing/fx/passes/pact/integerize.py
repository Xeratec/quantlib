#
# integerize.py
#
# Author(s):
# Georg Rutishauser <georgr@iis.ee.ethz.ch>
# Moritz Scherer <scheremo@iis.ee.ethz.ch>
# Victor Jung <jungvi@iis.ee.ethz.ch>
#
# Copyright (c) 2020-2021 ETH Zurich.
#
# Licensed under the Apache License, Version 2.0 (the "License");
# you may not use this file except in compliance with the License.
# You may obtain a copy of the License at
#
# http://www.apache.org/licenses/LICENSE-2.0
#
# Unless required by applicable law or agreed to in writing, software
# distributed under the License is distributed on an "AS IS" BASIS,
# WITHOUT WARRANTIES OR CONDITIONS OF ANY KIND, either express or implied.
# See the License for the specific language governing permissions and
# limitations under the License.
#

from typing import Union, Optional, Literal
from functools import partial
from copy import deepcopy
import numpy as np
import torch
from torch import fx, nn
from torch.fx.subgraph_rewriter import Match

from quantlib.algorithms.pact.pact_ops import *
from quantlib.algorithms.pact.pact_ops import RequantShift, HardActRequantShift, ChannelwiseThreshold
from .harmonize import InsertBNBetweenBiasedConvAndActsPass, RQSMergePass
from .pact_util import PACTTracer, PACT_symbolic_trace
from ...util import gm_modules, module_of_node, get_ordered_active_nodes
from .. import FxPass, ReplaceSequentialPatternPass, SequentialPass, ShapePropPass, ModularizePass
from .. import AnnotateEpsPass, extract_eps
from .. import MergeConvBNPass, RetracePass


__all__ = ['IntegerizePACTConvPass',
           'IntegerizePACTLinearPass',
           'IntegerizeBNActPass',
           'IntegerizePACTNetPass',
           'IntegerizeSoftmaxPass',
           'IntegerizeGELUPass',
           'IntegerizeLayerNormPass',
           'IntegerizeEmbeddingsPass',
           'IntegerizeTrueDivPass',
           'IntegerizeMeanPass',
           'IntegerizeConstWrapPass',
           'TernarizeConvBNActPass',
           'SwapMaxPoolActPass',
           'FixChannelNumbersPass',
           'IntegerizeBNPACTHardActsPass',
           'ReplacePACTCausalConv1DPass',
           'PACTTracer',
           'PACT_symbolic_trace',]

def integerize_softmax_fun(gm : fx.GraphModule, match : Match, mode: Literal["I-BERT", "ITA", 'ITA-Partial'] = "I-BERT", D=2**12, export_node=False):
    modules = gm_modules(gm)
    matched_nodes = [m for k, m in match.nodes_map.items() if k.op == 'call_module']
    lin_node = matched_nodes[0]
    matched_modules = [modules[m.target] for k, m in match.nodes_map.items() if k.op == 'call_module'][::-1]
    module = matched_modules[0]
    eps_in = extract_eps(lin_node.meta['quant'].eps_in)
    # assert isinstance(module, PACTSoftmax), f"integerize_softmax_fun got bad match - expected PACTSoftmax, got {type(module)}"

    if mode=='I-BERT':
        new_softmax = PACTIntegerSoftmax(n_levels=module.n_levels, eps_in=eps_in, export_node=export_node)
    elif mode=='ITA':
        new_softmax = PACTIntegerITAMax(max_value = module.act.max, n_levels=module.n_levels, eps_in=eps_in, D=D, export_node=export_node)
    elif mode=='ITA-Partial':
        new_softmax = PACTIntegerITAPartialMax(max_value = module.act.max, n_levels=module.n_levels, eps_in=eps_in, eps_max_factor = module.eps_max_factor, max_estimation=module.max_estimation, D=D, export_node=export_node)
    else:
        assert False, f"[ApproximateSoftmaxPass] Invalid mode {mode} specified!"

    return new_softmax

def integerize_gelu_fun(gm : fx.GraphModule, match : Match, D=2**14, export_node = False):
    modules = gm_modules(gm)
    matched_nodes = [m for k, m in match.nodes_map.items() if k.op == 'call_module']
    lin_node = matched_nodes[0]
    matched_modules = [modules[m.target] for k, m in match.nodes_map.items() if k.op == 'call_module'][::-1]
    module = matched_modules[0]
    eps_in = extract_eps(lin_node.meta['quant'].eps_in)
    assert isinstance(module, PACTGELU), f"integerize_gelu_fun got bad match - expected PACTGELU, got {type(lin)}"

    new_gelu = PACTIntegerGELU(eps_in=eps_in, D=D,export_node=export_node)

    return new_gelu

def integerize_hardswish_fun(gm : fx.GraphModule, match : Match, D=2**14, export_node = False):
    modules = gm_modules(gm)
    matched_nodes = [m for k, m in match.nodes_map.items() if k.op == 'call_module']
    lin_node = matched_nodes[0]
    matched_modules = [modules[m.target] for k, m in match.nodes_map.items() if k.op == 'call_module'][::-1]
    module = matched_modules[0]
    eps_in = extract_eps(lin_node.meta['quant'].eps_in)
    assert isinstance(module, PACTHardswish), f"integerize_hardswish_fun got bad match - expected PACTHardswish, got {type(module)}"

    new_gelu = PACTIntegerHardswish(eps_in=eps_in, eps_s=module.eps_s, export_node=export_node)

    return new_gelu

class IntegerizeConstWrapPass(ModularizePass):
    @staticmethod
    def constwrap_replacement_fn(node):
        module = dict(node.graph._owning_module.named_modules())[node.target]
        return (PACTIntegerConstWrap(), node.args, node.kwargs)

    def __init__(self, **kwargs):
        target = [PACTConstWrap()]
        super().__init__(op='call_module', target=tuple(target), replacement_fn = self.constwrap_replacement_fn, name="CONSTWRAP_REPLACEMENT_PASS")

class IntegerizeMeanPass(ModularizePass):

    @staticmethod
    def mean_replacement_fn(node):
        return (PACTIntegerMean(**node.kwargs), node.args, node.kwargs)

    def __init__(self, **kwargs):
        self.kwargs = kwargs
        target = [PACTMean()]
        super().__init__(op='call_module', target=tuple(target), replacement_fn = partial(self.mean_replacement_fn), name="MEAN_INTEGERIZE_PASS")

class IntegerizeTrueDivPass(ModularizePass):
    @staticmethod
    def truediv_replacement_fn(node, integer_node=False):
        module = dict(node.graph._owning_module.named_modules())[node.target]
        if module.stable:
            return (PACTTrueIntegerDiv(module.Delta, eps=module.get_eps_div(), eta=module.eta, integer_node=integer_node), node.args, node.kwargs)
        else:
            return (PACTTrueIntegerDiv(module.Delta, eps=0*module.get_eps_div(), eta=module.eta, integer_node=integer_node), node.args, node.kwargs)

    def __init__(self, Delta=2**14, export_div_node = False, **kwargs):
        self.kwargs = kwargs
        target = [PACTDiv(Delta)]
        super().__init__(op='call_module', target=tuple(target), replacement_fn = partial(self.truediv_replacement_fn, integer_node=export_div_node), name="TRUEDIV_REPLACEMENT_PASS")

def integerize_layernorm_fun(gm : fx.GraphModule, match : Match, affine = True, D=2**12, export_node=False):
    modules = gm_modules(gm)
    matched_nodes = [m for k, m in match.nodes_map.items() if k.op == 'call_module']
    layernorm_node = matched_nodes[0]
    matched_modules = [modules[m.target] for k, m in match.nodes_map.items() if k.op == 'call_module'][::-1]
    layernorm = matched_modules[0]
    requant = matched_modules[1]
    eps_in = extract_eps(layernorm_node.meta['quant'].eps_in)
    assert isinstance(layernorm, PACTLayerNorm), f"integerize_layernorm_fun got bad match - expected PACTLayerNorm, got {type(module)}"

    maxval = max(requant.max, -requant.min)

    if affine:
        new_weight = layernorm.weight
        new_bias = layernorm.bias
        new_layernorm = PACTIntegerLayerNorm(n_levels=requant.n_levels, eps_in=eps_in, maxval=maxval, weight=new_weight, bias=new_bias, D=D, export_node=export_node)
    else:
        new_layernorm = PACTIntegerLayerNorm(n_levels=requant.n_levels, eps_in=eps_in, maxval=maxval, weight = 1., bias = 0., D=D, export_node=export_node)

    return new_layernorm

class IntegerizeLayerNormPass(SequentialPass):
    def __init__(self, affine = True, D=2**12, export_layernorm_node = False, symbolic_trace: callable = PACT_symbolic_trace, **kwargs):
        passes = []
        pattern = nn.Sequential(PACTLayerNorm(), PACTAsymmetricAct(256, 'max', True, 'relu'))
        passes.append(ReplaceSequentialPatternPass(pattern, symbolic_trace, partial(integerize_layernorm_fun, affine=affine, D=D, export_node=export_layernorm_node), f'_INTEGER_LAYERNORM_PASS'))
        super().__init__(*passes, name_prefix='_INTEGER_LAYERNORM_PASS')

def integerize_rmsnorm_fun(gm : fx.GraphModule, match : Match, affine = True, D=2**12, export_node=False):
    modules = gm_modules(gm)
    matched_nodes = [m for k, m in match.nodes_map.items() if k.op == 'call_module']
    rmsnorm_node = matched_nodes[0]
    matched_modules = [modules[m.target] for k, m in match.nodes_map.items() if k.op == 'call_module'][::-1]
    rmsnorm = matched_modules[0]
    requant = matched_modules[1]
    eps_in = extract_eps(rmsnorm_node.meta['quant'].eps_in)
    assert isinstance(rmsnorm, PACTRMSNorm), f"integerize_rmsnorm_fun got bad match - expected PACTRMSNorm, got {type(rmsnorm)}"

    maxval = max(requant.max, -requant.min)

    if affine:
        new_weight = rmsnorm.weight
        new_rmsnorm = PACTIntegerRMSNorm(n_levels=requant.n_levels, eps_in=eps_in, maxval=maxval, weight=new_weight, D=D, export_node=export_node)
    else:
        new_weight = torch.ones(rmsnorm.normalized_shape)
        new_rmsnorm = PACTIntegerRMSNorm(n_levels=requant.n_levels, eps_in=eps_in, maxval=maxval, weight = new_weight, D=D, export_node=export_node)

    return new_rmsnorm

class IntegerizeRMSNormPass(SequentialPass):
    def __init__(self, symbolic_trace: callable, affine = True, D=2**12, export_rmsnorm_node = False, **kwargs):
        passes = []
        pattern = nn.Sequential(PACTRMSNorm(1), PACTAsymmetricAct(256, 'max', True, 'relu'))
        passes.append(ReplaceSequentialPatternPass(pattern, symbolic_trace, partial(integerize_rmsnorm_fun, affine=affine, D=D, export_node=export_rmsnorm_node), f'_INTEGER_RMSNORM_PASS'))
        super().__init__(*passes, name_prefix='_INTEGER_RMSNORM_PASS')

class IntegerizeSoftmaxPass(SequentialPass):
    def __init__(self, D=2**12, export_softmax_node = False, symbolic_trace: callable = PACT_symbolic_trace, **kwargs):
        passes = []

        pattern = nn.Sequential(PACTSoftmax())
        passes.append(ReplaceSequentialPatternPass(pattern, symbolic_trace, partial(integerize_softmax_fun, mode='I-BERT', export_node=export_softmax_node), f'_INTEGER_SOFTMAX_PASS'))

        pattern = nn.Sequential(PACTITAMax())
        passes.append(ReplaceSequentialPatternPass(pattern, symbolic_trace, partial(integerize_softmax_fun, mode='ITA', D=D, export_node=export_softmax_node), f'_INTEGER_SOFTMAX_PASS'))

        pattern = nn.Sequential(PACTITAPartialMax())
        # WIESEP: D should be small enough to cause mult of the RQS node to be in range of int8
        passes.append(ReplaceSequentialPatternPass(pattern, symbolic_trace, partial(integerize_softmax_fun, mode='ITA-Partial', D=D, export_node=export_softmax_node), f'_INTEGER_SOFTMAX_PASS'))
        super().__init__(*passes, name_prefix='_INTEGER_SOFTMAX_PASS')

class IntegerizeGELUPass(SequentialPass):
    def __init__(self, D=2**14, export_gelu_node=False, symbolic_trace: callable = PACT_symbolic_trace, **kwargs):
        passes = []
        pattern = nn.Sequential(PACTGELU())
        passes.append(ReplaceSequentialPatternPass(pattern, symbolic_trace, partial(integerize_gelu_fun, D=D,export_node=export_gelu_node), f'_INTEGER_GELU_PASS'))
        super().__init__(*passes, name_prefix='_INTEGER_GELU_PASS')

class IntegerizeHardswishPass(SequentialPass):
    def __init__(self, export_hardswish_node=False, symbolic_trace: callable = PACT_symbolic_trace, **kwargs):
        passes = []
        pattern = nn.Sequential(PACTHardswish(eps_s=1.0))
        passes.append(ReplaceSequentialPatternPass(pattern, symbolic_trace, partial(integerize_hardswish_fun, export_node=export_hardswish_node), f'_INTEGER_SILU_PASS'))
        super().__init__(*passes, name_prefix='_INTEGER_HARDSWISH_PASS')

def integerize_pact_conv_fun(gm : fx.GraphModule, match : Match):
    modules = gm_modules(gm)
    matched_modules = [modules[m.target] for k, m in match.nodes_map.items() if k.op == 'call_module'][::-1]
    conv = matched_modules[0]
    assert isinstance(conv, (PACTConv1d, PACTConv2d)), f"integerize_pact_conv_fun got bad match - expected PACTConv, got {type(conv)}"
    assert conv.bias is None, "integerize_pact_conv_fun: Conv layer has bias"
    conv_type = nn.Conv2d if isinstance(conv, PACTConv2d) else nn.Conv1d
    pm = 'zeros' if conv.padding_mode == 'eps' else conv.padding_mode
    new_conv = conv_type(in_channels=conv.in_channels,
                         out_channels=conv.out_channels,
                         kernel_size=conv.kernel_size,
                         stride=conv.stride,
                         padding=conv.padding,
                         dilation=conv.dilation,
                         groups=conv.groups,
                         bias=None,
                         padding_mode=pm)
    try:
        new_conv.weight.data.copy_(conv.weight_int)
    except RuntimeError as e:
        import ipdb; ipdb.set_trace()

    # annotate the new conv with the number of levels
    new_conv.n_levels = conv.n_levels

    return new_conv


class IntegerizePACTConvPass(SequentialPass):
    def __init__(self, symbolic_trace: callable = PACT_symbolic_trace,):
        passes = []
        for i, c in enumerate((PACTConv1d, PACTConv2d)):
            pattern = nn.Sequential(c(1,1,1))
            name = f"_INTEGERIZE_PACT_CONV{i+1}D_PASS"
            passes.append(ReplaceSequentialPatternPass(pattern, symbolic_trace, integerize_pact_conv_fun, name))
        super(IntegerizePACTConvPass, self).__init__(*passes, name_prefix='_INTEGERIZE_PACT_CONVS_PASS')

def integerize_pact_linear_fun(gm : fx.GraphModule, match : Match):
    modules = gm_modules(gm)
    matched_nodes = [m for k, m in match.nodes_map.items() if k.op == 'call_module']
    lin_node = matched_nodes[0]
    matched_modules = [modules[m.target] for k, m in match.nodes_map.items() if k.op == 'call_module'][::-1]
    lin = matched_modules[0]
    eps_in = extract_eps(lin_node.meta['quant'].eps_in)
    assert isinstance(lin, PACTLinear), f"integerize_pact_linear_fun got bad match - expected PACTLinear, got {type(lin)}"
    # note the new node's intended integer precision in the precision dict
    #if prec_dict is not None:
    #nbits = int(np.log2(lin.n_levels) + 0.2)
    #        prec_dict[name] = nbits

    #import IPython; IPython.embed()
    new_lin = nn.Linear(in_features=lin.in_features,
                        out_features=lin.out_features,
                        bias=(lin.bias is not None))
    new_lin.weight.data.copy_(lin.weight_int.round())
    if lin.bias is not None:
        new_bias = lin.get_bias_int(eps_in).round()
        if len(new_bias.shape) == 2:
            new_bias = torch.diagonal(new_bias,0,dim1=-2, dim2=-1)
        new_lin.bias.data.copy_(new_bias)


    new_lin.n_levels = lin.n_levels

    return new_lin

class IntegerizePACTLinearPass(ReplaceSequentialPatternPass):
    def __init__(self, symbolic_trace: callable = PACT_symbolic_trace):
        pattern = nn.Sequential(PACTLinear(1,1))
        name = "_INTEGERIZE_PACT_LIN_PASS"
        super(IntegerizePACTLinearPass, self).__init__(pattern, symbolic_trace, integerize_pact_linear_fun, name)

def swap_maxpool_act_fun(gm : fx.GraphModule, match : Match):
    modules = gm_modules(gm)
    matched_modules = [modules[m.target] for k, m in match.nodes_map.items() if k.op == 'call_module'][::-1]
    maxpool = matched_modules[0]
    act = matched_modules[1]
    assert isinstance(maxpool, (nn.MaxPool2d)), f"swap_maxpool_act_fun got bad match - expected torch.nn.MaxPool2d, got {type(maxpool)}"
    assert isinstance(act, (PACTUnsignedAct, PACTAsymmetricAct)), f"swap_maxpool_act_fun got bad match - expected 'PACTUnsignedAct' or 'PACTAsymmetricAct', got {type(act)}"
    new_act = deepcopy(act)
    new_pool = deepcopy(maxpool)
    replacement_sequence = nn.Sequential(new_act, new_pool)
    return replacement_sequence

class SwapMaxPoolActPass(SequentialPass):
    def __init__(self, symbolic_trace: callable = PACT_symbolic_trace,):
        passes = []
        # Whenever there is a MaxPool-Act sequence, switch their positions to Act-MaxPool
        for act_name, act_type in [("UNSIGNED_ACT", PACTUnsignedAct), ("SIGNED_ACT", PACTAsymmetricAct)]:
            for mp_name, mp_type in [("MP2D", nn.MaxPool2d)]:
                pattern = nn.Sequential(mp_type(kernel_size=2), act_type(n_levels=256, init_clip='max', learn_clip=False, act_kind='identity'))
                passes.append(ReplaceSequentialPatternPass(pattern, symbolic_trace, swap_maxpool_act_fun, f"_SWAP_{mp_name}_{act_name}_PASS"))
        super(SwapMaxPoolActPass, self).__init__(*passes, name_prefix="_SWAP_MAXPOOL_ACT_PASS")


def replace_pact_causalconv1d_padconv1d_fun(gm : fx.GraphModule, match : Match):
    modules = gm_modules(gm)
    matched_nodes = [m for k, m in match.nodes_map.items() if k.op == 'call_module']
    causalconv_node = matched_nodes[0]
    matched_modules = [modules[m.target] for k, m in match.nodes_map.items() if k.op == 'call_module'][::-1]
    causalconv = matched_modules[0]
    new_module = nn.Sequential(
        nn.ConstantPad1d(
            padding=(causalconv._PACTCausalConv1d__padding, 0),
            value=0
        ),
        PACTConv1d(
            in_channels=causalconv.in_channels,
            out_channels=causalconv.out_channels,
            kernel_size=causalconv.kernel_size,
            bias=causalconv.bias is not None,
            stride=causalconv.stride,
            padding=0,
            dilation=causalconv.dilation,
            groups=causalconv.groups,
            padding_mode='zeros',
            n_levels=causalconv.n_levels,
            quantize=causalconv.quantize,
            init_clip=causalconv.init_clip,
            learn_clip=causalconv.learn_clip,
            symm_wts=causalconv.symm_wts,
            nb_std=causalconv.nb_std,
            tqt=causalconv.tqt,
            tqt_beta=causalconv.tqt_beta,
            tqt_clip_grad=causalconv.tqt_clip_grad
        )
    )
    new_module[1].weight.data.copy_(causalconv.weight)
    if causalconv.bias is not None:
        new_module[1].bias.data.copy_(causalconv.bias)
    new_module[1].clip_lo = causalconv.clip_lo
    new_module[1].clip_hi = causalconv.clip_hi
    new_module[1].clipping_params = causalconv.clipping_params
    new_module[1].started = causalconv.started
    return new_module


class ReplacePACTCausalConv1DPass(ReplaceSequentialPatternPass):
    def __init__(self, symbolic_trace: callable = PACT_symbolic_trace):
        pattern = nn.Sequential(PACTCausalConv1d(1,1,1))
        name = "_REPLACE_PACT_CAUSALCONV1D_PADCONV1D_PASS"
        super(ReplacePACTCausalConv1DPass, self).__init__(pattern, symbolic_trace, replace_pact_causalconv1d_padconv1d_fun, name)


<<<<<<< HEAD
def bn_act_to_requant_fun(gm : fx.GraphModule, match : Match, D=2**24, recenter_act=False, cmsis_requant=False, requant_node=False, skip_identity_rqs=True):
=======
def bn_act_to_requant_fun(gm: fx.GraphModule,
                          match: Match,
                          D = 2**24,
                          cmsis_requant = False,
                          requant_node = False,
                          skip_identity_rqs = True):
>>>>>>> 63b9895c
    modules = dict(gm.named_modules())
    alpha_h = 1.5
    if not isinstance(D, torch.Tensor):
        D = torch.tensor(D)
    matched_nodes = [n for n in match.nodes_map.values()][-2:0:-1]
    matched_modules = [modules[m.target] for k, m in match.nodes_map.items() if k.op == 'call_module'][::-1]
    assert len(matched_nodes) == len(matched_modules), "bn_act_to_requant got unexpected non-'call_module' nodes!"
    if len(matched_modules) == 1:
        act = matched_modules[0]
        act_node = matched_nodes[0]
        bn = None
    else:
        assert len(matched_modules) == 2, "bn_act_to_requant expected match of length 1 or 2!"
        act = matched_modules[1]
        act_node = matched_nodes[1]
        bn = matched_modules[0]
        bn_node = matched_nodes[0]
        assert isinstance(bn, (nn.BatchNorm1d, nn.BatchNorm2d,
                               nn.BatchNorm3d)), f"bn_act_to_requant called on incompatible BN layer {type(bn)}"
    assert isinstance(
        act, (PACTUnsignedAct, PACTAsymmetricAct)), f"bn_act_to_requant called on incompatible activation {type(act)}"

    signed_act = isinstance(act, PACTAsymmetricAct)
    eps_in = extract_eps(act_node.meta['quant'].eps_in).cpu().clone().detach().squeeze()
    eps_out = act_node.meta['quant'].eps_out.cpu().clone().detach().squeeze()

    # if the requant node would perform an identity operation, don't insert it.
    if skip_identity_rqs and (eps_in.numel() == eps_out.numel() == 1 and eps_in == eps_out and bn is None):
        return None

<<<<<<< HEAD
    gamma_h = torch.ones_like(eps_in)
    beta_h =  torch.zeros_like(gamma_h)
    if bn is not None:
        gamma_h = (bn.weight/torch.sqrt(bn.running_var+bn.eps))
        beta_h = bn.bias - bn.running_mean * gamma_h
    elif recenter_act:
        beta_h = -(act.clip_hi + act.clip_lo)/2

=======
    gamma_h = (bn.weight / torch.sqrt(bn.running_var + bn.eps)) if bn is not None else torch.ones_like(eps_in)
    beta_h = bn.bias - bn.running_mean * gamma_h if bn is not None else -(act.clip_hi)//2 #torch.zeros_like(eps_in)
>>>>>>> 63b9895c
    gamma_h *= eps_in
    gamma_h /= eps_out
    beta_h /= eps_out
    if act.rounding and not cmsis_requant:
        beta_h += 0.5

    gamma_h *= D
    beta_h *= D
    gamma_h = torch.round(gamma_h)
    beta_h = torch.round(beta_h)

    if bn and gamma_h.numel() > 1:
        if isinstance(bn, nn.BatchNorm1d):
            # BN1D can take two input tensor formats:
            # 1. [N_B, N_C, L], e.g. if it comes after a Conv1d layer
            # 2. [N_B, L], e.g. if it comes after a linear layer
            # depending on how it is used in the network we are processing, the
            # mul/add parameters must have different shape. we use the
            # information stored in the graph by the ShapePropPass to determine
            # this.
            bn_outshape = bn_node.meta['tensor_meta'].shape
            if len(bn_outshape) == 3:
                gamma_h = gamma_h.reshape((gamma_h.numel(), 1))
                beta_h = beta_h.reshape((beta_h.numel(), 1))
            elif len(bn_outshape) == 2:
                gamma_h = gamma_h.reshape((gamma_h.numel(),))
                beta_h = beta_h.reshape((beta_h.numel(),))
        elif isinstance(bn, nn.BatchNorm2d):
            gamma_h = gamma_h.reshape((gamma_h.numel(), 1, 1))
            beta_h = beta_h.reshape((beta_h.numel(), 1, 1))
        elif isinstance(bn, nn.BatchNorm3d):
            gamma_h = gamma_h.reshape((gamma_h.numel(), 1, 1, 1))
            beta_h = beta_h.reshape((beta_h.numel(), 1, 1, 1))

    requant = RequantShift(gamma_h,
                           beta_h,
                           act.n_levels,
                           signed_act,
                           D,
                           cmsis_requant = cmsis_requant,
                           requant_node = requant_node)
    return requant

class IntegerizeBNActPass(SequentialPass):
    def __init__(self, D : float = 2**24, recenter_act=False, cmsis_requant=False, requant_node=False, skip_identity_rqs=True, symbolic_trace: callable = PACT_symbolic_trace,):
        passes = []
        # replace all combinations of BN + PACT activation with RequantShift layers
        for act_name, act_type in [("UNSIGNED_ACT", PACTUnsignedAct), ("SIGNED_ACT", PACTAsymmetricAct)]:
            for bn_name, bn_type in [("BN1D", nn.BatchNorm1d), ("BN2D", nn.BatchNorm2d), ("BN3D", nn.BatchNorm3d)]:
                pattern = nn.Sequential(bn_type(1), act_type(n_levels=256, init_clip='max', learn_clip=False, act_kind='identity'))
                passes.append(ReplaceSequentialPatternPass(pattern, symbolic_trace, bn_act_to_requant_fun, f"_INTEGERIZE_{bn_name}_{act_name}_PASS", D=D, recenter_act=recenter_act, cmsis_requant=cmsis_requant, requant_node=requant_node, skip_identity_rqs=skip_identity_rqs))

            #also replace "freestanding" activations AFTER replacing the BN+Act stacks
            pattern = nn.Sequential(act_type(n_levels=256, init_clip='max', learn_clip=False, act_kind='identity'))
            passes.append(ReplaceSequentialPatternPass(pattern, symbolic_trace, bn_act_to_requant_fun, f"_INTEGERIZE_{act_name}_PASS", D=D, recenter_act=recenter_act, cmsis_requant=cmsis_requant, requant_node=requant_node, skip_identity_rqs=skip_identity_rqs))

        super(IntegerizeBNActPass, self).__init__(*passes, name_prefix="_INTEGERIZE_BN_ACT_PASS")

def conv_bn_act_to_conv_threshold_fun(gm : fx.GraphModule, match : Match, cutie_style_threshs=False):
    modules = dict(gm.named_modules())
    matched_nodes = [n for n in match.nodes_map.values()][-2:0:-1]
    matched_modules = [modules[m.target] for k, m in match.nodes_map.items() if k.op == 'call_module'][::-1]
    assert len(matched_nodes) == len(matched_modules), "conv_bn_act_to_conv_threshold_fun got unexpected non-'call_module' nodes!"
    conv = matched_modules[0]
    conv_node = matched_nodes[0]
    assert isinstance(conv, (nn.Conv1d, nn.Conv2d)), f"conv_bn_act_to_conv_threshold_fun called on incompatible Conv layer {type(conv)}"
    if len(matched_modules) == 2:
        act = matched_modules[1]
        act_node = matched_nodes[1]
        bn = None
    else:
        assert len(matched_modules) == 3, "conv_bn_act_to_conv_threshold_fun expected match of length 1 or 2!"
        act = matched_modules[2]
        act_node = matched_nodes[2]
        bn = matched_modules[1]
        bn_node = matched_nodes[1]
        assert isinstance(bn, (nn.BatchNorm1d, nn.BatchNorm2d)), f"conv_bn_act_to_conv_threshold_fun called on incompatible BN layer {type(bn)}"
    assert isinstance(act, (PACTUnsignedAct)), f"conv_bn_act_to_conv_threshold_fun called on incompatible activation {type(act)}"

    eps_in = extract_eps(act_node.meta['quant'].eps_in).cpu().clone().detach().squeeze() # todo: ist this correct for the first activation (eps_in=1*eps_w)?
    eps_out = act_node.meta['quant'].eps_out.cpu().clone().detach().squeeze()
    prev_eps_out = eps_in[0] / conv.get_eps_w()[0].squeeze() # TODO: is this correct?
    # TODO: what should I do if there is no BN and/or an identity operation?
    # if the requant node would perform an identity operation, don't insert it.
    if eps_in.numel() == eps_out.numel() == 1 and eps_in == eps_out and bn is None:
        return None

    if conv.bias is None:
        bias = torch.zeros(conv.out_channels)
    else:
        bias = conv.bias.data

    for pos, node in enumerate(gm.graph.nodes):
        if node == conv_node or pos > 1:
            break
    assert node.op == 'call_module'

    # Is this too hacky?
    if pos == 1: # if the position of the node in the graph is 1, then it is the first node
        bias_hat = bias
    else:
        bias_add = conv.weight_q.sum(dim=(1,2,3)) \
            if len(conv.weight_q.shape)==4 else conv.weight_q.sum(dim=(1,2))
        bias_add *= prev_eps_out
        bias_hat = bias + bias_add

    beta_hat = (bias_hat - bn.running_mean.data)/torch.sqrt(bn.running_var.data+bn.eps)
    gamma_hat = 1/torch.sqrt(bn.running_var.data+bn.eps)
    if bn.affine:
        beta_hat *= bn.weight.data
        beta_hat += bn.bias.data
        gamma_hat *= bn.weight.data

    thresh_lo = (0.5*eps_out-beta_hat)/(gamma_hat*eps_in)
    thresh_hi = (1.5*eps_out-beta_hat)/(gamma_hat*eps_in)
    # if some gamma_hats/gammas are negative, the smaller than/larger than relationships are flipped there.
    # the weights in the convolution preceding the BN will be flipped for those channels, so we can simply flip the
    # thresholds. Important: flip BEFORE rounding otherwise they will be off by one :)
    if bn.affine:
        flip_idxs = bn.weight.data < 0
        thresh_hi[flip_idxs] *= -1
        thresh_lo[flip_idxs] *= -1

    thresh_hi = torch.ceil(thresh_hi)
    # CUTIE's upper thresholding condition is:
    # th(x) = 1 if x > thresh_hi
    # so we need to reduce the threshold by 1
    if cutie_style_threshs:
        thresh_hi = thresh_hi - 1
    thresh_lo = torch.ceil(thresh_lo)

    assert torch.all(thresh_lo <= thresh_hi), 'All thresh_lo need to be <= thresh_hi'

    new_conv = conv_type(in_channels=conv.in_channels,
                        out_channels=conv.out_channels,
                        kernel_size=conv.kernel_size,
                        stride=conv.stride,
                        padding=conv.padding,
                        dilation=conv.dilation,
                        groups=conv.groups,
                        bias=None,
                        padding_mode=conv.padding_mode)
    new_conv.weight.data.copy_(conv.weight_int)

    new_conv.n_levels = conv.n_levels

    if conv_type == nn.Conv1d:
        n_d = 1
    else:
        n_d = 2
    threshold_module = ChannelwiseThreshold(thresh_lo, thresh_hi, n_dim=n_d)
    replacement_sequence = nn.Sequential(new_conv, threshold_module)

    return replacement_sequence


class TernarizeConvBNActPass(SequentialPass):
    def __init__(self, symbolic_trace: callable = PACT_symbolic_trace):
        passes = []
        # integerize Conv layers and replace all combinations of BN + PACT activation with Threshold layers
        for conv_name, conv_type in [('CONV1D', nn.Conv1d), ('CONV2D', nn.Conv2d)]:
            for act_name, act_type in [("UNSIGNED_ACT", PACTUnsignedAct), ("SIGNED_ACT", PACTAsymmetricAct)]:
                for bn_name, bn_type in [("BN1D", nn.BatchNorm1d), ("BN2D", nn.BatchNorm2d)]:
                    pattern = nn.Sequential(conv_type(1,1,1), bn_type(1), act_type(n_levels=256, init_clip='max', learn_clip=False, act_kind='identity'))
                    passes.append(ReplaceSequentialPatternPass(pattern, symbolic_trace, ternarize_conv_bn_act_fun, f"_{bn_name}_{act_name}_TO_THRESHOLD_PASS"))

            #also replace "freestanding" activations AFTER replacing the BN+Act stacks
            pattern = nn.Sequential(conv_type(1,1,1), act_type(n_levels=256, init_clip='max', learn_clip=False, act_kind='identity'))
            passes.append(ReplaceSequentialPatternPass(pattern, symbolic_trace, ternarize_conv_bn_act_fun, f"_{act_name}_TO_THRESHOLD_PASS"))

        super(TernarizeConvBNActPass, self).__init__(*passes, name_prefix="_BN_ACT_TO_THRESHOLD_PASS")

def embedding_integerize_fun(gm : fx.GraphModule, match : Match, **kwargs):
    modules = gm_modules(gm)

    matched_nodes = [m for k, m in match.nodes_map.items() if k.op == 'call_module']
    n_levels = modules[matched_nodes[0].target].adder.n_levels
    eps_adder = modules[matched_nodes[0].target].adder.acts[0].get_eps()
    bias = modules[matched_nodes[0].target]._parameters['weights']
    maxval = modules[matched_nodes[0].target].maxval
    eps_in = extract_eps(matched_nodes[0].meta['quant'].eps_in)

    new_embedding = PACTIntegerEmbedding(n_levels=n_levels, weight=bias, eps_in=eps_in, eps_adder=eps_adder, maxval=maxval, twoStage=True, **kwargs)

    return new_embedding

# This can be made much more general -- Current workaround
class IntegerizeEmbeddingsPass(SequentialPass):
    def __init__(self, symbolic_trace: callable = PACT_symbolic_trace, **kwargs):
        passes = []
        pattern = nn.Sequential(PACTEmbedding(torch.Tensor((1.,)), init_clip='max', learn_clip=False, act_kind='identity'))
        passes.append(ReplaceSequentialPatternPass(pattern, symbolic_trace, partial(embedding_integerize_fun, **kwargs), f'_INTEGERIZE_EMBEDDINGS_PASS'))
        super().__init__(*passes, name_prefix='_INTEGERIZE_EMBEDDING_PASS')


class FixChannelNumbersPass(FxPass):

    def __init__(self, word_align : bool=False):
        super(FixChannelNumbersPass, self).__init__()
        self.word_align = word_align
    def retarget(self, gm : fx.GraphModule):
        self.visited_nodes = set()

    def fix_conv_channels(self, gm : fx.GraphModule, node : fx.Node, force_out_channels : int):
        if node.op == 'call_module' and node not in self.visited_nodes:
            module = module_of_node(gm, node)
            alignment = 32 if self.word_align else 8
            if isinstance(module, (PACTConv1d, PACTConv2d)):
                conv_levels = module.n_levels
                bw_in = int(np.ceil(np.log2(node.meta['quant'].n_levels_in)))
                bw_w = int(np.ceil(np.log2(conv_levels)))
                min_bw = np.minimum(bw_in, bw_w)
                assert module.groups in [1, module.in_channels], f"fix_conv_channels: Unsupported groups config for conv {module}; {module.groups} groups not supported"
                if min_bw not in [2,4,8]:
                    print(f"modify_convs: minimum bitwidth {min_bw} will not give sensible result")
                channel_multiple = int(np.ceil(alignment/min_bw))
                in_ch = module.in_channels
                out_ch = module.out_channels
                extra_in_channels = (-in_ch) % channel_multiple
                new_in_ch = in_ch+extra_in_channels
                new_groups = module.groups
                if module.groups == in_ch:
                    new_groups = new_in_ch
                new_out_ch = out_ch
                if force_out_channels > 0:
                    new_out_ch = force_out_channels
                new_weights = torch.zeros(tuple([new_out_ch, (new_in_ch//new_groups)]+[k for k in module.kernel_size])).type_as(module.weight.data)
                new_weights[:out_ch, :in_ch, ...] = module.weight.data
                module.weight.data = new_weights
                if module.bias is not None and force_out_channels > 0:
                    new_bias = torch.zeros([new_out_ch]).type_as(module.bias.data)
                    new_bias[:out_ch] = module.bias.data
                    module.bias.data = new_bias

                print(f"Adjusting Conv {node.target}'s channels: {module.in_channels}/{module.out_channels} ==> {new_in_ch}/{new_out_ch}")
                module.in_channels = new_in_ch
                module.out_channels = new_out_ch
                self.visited_nodes.add(node)
                self.fix_conv_channels(gm, node.all_input_nodes[0], new_in_ch)
            elif isinstance(module, (nn.BatchNorm1d, nn.BatchNorm2d)):
                if force_out_channels > 0:
                    n_ch = module.num_features
                    def pad_bn_param(t : torch.Tensor, val : float):
                        new_param = torch.full([force_out_channels], val).type_as(module.bias.data)
                        new_param[:n_ch] = t
                        return new_param
                    module.bias.data = pad_bn_param(module.bias.data, 0.)
                    module.weight.data = pad_bn_param(module.weight.data, 1.)
                    module.running_mean = pad_bn_param(module.running_mean, 0.)
                    module.running_var = pad_bn_param(module.running_var, 1.)
                    print(f"Adjusting BN {node.target}'s channels: {module.num_features} ==> {force_out_channels}")
                    module.num_features = force_out_channels
                self.visited_nodes.add(node)
                self.fix_conv_channels(gm, node.all_input_nodes[0], force_out_channels)
            # naively assume that number of channels is propagated through any
            # other module type
            else:
                self.visited_nodes.add(node)
                for inp in node.all_input_nodes:
                    self.fix_conv_channels(gm, inp, force_out_channels)
        elif node.op != 'placeholder' and node not in self.visited_nodes:
            self.visited_nodes.add(node)
            for inp in node.all_input_nodes:
                self.fix_conv_channels(gm, inp, force_out_channels)

    def run_pass(self, gm : fx.GraphModule):
        out_nodes = [n for n in gm.graph.nodes if n.op == 'output']
        assert len(out_nodes) == 1, "FixChannelNumbersPass only supports single-output networks!"
        self.fix_conv_channels(gm, out_nodes[0], -1)
        return gm

class SignedToUnsignedInputPass(FxPass):
    #intended to be run on an INTEGERIZED network
    def __init__(self, n_levels_in : int = 256):
        self.n_levels_in = n_levels_in

    def run_pass(self, gm : fx.GraphModule):
        input_nodes = [n for n in gm.graph.nodes if n.op == 'placeholder']
        for in_node in input_nodes:
            users = [n for n in gm.graph.nodes if in_node in n.all_input_nodes]
            user_conv_modules = [module_of_node(u) for u in users if u.op == 'call_module' and isinstance(module_of_node(u), (nn.Conv1d, nn.Conv2d, nn.Conv3d))]
            if len(users) != len(user_conv_modules):
                print(f"SignedToUnsignedInputPass will likely create bogus - input is used by non-module or non-Conv nodes!")


class IntegerizeBNPACTHardActsPass(SequentialPass):
    @staticmethod
    def bn_hardact_qact_to_requant_fun(gm : fx.GraphModule, match : Match, D1=2**19, D2=2**10):
        if not isinstance(D1, torch.Tensor):
            D1 = torch.tensor(D1)
        if not isinstance(D2, torch.Tensor):
            D2 = torch.tensor(D2)

        matched_nodes = get_ordered_active_nodes(match)
        matched_modules = [module_of_node(gm, n) for n in matched_nodes]
        if len(matched_modules) == 2:
            q_act = matched_modules[1]
            q_act_node = matched_nodes[1]
            hard_act = matched_modules[0]
            hard_act_node = matched_nodes[0]
            bn = None
        else:
            assert len(matched_modules) == 3, "bn_hardact_qact_to_requant_fun got wrong number of modules!"
            q_act = matched_modules[2]
            q_act_node = matched_nodes[2]
            hard_act = matched_modules[1]
            hard_act_node = matched_nodes[1]
            bn = matched_modules[0]
            bn_node = matched_nodes[0]

        signed_act = isinstance(q_act, PACTAsymmetricAct)
        is_hardsigmoid = isinstance(hard_act, (PACTHardsigmoid, nn.Hardsigmoid))
        in_node = bn_node if bn else hard_act_node
        eps_in = extract_eps(in_node.meta['quant'].eps_in).cpu().clone().detach().squeeze()
        eps_out = q_act_node.meta['quant'].eps_out.cpu().clone().detach().squeeze()
        eps_s = 1./6

        gamma_h = (bn.weight/torch.sqrt(bn.running_var+bn.eps)) if bn is not None else torch.ones_like(eps_in)
        beta_h = bn.bias - bn.running_mean * gamma_h if bn is not None else torch.zeros_like(gamma_h)
        #
        # the scale of the half epsilon depends on whether we are dealing with
        # a hsigm (scale D1) or a hswish (scale D1^2/D2) activation
        # if we are not dealing with a hardswish, we can perform the addition
        # of bias and 3 in one step
        shift_factor = D1
        if is_hardsigmoid:
            beta_h += 3.
            intermediate_eps = eps_out/eps_s
        else:
            shift_factor = shift_factor * D1/D2
            intermediate_eps = torch.sqrt(eps_out/eps_s)
        # this is where it gets interesting. We perform requantization to
        # sqrt(eps_out/eps_s) scaled by 2^D1 first.
        gamma_h *= D1
        gamma_h *= eps_in / intermediate_eps
        gamma_h = torch.round(gamma_h)
        beta_h *= D1
        beta_h /= intermediate_eps

        # if we want to round, we need to add 1/2 epsilon at the output
        eps_half = None
        if q_act.rounding:
            eps_half = 1./2
            eps_half *= shift_factor
            if is_hardsigmoid:
                beta_h += eps_half

            eps_half = torch.round(eps_half)
        beta_h = torch.round(beta_h)
        # otherwise, 3 will be added separately
        three = torch.tensor(3.)
        three *= D1
        three /= intermediate_eps
        three = torch.round(three)
        # the upper clipping bound (6) needs to be scaled to the same epsilon
        six = torch.tensor(6.)
        six *= D1
        six /= intermediate_eps
        six = torch.round(six)
        # one_over_six = torch.tensor(1./6.)
        # one_over_six /= hard_act.eps_s
        # one_over_six = torch.round(one_over_six)

        #copied str8 out of bn_act_to_requant
        if bn and gamma_h.numel() > 1:
            if isinstance(bn, nn.BatchNorm1d):
                # BN1D can take two input tensor formats:
                # 1. [N_B, N_C, L], e.g. if it comes after a Conv1d layer
                # 2. [N_B, L], e.g. if it comes after a linear layer
                # depending on how it is used in the network we are processing, the
                # mul/add parameters must have different shape. we use the
                # information stored in the graph by the ShapePropPass to determine
                # this.
                bn_outshape = bn_node.meta['tensor_meta'].shape
                if len(bn_outshape) == 3:
                    gamma_h = gamma_h.reshape((gamma_h.numel(), 1))
                    beta_h = beta_h.reshape((beta_h.numel(), 1))
                elif len(bn_outshape) == 2:
                    gamma_h = gamma_h.reshape((gamma_h.numel(),))
                    beta_h = beta_h.reshape((beta_h.numel(),))
            elif isinstance(bn, nn.BatchNorm2d):
                gamma_h = gamma_h.reshape((gamma_h.numel(), 1, 1))
                beta_h = beta_h.reshape((beta_h.numel(), 1, 1))
            elif isinstance(bn, nn.BatchNorm3d):
                gamma_h = gamma_h.reshape((gamma_h.numel(), 1, 1, 1))
                beta_h = beta_h.reshape((beta_h.numel(), 1, 1, 1))
        #TODO add bias functionality for asymmetric activations
        if signed_act:
            clip_bound = np.floor(q_act.n_levels/2 + 0.01)
            c_lo = torch.tensor(-clip_bound)
            c_hi = torch.tensor(clip_bound)
            if q_act.n_levels % 2 == 0:
                c_hi -= 1.
        else:
            c_lo = torch.tensor(0.)
            c_hi = torch.tensor(float(q_act.n_levels-1))

        # when dealing with a hsigm, the output can be at most 1 - we want to
        # have a node that looks like a RequantShift in the Hsigm case in order
        # to avoid unnecessary operations
        if is_hardsigmoid:
            c_hi = torch.min(c_hi, torch.round(torch.tensor(1./eps_out)))

        #ha_requant = HardActRequantShift(gamma_h, beta_h, three=three,
        #six=six, one_over_six=one_over_six, D1=D1, D2=D2,
        #hsigmoid=is_hardsigmoid, c_lo=c_lo, c_hi=c_hi, eps_half=eps_half)
        ha_requant = HardActRequantShift(gamma_h, beta_h, three=three, six=six, D1=D1, D2=D2, hsigmoid=is_hardsigmoid, c_lo=c_lo, c_hi=c_hi, eps_half=eps_half)

        return ha_requant

    def __init__(self, D1, D2, symbolic_trace: callable = PACT_symbolic_trace):
        passes = []
        for act_name, act_type in [("HARDSIGMOID", PACTHardsigmoid), ("HARDSWISH", PACTHardswish)]:
            for bn_name, bn_type in [("BN1D", nn.BatchNorm1d), ("BN2D", nn.BatchNorm2d), ("BN3D", nn.BatchNorm3d)]:
                pattern = nn.Sequential(bn_type(1), act_type(1.), _PACTActivation(1, 'max', False, 'relu'))
                passes.append(ReplaceSequentialPatternPass(pattern, symbolic_trace, self.bn_hardact_qact_to_requant_fun, f"_INTEGERIZE_{bn_name}_{act_name}_PASS", D1=D1, D2=D2))
            pattern = nn.Sequential(act_type(1.), _PACTActivation(1, 'max', False, 'relu'))
            passes.append(ReplaceSequentialPatternPass(pattern, symbolic_trace, self.bn_hardact_qact_to_requant_fun, f"_INTEGERIZE_{act_name}_PASS", D1=D1, D2=D2))

        super(IntegerizeBNPACTHardActsPass, self).__init__(*passes, name_prefix="_INTEGERIZE_BN_HARDACT_QACT_PASS")



class IntegerizePACTNetPass(SequentialPass):
    def __init__(self, shape_in, eps_in : Optional[Union[torch.Tensor, float]] = None, D : float = 2**24, enable_add_first=False,
                 requant_node=False, n_levels_in : int = 256, fix_channel_numbers=False,
                 convert_input_to_unsigned : bool = False, D1 : float = 2**18, D2 : float = 2**12,
                 ternarize : bool = False, word_align_channels : bool = False,
                 export_layernorm_node = False, export_softmax_node = False,
                 export_gelu_node = False, export_div_node = False, export_rmsnorm_node=False, export_hardswish_node=False,
                 skip_identity_rqs = True, symbolic_trace = PACT_symbolic_trace, verbose=False):

        passes = []
        # start by retracing the network to dissolve any integer ops
        passes.append(RetracePass(symbolic_trace))
        # if there's a MaxPool followed directly by an PACT Activation, swap their positions
        # (will be needed later for the IntegerizeBNActPass)
        passes.append(SwapMaxPoolActPass(symbolic_trace=symbolic_trace))
        # replace all CausalConv1d with a ConstantPad+Conv1d module
        passes.append(ReplacePACTCausalConv1DPass(symbolic_trace=symbolic_trace))
        # SwapMaxPoolActPass and ReplacePACTCausalConv1DPass inserted nn.Sequential modules
        # containing two submodules. Retrace the network again to separate these
        passes.append(RetracePass(symbolic_trace))
        # then run a shape propagation pass so the conversion functions can
        # know what shape a node's output has
        # IMPORTANT: run model.eval() BEFORE running this pass - otherwise the
        # ShapePropPass will contaminate the batchnorm parameters!
        passes.append(ShapePropPass(shape_in))
        # biases of convolutional layers which are not followed by a BN must be
        # folded into a new batchNorm layer and their biases discarded/turned off
        passes.append(InsertBNBetweenBiasedConvAndActsPass())
        #make use of the annotated shapes to disassemble layernorms
        #passes.append(LayerNormDisassemblePass()) first step: merge any
        # convolutions with biases into batch norms
        passes.append(MergeConvBNPass(symbolic_trace))
        # second step: annotate epsilons and n_levels


        # JUNGVI: RetracePass destroy the activation after the first PACTRMSNorm!!!
        passes.append(AnnotateEpsPass(eps_in, n_levels_in=n_levels_in, verbose=verbose))
        passes.append(IntegerizeRMSNormPass(D=D, symbolic_trace=symbolic_trace, export_rmsnorm_node=export_rmsnorm_node))
        # if desired, insert "ghost channels"
        if fix_channel_numbers:
            passes.append(FixChannelNumbersPass(word_align=word_align_channels))
        # with epsilons annotated everywhere, we can integerize linear
        # functions (conv and FC)
        if ternarize:
            # Look for Conv-BN-Acts, integerize the Conv and and replace the BN-Act
            # with Threshold layers
            passes.append(TernarizeConvBNActPass(symbolic_trace=symbolic_trace))
        else:
            # simply integerize PACTConvs' convolutional weights
            passes.append(IntegerizePACTConvPass(symbolic_trace=symbolic_trace))
        passes.append(IntegerizePACTLinearPass(symbolic_trace=symbolic_trace))
        #passes.append(IntegerizeBNPACTHardActsPass(D1=D1, D2=D2, symbolic_trace=symbolic_trace))
        passes.append(IntegerizeSoftmaxPass(D=D, symbolic_trace=symbolic_trace, export_softmax_node=export_softmax_node))
        passes.append(IntegerizeLayerNormPass(D=D, symbolic_trace=symbolic_trace, export_layernorm_node=export_layernorm_node))


        passes.append(IntegerizeHardswishPass(symbolic_trace=symbolic_trace, export_hardswish_node=export_hardswish_node))

        passes.append(IntegerizeGELUPass(D=D, symbolic_trace=symbolic_trace, export_gelu_node=export_gelu_node))
        passes.append(IntegerizeBNActPass(D, enable_add_first, symbolic_trace=symbolic_trace, requant_node=requant_node, skip_identity_rqs=skip_identity_rqs))
        passes.append(IntegerizeEmbeddingsPass(cmsis_requant=enable_add_first, symbolic_trace=symbolic_trace, requant_node=requant_node))
        passes.append(IntegerizeTrueDivPass(export_div_node=export_div_node, symbolic_trace=symbolic_trace))
        passes.append(IntegerizeMeanPass())
        passes.append(IntegerizeConstWrapPass())
        passes.append(RQSMergePass())
        super(IntegerizePACTNetPass, self).__init__(*passes, name_prefix="_INTEGERIZE_PACT_NET_PASS")<|MERGE_RESOLUTION|>--- conflicted
+++ resolved
@@ -368,16 +368,13 @@
         super(ReplacePACTCausalConv1DPass, self).__init__(pattern, symbolic_trace, replace_pact_causalconv1d_padconv1d_fun, name)
 
 
-<<<<<<< HEAD
-def bn_act_to_requant_fun(gm : fx.GraphModule, match : Match, D=2**24, recenter_act=False, cmsis_requant=False, requant_node=False, skip_identity_rqs=True):
-=======
 def bn_act_to_requant_fun(gm: fx.GraphModule,
                           match: Match,
                           D = 2**24,
+                          recenter_act=False,
                           cmsis_requant = False,
                           requant_node = False,
                           skip_identity_rqs = True):
->>>>>>> 63b9895c
     modules = dict(gm.named_modules())
     alpha_h = 1.5
     if not isinstance(D, torch.Tensor):
@@ -408,19 +405,14 @@
     if skip_identity_rqs and (eps_in.numel() == eps_out.numel() == 1 and eps_in == eps_out and bn is None):
         return None
 
-<<<<<<< HEAD
     gamma_h = torch.ones_like(eps_in)
     beta_h =  torch.zeros_like(gamma_h)
     if bn is not None:
-        gamma_h = (bn.weight/torch.sqrt(bn.running_var+bn.eps))
+        gamma_h = (bn.weight / torch.sqrt(bn.running_var + bn.eps))
         beta_h = bn.bias - bn.running_mean * gamma_h
     elif recenter_act:
         beta_h = -(act.clip_hi + act.clip_lo)/2
 
-=======
-    gamma_h = (bn.weight / torch.sqrt(bn.running_var + bn.eps)) if bn is not None else torch.ones_like(eps_in)
-    beta_h = bn.bias - bn.running_mean * gamma_h if bn is not None else -(act.clip_hi)//2 #torch.zeros_like(eps_in)
->>>>>>> 63b9895c
     gamma_h *= eps_in
     gamma_h /= eps_out
     beta_h /= eps_out
