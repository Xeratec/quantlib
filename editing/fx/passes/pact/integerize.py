#
# integerize.py
#
# Author(s):
# Georg Rutishauser <georgr@iis.ee.ethz.ch>
# Moritz Scherer <scheremo@iis.ee.ethz.ch>
# Victor Jung <jungvi@iis.ee.ethz.ch>
#
# Copyright (c) 2020-2021 ETH Zurich.
#
# Licensed under the Apache License, Version 2.0 (the "License");
# you may not use this file except in compliance with the License.
# You may obtain a copy of the License at
#
# http://www.apache.org/licenses/LICENSE-2.0
#
# Unless required by applicable law or agreed to in writing, software
# distributed under the License is distributed on an "AS IS" BASIS,
# WITHOUT WARRANTIES OR CONDITIONS OF ANY KIND, either express or implied.
# See the License for the specific language governing permissions and
# limitations under the License.
#

from typing import Union, Optional, Literal
from functools import partial
from copy import deepcopy
import numpy as np
import torch
from torch import fx, nn
from torch.fx.subgraph_rewriter import Match

from quantlib.algorithms.pact.pact_ops import *
from quantlib.algorithms.pact.pact_ops import RequantShift, HardActRequantShift, ChannelwiseThreshold
from .harmonize import InsertBNBetweenBiasedConvAndActsPass, RQSMergePass
from .pact_util import PACTTracer, PACT_symbolic_trace
from ...util import gm_modules, module_of_node, get_ordered_active_nodes
from .. import FxPass, ReplaceSequentialPatternPass, SequentialPass, ShapePropPass, ModularizePass
from .. import AnnotateEpsPass, extract_eps
from .. import MergeConvBNPass, RetracePass
<<<<<<< HEAD
from .harmonize import LayerNormDisassemblePass, ApplyPassToWrapModule, InsertBNBetweenBiasedConvAndActsPass, RQSMergePass
from ...util import gm_modules, module_of_node, get_ordered_active_nodes, modules_of_match
from ...util.tracing import LeafTracer, custom_symbolic_trace

from quantlib.algorithms.pact.pact_ops import RequantShift, HardActRequantShift, ChannelwiseThreshold
=======
>>>>>>> c3d26d2f


__all__ = ['IntegerizePACTConvPass',
           'IntegerizePACTLinearPass',
           'IntegerizeBNActPass',
           'IntegerizePACTNetPass',
           'IntegerizeSoftmaxPass',
           'IntegerizeGELUPass',
           'IntegerizeLayerNormPass',
           'IntegerizeEmbeddingsPass',
           'FixChannelNumbersPass',
           'IntegerizeBNPACTHardActsPass',
           'PACTTracer',
           'PACT_symbolic_trace',]

def integerize_softmax_fun(gm : fx.GraphModule, match : Match, mode: Literal["I-BERT", "ITA", 'ITA-Partial'] = "I-BERT", D=2**12, export_node=False):
    modules = gm_modules(gm)
    matched_nodes = [m for k, m in match.nodes_map.items() if k.op == 'call_module']
    lin_node = matched_nodes[0]
    matched_modules = [modules[m.target] for k, m in match.nodes_map.items() if k.op == 'call_module'][::-1]
    module = matched_modules[0]
    eps_in = extract_eps(lin_node.meta['quant'].eps_in)
    # assert isinstance(module, PACTSoftmax), f"integerize_softmax_fun got bad match - expected PACTSoftmax, got {type(module)}"

    if mode=='I-BERT':
        new_softmax = PACTIntegerSoftmax(n_levels=module.n_levels, eps_in=eps_in, export_node=export_node)
    elif mode=='ITA':
        new_softmax = PACTIntegerITAMax(max_value = module.act.max, n_levels=module.n_levels, eps_in=eps_in, D=D, export_node=export_node)
    elif mode=='ITA-Partial':
        new_softmax = PACTIntegerITAPartialMax(max_value = module.act.max, n_levels=module.n_levels, eps_in=eps_in, D=D, export_node=export_node)
    else:
        assert False, f"[ApproximateSoftmaxPass] Invalid mode {mode} specified!"

    return new_softmax

def integerize_gelu_fun(gm : fx.GraphModule, match : Match, D=2**14, export_node = False):
    modules = gm_modules(gm)
    matched_nodes = [m for k, m in match.nodes_map.items() if k.op == 'call_module']
    lin_node = matched_nodes[0]
    matched_modules = [modules[m.target] for k, m in match.nodes_map.items() if k.op == 'call_module'][::-1]
    module = matched_modules[0]
    eps_in = extract_eps(lin_node.meta['quant'].eps_in)
    assert isinstance(module, PACTGELU), f"integerize_gelu_fun got bad match - expected PACTGELU, got {type(lin)}"

    new_gelu = PACTIntegerGELU(eps_in=eps_in, D=D,export_node=export_node)

    return new_gelu

def integerize_hardswish_fun(gm : fx.GraphModule, match : Match, D=2**14, export_node = False):
    modules = gm_modules(gm)
    matched_nodes = [m for k, m in match.nodes_map.items() if k.op == 'call_module']
    lin_node = matched_nodes[0]
    matched_modules = [modules[m.target] for k, m in match.nodes_map.items() if k.op == 'call_module'][::-1]
    module = matched_modules[0]
    eps_in = extract_eps(lin_node.meta['quant'].eps_in)
    assert isinstance(module, PACTHardswish), f"integerize_hardswish_fun got bad match - expected PACTHardswish, got {type(module)}"

    new_gelu = PACTIntegerHardswish(eps_in=eps_in, eps_s=module.eps_s, export_node=export_node)

    return new_gelu

class IntegerizeConstWrapPass(ModularizePass):
    @staticmethod
    def constwrap_replacement_fn(node):
        module = dict(node.graph._owning_module.named_modules())[node.target]
        return (PACTIntegerConstWrap(), node.args, node.kwargs)

    def __init__(self, **kwargs):
        target = [PACTConstWrap()]
        super().__init__(op='call_module', target=tuple(target), replacement_fn = self.constwrap_replacement_fn, name="CONSTWRAP_REPLACEMENT_PASS")

class IntegerizeMeanPass(ModularizePass):

    @staticmethod
    def mean_replacement_fn(node):
        return (PACTIntegerMean(**node.kwargs), node.args, node.kwargs)

    def __init__(self, **kwargs):
        self.kwargs = kwargs
        target = [PACTMean()]
        super().__init__(op='call_module', target=tuple(target), replacement_fn = partial(self.mean_replacement_fn), name="MEAN_INTEGERIZE_PASS")

class IntegerizeTrueDivPass(ModularizePass):
    @staticmethod
    def truediv_replacement_fn(node, integer_node=False):
        module = dict(node.graph._owning_module.named_modules())[node.target]
        if module.stable:
            return (PACTTrueIntegerDiv(module.Delta, eps=module.get_eps_div(), eta=module.eta, integer_node=integer_node), node.args, node.kwargs)
        else:
            return (PACTTrueIntegerDiv(module.Delta, eps=0*module.get_eps_div(), eta=module.eta, integer_node=integer_node), node.args, node.kwargs)

    def __init__(self, Delta=2**14, export_div_node = False, **kwargs):
        self.kwargs = kwargs
        target = [PACTDiv(Delta)]
        super().__init__(op='call_module', target=tuple(target), replacement_fn = partial(self.truediv_replacement_fn, integer_node=export_div_node), name="TRUEDIV_REPLACEMENT_PASS")

def integerize_layernorm_fun(gm : fx.GraphModule, match : Match, affine = True, D=2**12, export_node=False):
    modules = gm_modules(gm)
    matched_nodes = [m for k, m in match.nodes_map.items() if k.op == 'call_module']
    layernorm_node = matched_nodes[0]
    matched_modules = [modules[m.target] for k, m in match.nodes_map.items() if k.op == 'call_module'][::-1]
    layernorm = matched_modules[0]
    requant = matched_modules[1]
    eps_in = extract_eps(layernorm_node.meta['quant'].eps_in)
    assert isinstance(layernorm, PACTLayerNorm), f"integerize_layernorm_fun got bad match - expected PACTLayerNorm, got {type(module)}"

    maxval = max(requant.max, -requant.min)

    if affine:
        new_weight = layernorm.weight
        new_bias = layernorm.bias
        new_layernorm = PACTIntegerLayerNorm(n_levels=requant.n_levels, eps_in=eps_in, maxval=maxval, weight=new_weight, bias=new_bias, D=D, export_node=export_node)
    else:
        new_layernorm = PACTIntegerLayerNorm(n_levels=requant.n_levels, eps_in=eps_in, maxval=maxval, weight = 1., bias = 0., D=D, export_node=export_node)

    return new_layernorm

class IntegerizeLayerNormPass(SequentialPass):
    def __init__(self, affine = True, D=2**12, export_layernorm_node = False, symbolic_trace: callable = PACT_symbolic_trace, **kwargs):
        passes = []
        pattern = nn.Sequential(PACTLayerNorm(), PACTAsymmetricAct(256, 'max', True, 'relu'))
        passes.append(ReplaceSequentialPatternPass(pattern, symbolic_trace, partial(integerize_layernorm_fun, affine=affine, D=D, export_node=export_layernorm_node), f'_INTEGER_LAYERNORM_PASS'))
        super().__init__(*passes, name_prefix='_INTEGER_LAYERNORM_PASS')

def integerize_rmsnorm_fun(gm : fx.GraphModule, match : Match, affine = True, D=2**12, export_node=False):
    modules = gm_modules(gm)
    matched_nodes = [m for k, m in match.nodes_map.items() if k.op == 'call_module']
    rmsnorm_node = matched_nodes[0]
    matched_modules = [modules[m.target] for k, m in match.nodes_map.items() if k.op == 'call_module'][::-1]
    rmsnorm = matched_modules[0]
    requant = matched_modules[1]
    eps_in = extract_eps(rmsnorm_node.meta['quant'].eps_in)
    assert isinstance(rmsnorm, PACTRMSNorm), f"integerize_rmsnorm_fun got bad match - expected PACTRMSNorm, got {type(rmsnorm)}"

    maxval = max(requant.max, -requant.min)

    if affine:
        new_weight = rmsnorm.weight
        new_rmsnorm = PACTIntegerRMSNorm(n_levels=requant.n_levels, eps_in=eps_in, maxval=maxval, weight=new_weight, D=D, export_node=export_node)
    else:
        new_weight = torch.ones(rmsnorm.normalized_shape)
        new_rmsnorm = PACTIntegerRMSNorm(n_levels=requant.n_levels, eps_in=eps_in, maxval=maxval, weight = new_weight, D=D, export_node=export_node)

    return new_rmsnorm

class IntegerizeRMSNormPass(SequentialPass):
    def __init__(self, symbolic_trace: callable, affine = True, D=2**12, export_rmsnorm_node = False, **kwargs):
        passes = []
        pattern = nn.Sequential(PACTRMSNorm(1), PACTAsymmetricAct(256, 'max', True, 'relu'))
        passes.append(ReplaceSequentialPatternPass(pattern, symbolic_trace, partial(integerize_rmsnorm_fun, affine=affine, D=D, export_node=export_rmsnorm_node), f'_INTEGER_RMSNORM_PASS'))
        super().__init__(*passes, name_prefix='_INTEGER_RMSNORM_PASS')

class IntegerizeSoftmaxPass(SequentialPass):
    def __init__(self, D=2**12, export_softmax_node = False, symbolic_trace: callable = PACT_symbolic_trace, **kwargs):
        passes = []

        pattern = nn.Sequential(PACTSoftmax())
        passes.append(ReplaceSequentialPatternPass(pattern, symbolic_trace, partial(integerize_softmax_fun, mode='I-BERT', export_node=export_softmax_node), f'_INTEGER_SOFTMAX_PASS'))

        pattern = nn.Sequential(PACTITAMax())
        passes.append(ReplaceSequentialPatternPass(pattern, symbolic_trace, partial(integerize_softmax_fun, mode='ITA', D=D, export_node=export_softmax_node), f'_INTEGER_SOFTMAX_PASS'))

        pattern = nn.Sequential(PACTITAPartialMax())
        passes.append(ReplaceSequentialPatternPass(pattern, symbolic_trace, partial(integerize_softmax_fun, mode='ITA-Partial', D=D, export_node=export_softmax_node), f'_INTEGER_SOFTMAX_PASS'))
        super().__init__(*passes, name_prefix='_INTEGER_SOFTMAX_PASS')

class IntegerizeGELUPass(SequentialPass):
    def __init__(self, D=2**14, export_gelu_node=False, symbolic_trace: callable = PACT_symbolic_trace, **kwargs):
        passes = []
        pattern = nn.Sequential(PACTGELU())
        passes.append(ReplaceSequentialPatternPass(pattern, symbolic_trace, partial(integerize_gelu_fun, D=D,export_node=export_gelu_node), f'_INTEGER_GELU_PASS'))
        super().__init__(*passes, name_prefix='_INTEGER_GELU_PASS')

<<<<<<< HEAD
def integerize_pact_conv_fun(gm : fx.GraphModule, match : Match, ternarize : bool = False):
=======
class IntegerizeHardswishPass(SequentialPass):
    def __init__(self, export_hardswish_node=False, symbolic_trace: callable = PACT_symbolic_trace, **kwargs):
        passes = []
        pattern = nn.Sequential(PACTHardswish(eps_s=1.0))
        passes.append(ReplaceSequentialPatternPass(pattern, symbolic_trace, partial(integerize_hardswish_fun, export_node=export_hardswish_node), f'_INTEGER_SILU_PASS'))
        super().__init__(*passes, name_prefix='_INTEGER_HARDSWISH_PASS')

def integerize_pact_conv_fun(gm : fx.GraphModule, match : Match):
>>>>>>> c3d26d2f
    modules = gm_modules(gm)
    matched_nodes = [m for k, m in match.nodes_map.items() if k.op == 'call_module']
    conv_node = matched_nodes[0]
    matched_modules = [modules[m.target] for k, m in match.nodes_map.items() if k.op == 'call_module'][::-1]
    eps_in = extract_eps(conv_node.meta['quant'].eps_in)
    conv = matched_modules[0]
    assert isinstance(conv, (PACTConv1d, PACTConv2d)), f"integerize_pact_conv_fun got bad match - expected PACTConv, got {type(conv)}"
    if conv.bias is not None:
        print(f"integerize_pact_conv_fun: WARNING - FOUND CONV LAYER WITH BIAS; MAKE SURE THIS IS INTENDED!\nLAYER NAME: {conv_node.target}")
    conv_type = nn.Conv2d if isinstance(conv, PACTConv2d) else nn.Conv1d
    pm = 'zeros' if conv.padding_mode == 'eps' else conv.padding_mode
    new_conv = conv_type(in_channels=conv.in_channels,
                         out_channels=conv.out_channels,
                         kernel_size=conv.kernel_size,
                         stride=conv.stride,
                         padding=conv.padding,
                         dilation=conv.dilation,
                         groups=conv.groups,
                         bias=conv.bias is not None,
                         padding_mode=pm)
    try:
        new_conv.weight.data.copy_(conv.weight_int)
    except RuntimeError as e:
        import ipdb; ipdb.set_trace()

    if conv.bias is not None:
        new_conv.bias.data.copy_(conv.get_bias_int(eps_in))
    # annotate the new conv with the number of levels
    new_conv.n_levels = conv.n_levels

    return new_conv


class IntegerizePACTConvPass(SequentialPass):
    def __init__(self, symbolic_trace: callable = PACT_symbolic_trace,):
        passes = []
        for i, c in enumerate((PACTConv1d, PACTConv2d)):
            pattern = nn.Sequential(c(1,1,1))
            name = f"_INTEGERIZE_PACT_CONV{i+1}D_PASS"
            passes.append(ReplaceSequentialPatternPass(pattern, symbolic_trace, integerize_pact_conv_fun, name))
        super(IntegerizePACTConvPass, self).__init__(*passes, name_prefix='_INTEGERIZE_PACT_CONVS_PASS')

def integerize_pact_linear_fun(gm : fx.GraphModule, match : Match):
    modules = gm_modules(gm)
    matched_nodes = [m for k, m in match.nodes_map.items() if k.op == 'call_module']
    lin_node = matched_nodes[0]
    matched_modules = [modules[m.target] for k, m in match.nodes_map.items() if k.op == 'call_module'][::-1]
    lin = matched_modules[0]
    eps_in = extract_eps(lin_node.meta['quant'].eps_in)
    assert isinstance(lin, PACTLinear), f"integerize_pact_linear_fun got bad match - expected PACTLinear, got {type(lin)}"
    # note the new node's intended integer precision in the precision dict
    #if prec_dict is not None:
        #nbits = int(np.log2(lin.n_levels) + 0.2)
        #        prec_dict[name] = nbits

    #import IPython; IPython.embed()
    new_lin = nn.Linear(in_features=lin.in_features,
                        out_features=lin.out_features,
                        #bias=(lin.bias is not None))
                        bias=True)

    new_lin.weight.data.copy_(lin.weight_int.round())
    if lin.bias is not None:
        new_bias = lin.get_bias_int(eps_in).round()
        if len(new_bias.shape) == 2:
            new_bias = torch.diagonal(new_bias,0,dim1=-2, dim2=-1)
        new_lin.bias.data.copy_(new_bias)
    else:
        # this is done to avoid the inference of "MatMul" nodes during export.
        # Those nodes do not preserve weight names and our annotation does not
        # work for them.
        new_lin.bias.data.zero_()


    new_lin.n_levels = lin.n_levels

    return new_lin

class IntegerizePACTLinearPass(ReplaceSequentialPatternPass):
    def __init__(self, symbolic_trace: callable = PACT_symbolic_trace):
        pattern = nn.Sequential(PACTLinear(1,1))
        name = "_INTEGERIZE_PACT_LIN_PASS"
        super(IntegerizePACTLinearPass, self).__init__(pattern, symbolic_trace, integerize_pact_linear_fun, name)

def swap_maxpool_act_fun(gm : fx.GraphModule, match : Match):
    modules = gm_modules(gm)
    matched_modules = [modules[m.target] for k, m in match.nodes_map.items() if k.op == 'call_module'][::-1]
    maxpool = matched_modules[0]
    act = matched_modules[1]
    assert isinstance(maxpool, (nn.MaxPool2d)), f"swap_maxpool_act_fun got bad match - expected torch.nn.MaxPool2d, got {type(maxpool)}"
    assert isinstance(act, (PACTUnsignedAct, PACTAsymmetricAct)), f"swap_maxpool_act_fun got bad match - expected 'PACTUnsignedAct' or 'PACTAsymmetricAct', got {type(act)}"
    new_act = deepcopy(act)
    new_pool = deepcopy(maxpool)
    replacement_sequence = nn.Sequential(new_act, new_pool)
    return replacement_sequence

class SwapMaxPoolActPass(SequentialPass):
    def __init__(self, symbolic_trace: callable = PACT_symbolic_trace,):
        passes = []
        # Whenever there is a MaxPool-Act sequence, switch their positions to Act-MaxPool
        for act_name, act_type in [("UNSIGNED_ACT", PACTUnsignedAct), ("SIGNED_ACT", PACTAsymmetricAct)]:
            for mp_name, mp_type in [("MP2D", nn.MaxPool2d)]:
                pattern = nn.Sequential(mp_type(kernel_size=2), act_type(n_levels=256, init_clip='max', learn_clip=False, act_kind='identity'))
                passes.append(ReplaceSequentialPatternPass(pattern, symbolic_trace, swap_maxpool_act_fun, f"_SWAP_{mp_name}_{act_name}_PASS"))
        super(SwapMaxPoolActPass, self).__init__(*passes, name_prefix="_SWAP_MAXPOOL_ACT_PASS")


def replace_pact_causalconv1d_padconv1d_fun(gm : fx.GraphModule, match : Match):
    modules = gm_modules(gm)
    matched_nodes = [m for k, m in match.nodes_map.items() if k.op == 'call_module']
    causalconv_node = matched_nodes[0]
    matched_modules = [modules[m.target] for k, m in match.nodes_map.items() if k.op == 'call_module'][::-1]
    causalconv = matched_modules[0]
    new_module = nn.Sequential(
        nn.ConstantPad1d(
            padding=(causalconv._PACTCausalConv1d__padding, 0),
            value=0
        ),
        PACTConv1d(
            in_channels=causalconv.in_channels,
            out_channels=causalconv.out_channels,
            kernel_size=causalconv.kernel_size,
            bias=causalconv.bias is not None,
            stride=causalconv.stride,
            padding=0,
            dilation=causalconv.dilation,
            groups=causalconv.groups,
            padding_mode='zeros',
            n_levels=causalconv.n_levels,
            quantize=causalconv.quantize,
            init_clip=causalconv.init_clip,
            learn_clip=causalconv.learn_clip,
            symm_wts=causalconv.symm_wts,
            nb_std=causalconv.nb_std,
            tqt=causalconv.tqt,
            tqt_beta=causalconv.tqt_beta,
            tqt_clip_grad=causalconv.tqt_clip_grad
        )
    )
    new_module[1].weight.data.copy_(causalconv.weight)
    if causalconv.bias is not None:
        new_module[1].bias.data.copy_(causalconv.bias)
    new_module[1].clip_lo = causalconv.clip_lo
    new_module[1].clip_hi = causalconv.clip_hi
    new_module[1].clipping_params = causalconv.clipping_params
    new_module[1].started = causalconv.started
    return new_module


class ReplacePACTCausalConv1DPass(ReplaceSequentialPatternPass):
    def __init__(self, symbolic_trace: callable = PACT_symbolic_trace):
        pattern = nn.Sequential(PACTCausalConv1d(1,1,1))
        name = "_REPLACE_PACT_CAUSALCONV1D_PADCONV1D_PASS"
        super(ReplacePACTCausalConv1DPass, self).__init__(pattern, symbolic_trace, replace_pact_causalconv1d_padconv1d_fun, name)


def bn_act_to_requant_fun(gm : fx.GraphModule, match : Match, D=2**24, cmsis_requant=False, requant_node=False, skip_identity_rqs=True):
    modules = dict(gm.named_modules())
    if not isinstance(D, torch.Tensor):
        D = torch.tensor(D)
    matched_nodes = [n for n in match.nodes_map.values()][-2:0:-1]
    matched_modules = [modules[m.target] for k, m in match.nodes_map.items() if k.op == 'call_module'][::-1]
    assert len(matched_nodes) == len(matched_modules), "bn_act_to_requant got unexpected non-'call_module' nodes!"
    if len(matched_modules) == 1:
        act = matched_modules[0]
        act_node = matched_nodes[0]
        bn = None
    else:
        assert len(matched_modules) == 2, "bn_act_to_requant expected match of length 1 or 2!"
        act = matched_modules[1]
        act_node = matched_nodes[1]
        bn = matched_modules[0]
        bn_node = matched_nodes[0]
        assert isinstance(bn, (nn.BatchNorm1d, nn.BatchNorm2d, nn.BatchNorm3d)), f"bn_act_to_requant called on incompatible BN layer {type(bn)}"
    assert isinstance(act, (PACTUnsignedAct, PACTAsymmetricAct)), f"bn_act_to_requant called on incompatible activation {type(act)}"

    signed_act = isinstance(act, PACTAsymmetricAct)
    eps_in = extract_eps(act_node.meta['quant'].eps_in).cpu().clone().detach().squeeze()
    eps_out = act_node.meta['quant'].eps_out.cpu().clone().detach().squeeze()

    # if the requant node would perform an identity operation, don't insert it.
    if skip_identity_rqs and (eps_in.numel() == eps_out.numel() == 1 and eps_in == eps_out and bn is None):
        return None

    gamma_h = (bn.weight/torch.sqrt(bn.running_var+bn.eps)) if bn is not None else torch.ones_like(eps_in)
    beta_h = bn.bias - bn.running_mean * gamma_h if bn is not None else torch.zeros_like(gamma_h)
    gamma_h *= eps_in
    gamma_h /= eps_out
    beta_h /= eps_out
    if act.rounding and not cmsis_requant:
        beta_h += 0.5

    gamma_h *= D
    beta_h *= D
    gamma_h = torch.round(gamma_h)
    beta_h = torch.round(beta_h)

    if bn and gamma_h.numel() > 1:
        if isinstance(bn, nn.BatchNorm1d):
            # BN1D can take two input tensor formats:
            # 1. [N_B, N_C, L], e.g. if it comes after a Conv1d layer
            # 2. [N_B, L], e.g. if it comes after a linear layer
            # depending on how it is used in the network we are processing, the
            # mul/add parameters must have different shape. we use the
            # information stored in the graph by the ShapePropPass to determine
            # this.
            bn_outshape = bn_node.meta['tensor_meta'].shape
            if len(bn_outshape) == 3:
                gamma_h = gamma_h.reshape((gamma_h.numel(), 1))
                beta_h = beta_h.reshape((beta_h.numel(), 1))
            elif len(bn_outshape) == 2:
                gamma_h = gamma_h.reshape((gamma_h.numel(),))
                beta_h = beta_h.reshape((beta_h.numel(),))
        elif isinstance(bn, nn.BatchNorm2d):
            gamma_h = gamma_h.reshape((gamma_h.numel(), 1, 1))
            beta_h = beta_h.reshape((beta_h.numel(), 1, 1))
        elif isinstance(bn, nn.BatchNorm3d):
            gamma_h = gamma_h.reshape((gamma_h.numel(), 1, 1, 1))
            beta_h = beta_h.reshape((beta_h.numel(), 1, 1, 1))

    requant = RequantShift(gamma_h, beta_h, act.n_levels, signed_act, D, cmsis_requant=cmsis_requant, requant_node=requant_node)
    return requant

class IntegerizeBNActPass(SequentialPass):
    def __init__(self, D : float = 2**24, cmsis_requant=False, requant_node=False, skip_identity_rqs=True, symbolic_trace: callable = PACT_symbolic_trace,):
        passes = []
        # replace all combinations of BN + PACT activation with RequantShift layers
        for act_name, act_type in [("UNSIGNED_ACT", PACTUnsignedAct), ("SIGNED_ACT", PACTAsymmetricAct)]:
            for bn_name, bn_type in [("BN1D", nn.BatchNorm1d), ("BN2D", nn.BatchNorm2d), ("BN3D", nn.BatchNorm3d)]:
                pattern = nn.Sequential(bn_type(1), act_type(n_levels=256, init_clip='max', learn_clip=False, act_kind='identity'))
                passes.append(ReplaceSequentialPatternPass(pattern, symbolic_trace, bn_act_to_requant_fun, f"_INTEGERIZE_{bn_name}_{act_name}_PASS", D=D, cmsis_requant=cmsis_requant, requant_node=requant_node, skip_identity_rqs=skip_identity_rqs))

            #also replace "freestanding" activations AFTER replacing the BN+Act stacks
            pattern = nn.Sequential(act_type(n_levels=256, init_clip='max', learn_clip=False, act_kind='identity'))
            passes.append(ReplaceSequentialPatternPass(pattern, symbolic_trace, bn_act_to_requant_fun, f"_INTEGERIZE_{act_name}_PASS", D=D, cmsis_requant=cmsis_requant, requant_node=requant_node, skip_identity_rqs=skip_identity_rqs))

        super(IntegerizeBNActPass, self).__init__(*passes, name_prefix="_INTEGERIZE_BN_ACT_PASS")

def conv_bn_act_to_conv_threshold_fun(gm : fx.GraphModule, match : Match, cutie_style_threshs=False):
    modules = dict(gm.named_modules())
    matched_nodes = [n for n in match.nodes_map.values()][-2:0:-1]
    matched_modules = modules_of_match(gm, match)
    assert len(matched_nodes) == len(matched_modules), "conv_bn_act_to_conv_threshold_fun got unexpected non-'call_module' nodes!"
    conv = matched_modules[0]
    conv_node = matched_nodes[0]
    assert isinstance(conv, (nn.Conv1d, nn.Conv2d)), f"conv_bn_act_to_conv_threshold_fun called on incompatible Conv layer {type(conv)}"
    conv_type = nn.Conv1d if isinstance(conv, nn.Conv1d) else nn.Conv2d
    if len(matched_modules) == 2:
        act = matched_modules[1]
        act_node = matched_nodes[1]
        bn = None
    else:
        assert len(matched_modules) == 3, "conv_bn_act_to_conv_threshold_fun expected match of length 1 or 2!"
        act = matched_modules[2]
        act_node = matched_nodes[2]
        bn = matched_modules[1]
        bn_node = matched_nodes[1]
        assert isinstance(bn, (nn.BatchNorm1d, nn.BatchNorm2d)), f"conv_bn_act_to_conv_threshold_fun called on incompatible BN layer {type(bn)}"
    assert isinstance(act, (PACTUnsignedAct, PACTAsymmetricAct)), f"conv_bn_act_to_conv_threshold_fun called on incompatible activation {type(act)}"
    signed_out = not isinstance(act, PACTUnsignedAct)
    prev_node = conv_node.args[0]
    eps_in = extract_eps(act_node.meta['quant'].eps_in).cpu().clone().detach().squeeze() 
    eps_out = act_node.meta['quant'].eps_out.cpu().clone().detach().squeeze()
    prev_eps_out = prev_node.meta['quant'].eps_out

    if conv.bias is None:
        bias = torch.zeros(conv.out_channels)
    else:
        bias = conv.bias.data

    # if the last layer had an unsigned (PACTUnsignedAct) output, we need to
    # compensate for this
    unsigned_indicator = int(not signed_out)
    if prev_node.meta['quant'].signed_out: # if the position of the node in the graph is 1, then it is the first node
        bias_hat = bias
    else:
        bias_add = conv.weight_q.sum(dim=(1,2,3)) if len(conv.weight_q.shape)==4 else conv.weight_q.sum(dim=(1,2))
        bias_add *= prev_eps_out
        bias_hat = bias + bias_add

    beta_hat = (bias_hat - bn.running_mean.data)/torch.sqrt(bn.running_var.data+bn.eps)
    gamma_hat = 1/torch.sqrt(bn.running_var.data+bn.eps)
    if bn.affine:
        beta_hat *= bn.weight.data
        beta_hat += bn.bias.data
        gamma_hat *= bn.weight.data

    thresh_lo = ((-0.5 + unsigned_indicator)*eps_out-beta_hat)/(gamma_hat*eps_in)
    thresh_hi = ((0.5 + unsigned_indicator)*eps_out-beta_hat)/(gamma_hat*eps_in)
    # if some gamma_hats/gammas are negative, the smaller than/larger than relationships are flipped there.
    # the weights in the convolution preceding the BN will be flipped for those channels, so we can simply flip the
    # thresholds. Important: flip BEFORE rounding otherwise they will be off by one :)
    if bn.affine:
        flip_idxs = bn.weight.data < 0
        thresh_hi[flip_idxs] *= -1
        thresh_lo[flip_idxs] *= -1

    thresh_hi = torch.ceil(thresh_hi)
    # CUTIE's upper thresholding condition is:
    # th(x) = 1 if x > thresh_hi
    # so we need to reduce the threshold by 1
    if cutie_style_threshs:
        thresh_hi = thresh_hi - 1
    thresh_lo = torch.ceil(thresh_lo)

    assert torch.all(thresh_lo <= thresh_hi), 'All thresh_lo need to be <= thresh_hi'

    new_conv = conv_type(in_channels=conv.in_channels,
                        out_channels=conv.out_channels,
                        kernel_size=conv.kernel_size,
                        stride=conv.stride,
                        padding=conv.padding,
                        dilation=conv.dilation,
                        groups=conv.groups,
                        bias=None,
                        padding_mode='zeros')
    new_conv.weight.data.copy_(conv.weight_int)

    new_conv.n_levels = conv.n_levels

    if conv_type == nn.Conv1d:
        n_d = 1
    else:
        n_d = 2
    threshold_module = ChannelwiseThreshold(thresh_lo, thresh_hi, n_dim=n_d, signed_out=signed_out)
    replacement_sequence = nn.Sequential(new_conv, threshold_module)

    return replacement_sequence


class TernarizeConvBNActPass(SequentialPass):
    def __init__(self, symbolic_trace: callable = PACT_symbolic_trace):
        passes = []
        # integerize Conv layers and replace all combinations of BN + PACT activation with Threshold layers
        for conv_name, conv_type in [('CONV1D', nn.Conv1d), ('CONV2D', nn.Conv2d)]:
            for act_name, act_type in [("UNSIGNED_ACT", PACTUnsignedAct), ("SIGNED_ACT", PACTAsymmetricAct)]:
                for bn_name, bn_type in [("BN1D", nn.BatchNorm1d), ("BN2D", nn.BatchNorm2d)]:
                    pattern = nn.Sequential(conv_type(1,1,1), bn_type(1), act_type(n_levels=256, init_clip='max', learn_clip=False, act_kind='identity'))
<<<<<<< HEAD
                    passes.append(ReplaceSequentialPatternPass(pattern, PACT_symbolic_trace, conv_bn_act_to_conv_threshold_fun, f"_{bn_name}_{act_name}_TO_THRESHOLD_PASS"))

            #also replace "freestanding" activations AFTER replacing the BN+Act stacks
            pattern = nn.Sequential(conv_type(1,1,1), act_type(n_levels=256, init_clip='max', learn_clip=False, act_kind='identity'))
            passes.append(ReplaceSequentialPatternPass(pattern, PACT_symbolic_trace, conv_bn_act_to_conv_threshold_fun, f"_{act_name}_TO_THRESHOLD_PASS"))
=======
                    passes.append(ReplaceSequentialPatternPass(pattern, symbolic_trace, ternarize_conv_bn_act_fun, f"_{bn_name}_{act_name}_TO_THRESHOLD_PASS"))

            #also replace "freestanding" activations AFTER replacing the BN+Act stacks
            pattern = nn.Sequential(conv_type(1,1,1), act_type(n_levels=256, init_clip='max', learn_clip=False, act_kind='identity'))
            passes.append(ReplaceSequentialPatternPass(pattern, symbolic_trace, ternarize_conv_bn_act_fun, f"_{act_name}_TO_THRESHOLD_PASS"))
>>>>>>> c3d26d2f

        super(TernarizeConvBNActPass, self).__init__(*passes, name_prefix="_BN_ACT_TO_THRESHOLD_PASS")

def embedding_integerize_fun(gm : fx.GraphModule, match : Match, **kwargs):
    modules = gm_modules(gm)

    matched_nodes = [m for k, m in match.nodes_map.items() if k.op == 'call_module']
    n_levels = modules[matched_nodes[0].target].adder.n_levels
    eps_adder = modules[matched_nodes[0].target].adder.acts[0].get_eps()
    bias = modules[matched_nodes[0].target]._parameters['weights']
    maxval = modules[matched_nodes[0].target].maxval
    eps_in = extract_eps(matched_nodes[0].meta['quant'].eps_in)

    new_embedding = PACTIntegerEmbedding(n_levels=n_levels, weight=bias, eps_in=eps_in, eps_adder=eps_adder, maxval=maxval, twoStage=True, **kwargs)

    return new_embedding

# This can be made much more general -- Current workaround
class IntegerizeEmbeddingsPass(SequentialPass):
    def __init__(self, symbolic_trace: callable = PACT_symbolic_trace, **kwargs):
        passes = []
        pattern = nn.Sequential(PACTEmbedding(torch.Tensor((1.,)), init_clip='max', learn_clip=False, act_kind='identity'))
        passes.append(ReplaceSequentialPatternPass(pattern, symbolic_trace, partial(embedding_integerize_fun, **kwargs), f'_INTEGERIZE_EMBEDDINGS_PASS'))
        super().__init__(*passes, name_prefix='_INTEGERIZE_EMBEDDING_PASS')


class FixChannelNumbersPass(FxPass):

    def __init__(self, word_align : bool=False, compressed : bool=False):
        super(FixChannelNumbersPass, self).__init__()
        self.word_align = word_align
        self.compressed = compressed

    def retarget(self, gm : fx.GraphModule):
        self.visited_nodes = set()

    def fix_conv_channels(self, gm : fx.GraphModule, node : fx.Node, force_out_channels : int, bw_out : int = 0):
        if node.op == 'call_module' and node not in self.visited_nodes:
            module = module_of_node(gm, node)
            if not self.compressed:
                alignment = 32 if self.word_align else 8
            else:
                alignment = 40 if self.word_align else 10
            if isinstance(module, (PACTConv1d, PACTConv2d)):
                conv_levels = module.n_levels
                bw_in = int(np.ceil(np.log2(node.meta['quant'].n_levels_in)))
                bw_w = int(np.ceil(np.log2(conv_levels)))
                min_bw = np.minimum(bw_in, bw_w)
                assert module.groups in [1, module.in_channels], f"fix_conv_channels: Unsupported groups config for conv {module}; {module.groups} groups not supported"
                if min_bw not in [2,4,8]:
                    print(f"modify_convs: minimum bitwidth {min_bw} will not give sensible result")
                channel_multiple = int(np.ceil(alignment/min_bw))
                in_ch = module.in_channels
                out_ch = module.out_channels
                extra_in_channels = (-in_ch) % channel_multiple
                new_in_ch = in_ch+extra_in_channels
                new_groups = module.groups
                if module.groups == in_ch:
                    new_groups = new_in_ch
                new_out_ch = out_ch
                if force_out_channels > 0:
                    new_out_ch = force_out_channels
                new_weights = torch.zeros(tuple([new_out_ch, (new_in_ch//new_groups)]+[k for k in module.kernel_size])).type_as(module.weight.data)
                new_weights[:out_ch, :in_ch, ...] = module.weight.data
                module.weight.data = new_weights
                # [out_ch, 1, 1, 1] for 2d, [out_ch, 1, 1] for 1d
                clip_size = [new_out_ch] + [1] * (len(module.weight.data.shape) -1)

                new_clip_lo = -torch.ones(tuple(clip_size))
                new_clip_hi = torch.ones(tuple(clip_size))
                new_clip_lo[:out_ch] = module.clip_lo.data
                new_clip_hi[:out_ch] = module.clip_hi.data
                module.clip_lo.data = new_clip_lo
                module.clip_hi.data = new_clip_hi

                if module.bias is not None and force_out_channels > 0:
                    new_bias = torch.zeros([new_out_ch]).type_as(module.bias.data)
                    new_bias[:out_ch] = module.bias.data
                    module.bias.data = new_bias

                print(f"Adjusting Conv {node.target}'s channels: {module.in_channels}/{module.out_channels} ==> {new_in_ch}/{new_out_ch}")
                module.in_channels = new_in_ch
                module.out_channels = new_out_ch
                self.visited_nodes.add(node)
                self.fix_conv_channels(gm, node.all_input_nodes[0], new_in_ch)
            elif isinstance(module, (nn.BatchNorm1d, nn.BatchNorm2d)):
                n_ch = module.num_features
                new_out_ch = n_ch
                if force_out_channels > 0:
                    new_out_ch = force_out_channels
                elif bw_out > 0:
                    extra_out_channels = (-n_ch) % int(np.ceil(alignment/bw_out))
                    new_out_ch = n_ch + extra_out_channels
                if new_out_ch > n_ch:
                    def pad_bn_param(t : torch.Tensor, val : float):
                        new_param = torch.full([new_out_ch], val).type_as(module.bias.data)
                        new_param[:n_ch] = t
                        return new_param
                    module.bias.data = pad_bn_param(module.bias.data, 0.)
                    module.weight.data = pad_bn_param(module.weight.data, 1.)
                    module.running_mean = pad_bn_param(module.running_mean, 0.)
                    module.running_var = pad_bn_param(module.running_var, 1.)
                    print(f"Adjusting BN {node.target}'s channels: {module.num_features} ==> {new_out_ch}")
                    module.num_features = new_out_ch
                self.visited_nodes.add(node)
                self.fix_conv_channels(gm, node.all_input_nodes[0], new_out_ch)
            # naively assume that number of channels is propagated through any
            # other module type; if we have a quantized activation at the end of the
            # network, perform output channel alignment
            elif isinstance(module, (_PACTActivation,)):
                self.visited_nodes.add(node)
                for inp in node.all_input_nodes:
                    self.fix_conv_channels(gm, inp, force_out_channels, np.ceil(np.log2(node.meta['quant'].n_levels_out)))
            else:
                self.visited_nodes.add(node)
                for inp in node.all_input_nodes:
                    self.fix_conv_channels(gm, inp, force_out_channels)
        elif node.op != 'placeholder' and node not in self.visited_nodes:
            self.visited_nodes.add(node)
            for inp in node.all_input_nodes:
                    self.fix_conv_channels(gm, inp, force_out_channels)

    def run_pass(self, gm : fx.GraphModule):
        out_nodes = [n for n in gm.graph.nodes if n.op == 'output']
        assert len(out_nodes) == 1, "FixChannelNumbersPass only supports single-output networks!"
        self.fix_conv_channels(gm, out_nodes[0], -1)
        return gm

class SignedToUnsignedInputPass(FxPass):
    #intended to be run on an INTEGERIZED network
    def __init__(self, n_levels_in : int = 256):
        self.n_levels_in = n_levels_in

    def run_pass(self, gm : fx.GraphModule):
        input_nodes = [n for n in gm.graph.nodes if n.op == 'placeholder']
        for in_node in input_nodes:
            users = [n for n in gm.graph.nodes if in_node in n.all_input_nodes]
            user_conv_modules = [module_of_node(u) for u in users if u.op == 'call_module' and isinstance(module_of_node(u), (nn.Conv1d, nn.Conv2d, nn.Conv3d))]
            if len(users) != len(user_conv_modules):
                print(f"SignedToUnsignedInputPass will likely create bogus - input is used by non-module or non-Conv nodes!")


class IntegerizeBNPACTHardActsPass(SequentialPass):
    @staticmethod
    def bn_hardact_qact_to_requant_fun(gm : fx.GraphModule, match : Match, D1=2**19, D2=2**10):
        if not isinstance(D1, torch.Tensor):
            D1 = torch.tensor(D1)
        if not isinstance(D2, torch.Tensor):
            D2 = torch.tensor(D2)

        matched_nodes = get_ordered_active_nodes(match)
        matched_modules = [module_of_node(gm, n) for n in matched_nodes]
        if len(matched_modules) == 2:
            q_act = matched_modules[1]
            q_act_node = matched_nodes[1]
            hard_act = matched_modules[0]
            hard_act_node = matched_nodes[0]
            bn = None
        else:
            assert len(matched_modules) == 3, "bn_hardact_qact_to_requant_fun got wrong number of modules!"
            q_act = matched_modules[2]
            q_act_node = matched_nodes[2]
            hard_act = matched_modules[1]
            hard_act_node = matched_nodes[1]
            bn = matched_modules[0]
            bn_node = matched_nodes[0]

        signed_act = isinstance(q_act, PACTAsymmetricAct)
        is_hardsigmoid = isinstance(hard_act, (PACTHardsigmoid, nn.Hardsigmoid))
        in_node = bn_node if bn else hard_act_node
        eps_in = extract_eps(in_node.meta['quant'].eps_in).cpu().clone().detach().squeeze()
        eps_out = q_act_node.meta['quant'].eps_out.cpu().clone().detach().squeeze()
        eps_s = 1./6

        gamma_h = (bn.weight/torch.sqrt(bn.running_var+bn.eps)) if bn is not None else torch.ones_like(eps_in)
        beta_h = bn.bias - bn.running_mean * gamma_h if bn is not None else torch.zeros_like(gamma_h)
        #
        # the scale of the half epsilon depends on whether we are dealing with
        # a hsigm (scale D1) or a hswish (scale D1^2/D2) activation
        # if we are not dealing with a hardswish, we can perform the addition
        # of bias and 3 in one step
        shift_factor = D1
        if is_hardsigmoid:
            beta_h += 3.
            intermediate_eps = eps_out/eps_s
        else:
            shift_factor = shift_factor * D1/D2
            intermediate_eps = torch.sqrt(eps_out/eps_s)
        # this is where it gets interesting. We perform requantization to
        # sqrt(eps_out/eps_s) scaled by 2^D1 first.
        gamma_h *= D1
        gamma_h *= eps_in / intermediate_eps
        gamma_h = torch.round(gamma_h)
        beta_h *= D1
        beta_h /= intermediate_eps

        # if we want to round, we need to add 1/2 epsilon at the output
        eps_half = None
        if q_act.rounding:
            eps_half = 1./2
            eps_half *= shift_factor
            if is_hardsigmoid:
                beta_h += eps_half

            eps_half = torch.round(eps_half)
        beta_h = torch.round(beta_h)
        # otherwise, 3 will be added separately
        three = torch.tensor(3.)
        three *= D1
        three /= intermediate_eps
        three = torch.round(three)
        # the upper clipping bound (6) needs to be scaled to the same epsilon
        six = torch.tensor(6.)
        six *= D1
        six /= intermediate_eps
        six = torch.round(six)
        # one_over_six = torch.tensor(1./6.)
        # one_over_six /= hard_act.eps_s
        # one_over_six = torch.round(one_over_six)

        #copied str8 out of bn_act_to_requant
        if bn and gamma_h.numel() > 1:
            if isinstance(bn, nn.BatchNorm1d):
                # BN1D can take two input tensor formats:
                # 1. [N_B, N_C, L], e.g. if it comes after a Conv1d layer
                # 2. [N_B, L], e.g. if it comes after a linear layer
                # depending on how it is used in the network we are processing, the
                # mul/add parameters must have different shape. we use the
                # information stored in the graph by the ShapePropPass to determine
                # this.
                bn_outshape = bn_node.meta['tensor_meta'].shape
                if len(bn_outshape) == 3:
                    gamma_h = gamma_h.reshape((gamma_h.numel(), 1))
                    beta_h = beta_h.reshape((beta_h.numel(), 1))
                elif len(bn_outshape) == 2:
                    gamma_h = gamma_h.reshape((gamma_h.numel(),))
                    beta_h = beta_h.reshape((beta_h.numel(),))
            elif isinstance(bn, nn.BatchNorm2d):
                    gamma_h = gamma_h.reshape((gamma_h.numel(), 1, 1))
                    beta_h = beta_h.reshape((beta_h.numel(), 1, 1))
            elif isinstance(bn, nn.BatchNorm3d):
                    gamma_h = gamma_h.reshape((gamma_h.numel(), 1, 1, 1))
                    beta_h = beta_h.reshape((beta_h.numel(), 1, 1, 1))
        #TODO add bias functionality for asymmetric activations
        if signed_act:
            clip_bound = np.floor(q_act.n_levels/2 + 0.01)
            c_lo = torch.tensor(-clip_bound)
            c_hi = torch.tensor(clip_bound)
            if q_act.n_levels % 2 == 0:
                c_hi -= 1.
        else:
            c_lo = torch.tensor(0.)
            c_hi = torch.tensor(float(q_act.n_levels-1))

        # when dealing with a hsigm, the output can be at most 1 - we want to
        # have a node that looks like a RequantShift in the Hsigm case in order
        # to avoid unnecessary operations
        if is_hardsigmoid:
            c_hi = torch.min(c_hi, torch.round(torch.tensor(1./eps_out)))

        #ha_requant = HardActRequantShift(gamma_h, beta_h, three=three,
        #six=six, one_over_six=one_over_six, D1=D1, D2=D2,
        #hsigmoid=is_hardsigmoid, c_lo=c_lo, c_hi=c_hi, eps_half=eps_half)
        ha_requant = HardActRequantShift(gamma_h, beta_h, three=three, six=six, D1=D1, D2=D2, hsigmoid=is_hardsigmoid, c_lo=c_lo, c_hi=c_hi, eps_half=eps_half)

        return ha_requant

    def __init__(self, D1, D2, symbolic_trace: callable = PACT_symbolic_trace):
        passes = []
        for act_name, act_type in [("HARDSIGMOID", PACTHardsigmoid), ("HARDSWISH", PACTHardswish)]:
            for bn_name, bn_type in [("BN1D", nn.BatchNorm1d), ("BN2D", nn.BatchNorm2d), ("BN3D", nn.BatchNorm3d)]:
                pattern = nn.Sequential(bn_type(1), act_type(1.), _PACTActivation(1, 'max', False, 'relu'))
                passes.append(ReplaceSequentialPatternPass(pattern, symbolic_trace, self.bn_hardact_qact_to_requant_fun, f"_INTEGERIZE_{bn_name}_{act_name}_PASS", D1=D1, D2=D2))
            pattern = nn.Sequential(act_type(1.), _PACTActivation(1, 'max', False, 'relu'))
            passes.append(ReplaceSequentialPatternPass(pattern, symbolic_trace, self.bn_hardact_qact_to_requant_fun, f"_INTEGERIZE_{act_name}_PASS", D1=D1, D2=D2))

        super(IntegerizeBNPACTHardActsPass, self).__init__(*passes, name_prefix="_INTEGERIZE_BN_HARDACT_QACT_PASS")



class IntegerizePACTNetPass(SequentialPass):
    def __init__(self, shape_in, eps_in : Optional[Union[torch.Tensor, float]] = None, signed_in : bool = True,
                 D : float = 2**24, enable_add_first=False,
                 requant_node=False, n_levels_in : int = 256, fix_channel_numbers=False,
                 convert_input_to_unsigned : bool = False, D1 : float = 2**18, D2 : float = 2**12,
                 ternarize : bool = False, word_align_channels : bool = False,
                 export_layernorm_node = False, export_softmax_node = False,
                 export_gelu_node = False, export_div_node = False, export_rmsnorm_node=False, export_hardswish_node=False,
                 skip_identity_rqs = True, symbolic_trace = PACT_symbolic_trace, verbose=False):

        passes = []
        # start by retracing the network to dissolve any integer ops
        passes.append(RetracePass(symbolic_trace))
        # if there's a MaxPool followed directly by an PACT Activation, swap their positions
        # (will be needed later for the IntegerizeBNActPass)
        passes.append(SwapMaxPoolActPass(symbolic_trace=symbolic_trace))
        # replace all CausalConv1d with a ConstantPad+Conv1d module
        passes.append(ReplacePACTCausalConv1DPass(symbolic_trace=symbolic_trace))
        # SwapMaxPoolActPass and ReplacePACTCausalConv1DPass inserted nn.Sequential modules
        # containing two submodules. Retrace the network again to separate these
        passes.append(RetracePass(symbolic_trace))
        # then run a shape propagation pass so the conversion functions can
        # know what shape a node's output has
        # IMPORTANT: run model.eval() BEFORE running this pass - otherwise the
        # ShapePropPass will contaminate the batchnorm parameters!
        passes.append(ShapePropPass(shape_in))
        # biases of convolutional layers which are not followed by a BN must be
        # folded into a new batchNorm layer and their biases discarded/turned off
        passes.append(InsertBNBetweenBiasedConvAndActsPass())
        #make use of the annotated shapes to disassemble layernorms
        #passes.append(LayerNormDisassemblePass()) first step: merge any
        # convolutions with biases into batch norms
        passes.append(MergeConvBNPass(symbolic_trace))
        # second step: annotate epsilons and n_levels
<<<<<<< HEAD
        passes.append(AnnotateEpsPass(eps_in, n_levels_in=n_levels_in, signed_in=signed_in, verbose=verbose))
=======


        # JUNGVI: RetracePass destroy the activation after the first PACTRMSNorm!!!
        passes.append(AnnotateEpsPass(eps_in, n_levels_in=n_levels_in, verbose=verbose))
        passes.append(IntegerizeRMSNormPass(D=D, symbolic_trace=symbolic_trace, export_rmsnorm_node=export_rmsnorm_node))
>>>>>>> c3d26d2f
        # if desired, insert "ghost channels"
        if fix_channel_numbers:
            passes.append(FixChannelNumbersPass(word_align=word_align_channels, compressed=ternarize))
        # second step: annotate epsilons and n_levels
        #passes.append(AnnotateEpsPass(eps_in, n_levels_in=n_levels_in, verbose=verbose))
        # with epsilons annotated everywhere, we can integerize linear
        # functions (conv and FC)
        if ternarize:
        # Look for Conv-BN-Acts, integerize the Conv and and replace the BN-Act
        # with Threshold layers
<<<<<<< HEAD
            passes.append(TernarizeConvBNActPass())
        #else:
        # simply integerize PACTConvs' convolutional weights - do it always
        passes.append(IntegerizePACTConvPass())

        passes.append(IntegerizePACTLinearPass())
        passes.append(IntegerizeBNPACTHardActsPass(D1=D1, D2=D2))
        passes.append(IntegerizeSoftmaxPass(D=D, export_softmax_node=export_softmax_node))
        passes.append(IntegerizeLayerNormPass(D=D, export_layernorm_node=export_layernorm_node))
        passes.append(IntegerizeGELUPass(D=D, export_gelu_node=export_gelu_node))
        passes.append(IntegerizeBNActPass(D, enable_add_first, requant_node=requant_node))
        passes.append(IntegerizeEmbeddingsPass(cmsis_requant=enable_add_first, requant_node=requant_node))
        passes.append(IntegerizeTrueDivPass(export_div_node=export_div_node))
=======
            passes.append(TernarizeConvBNActPass(symbolic_trace=symbolic_trace))
        else:
        # simply integerize PACTConvs' convolutional weights
            passes.append(IntegerizePACTConvPass(symbolic_trace=symbolic_trace))
        passes.append(IntegerizePACTLinearPass(symbolic_trace=symbolic_trace))
        #passes.append(IntegerizeBNPACTHardActsPass(D1=D1, D2=D2, symbolic_trace=symbolic_trace))
        passes.append(IntegerizeSoftmaxPass(D=D, symbolic_trace=symbolic_trace, export_softmax_node=export_softmax_node))
        passes.append(IntegerizeLayerNormPass(D=D, symbolic_trace=symbolic_trace, export_layernorm_node=export_layernorm_node))


        passes.append(IntegerizeHardswishPass(symbolic_trace=symbolic_trace, export_hardswish_node=export_hardswish_node))

        passes.append(IntegerizeGELUPass(D=D, symbolic_trace=symbolic_trace, export_gelu_node=export_gelu_node))
        passes.append(IntegerizeBNActPass(D, enable_add_first, symbolic_trace=symbolic_trace, requant_node=requant_node, skip_identity_rqs=skip_identity_rqs))
        passes.append(IntegerizeEmbeddingsPass(cmsis_requant=enable_add_first, symbolic_trace=symbolic_trace, requant_node=requant_node))
        passes.append(IntegerizeTrueDivPass(export_div_node=export_div_node, symbolic_trace=symbolic_trace))
>>>>>>> c3d26d2f
        passes.append(IntegerizeMeanPass())
        passes.append(IntegerizeConstWrapPass())
        passes.append(RQSMergePass())
        super(IntegerizePACTNetPass, self).__init__(*passes, name_prefix="_INTEGERIZE_PACT_NET_PASS")<|MERGE_RESOLUTION|>--- conflicted
+++ resolved
@@ -37,14 +37,11 @@
 from .. import FxPass, ReplaceSequentialPatternPass, SequentialPass, ShapePropPass, ModularizePass
 from .. import AnnotateEpsPass, extract_eps
 from .. import MergeConvBNPass, RetracePass
-<<<<<<< HEAD
 from .harmonize import LayerNormDisassemblePass, ApplyPassToWrapModule, InsertBNBetweenBiasedConvAndActsPass, RQSMergePass
 from ...util import gm_modules, module_of_node, get_ordered_active_nodes, modules_of_match
 from ...util.tracing import LeafTracer, custom_symbolic_trace
 
 from quantlib.algorithms.pact.pact_ops import RequantShift, HardActRequantShift, ChannelwiseThreshold
-=======
->>>>>>> c3d26d2f
 
 
 __all__ = ['IntegerizePACTConvPass',
@@ -218,9 +215,6 @@
         passes.append(ReplaceSequentialPatternPass(pattern, symbolic_trace, partial(integerize_gelu_fun, D=D,export_node=export_gelu_node), f'_INTEGER_GELU_PASS'))
         super().__init__(*passes, name_prefix='_INTEGER_GELU_PASS')
 
-<<<<<<< HEAD
-def integerize_pact_conv_fun(gm : fx.GraphModule, match : Match, ternarize : bool = False):
-=======
 class IntegerizeHardswishPass(SequentialPass):
     def __init__(self, export_hardswish_node=False, symbolic_trace: callable = PACT_symbolic_trace, **kwargs):
         passes = []
@@ -229,7 +223,6 @@
         super().__init__(*passes, name_prefix='_INTEGER_HARDSWISH_PASS')
 
 def integerize_pact_conv_fun(gm : fx.GraphModule, match : Match):
->>>>>>> c3d26d2f
     modules = gm_modules(gm)
     matched_nodes = [m for k, m in match.nodes_map.items() if k.op == 'call_module']
     conv_node = matched_nodes[0]
@@ -568,19 +561,12 @@
             for act_name, act_type in [("UNSIGNED_ACT", PACTUnsignedAct), ("SIGNED_ACT", PACTAsymmetricAct)]:
                 for bn_name, bn_type in [("BN1D", nn.BatchNorm1d), ("BN2D", nn.BatchNorm2d)]:
                     pattern = nn.Sequential(conv_type(1,1,1), bn_type(1), act_type(n_levels=256, init_clip='max', learn_clip=False, act_kind='identity'))
-<<<<<<< HEAD
                     passes.append(ReplaceSequentialPatternPass(pattern, PACT_symbolic_trace, conv_bn_act_to_conv_threshold_fun, f"_{bn_name}_{act_name}_TO_THRESHOLD_PASS"))
 
             #also replace "freestanding" activations AFTER replacing the BN+Act stacks
             pattern = nn.Sequential(conv_type(1,1,1), act_type(n_levels=256, init_clip='max', learn_clip=False, act_kind='identity'))
             passes.append(ReplaceSequentialPatternPass(pattern, PACT_symbolic_trace, conv_bn_act_to_conv_threshold_fun, f"_{act_name}_TO_THRESHOLD_PASS"))
-=======
-                    passes.append(ReplaceSequentialPatternPass(pattern, symbolic_trace, ternarize_conv_bn_act_fun, f"_{bn_name}_{act_name}_TO_THRESHOLD_PASS"))
-
-            #also replace "freestanding" activations AFTER replacing the BN+Act stacks
-            pattern = nn.Sequential(conv_type(1,1,1), act_type(n_levels=256, init_clip='max', learn_clip=False, act_kind='identity'))
-            passes.append(ReplaceSequentialPatternPass(pattern, symbolic_trace, ternarize_conv_bn_act_fun, f"_{act_name}_TO_THRESHOLD_PASS"))
->>>>>>> c3d26d2f
+
 
         super(TernarizeConvBNActPass, self).__init__(*passes, name_prefix="_BN_ACT_TO_THRESHOLD_PASS")
 
@@ -895,15 +881,9 @@
         # convolutions with biases into batch norms
         passes.append(MergeConvBNPass(symbolic_trace))
         # second step: annotate epsilons and n_levels
-<<<<<<< HEAD
         passes.append(AnnotateEpsPass(eps_in, n_levels_in=n_levels_in, signed_in=signed_in, verbose=verbose))
-=======
-
-
         # JUNGVI: RetracePass destroy the activation after the first PACTRMSNorm!!!
-        passes.append(AnnotateEpsPass(eps_in, n_levels_in=n_levels_in, verbose=verbose))
         passes.append(IntegerizeRMSNormPass(D=D, symbolic_trace=symbolic_trace, export_rmsnorm_node=export_rmsnorm_node))
->>>>>>> c3d26d2f
         # if desired, insert "ghost channels"
         if fix_channel_numbers:
             passes.append(FixChannelNumbersPass(word_align=word_align_channels, compressed=ternarize))
@@ -914,21 +894,6 @@
         if ternarize:
         # Look for Conv-BN-Acts, integerize the Conv and and replace the BN-Act
         # with Threshold layers
-<<<<<<< HEAD
-            passes.append(TernarizeConvBNActPass())
-        #else:
-        # simply integerize PACTConvs' convolutional weights - do it always
-        passes.append(IntegerizePACTConvPass())
-
-        passes.append(IntegerizePACTLinearPass())
-        passes.append(IntegerizeBNPACTHardActsPass(D1=D1, D2=D2))
-        passes.append(IntegerizeSoftmaxPass(D=D, export_softmax_node=export_softmax_node))
-        passes.append(IntegerizeLayerNormPass(D=D, export_layernorm_node=export_layernorm_node))
-        passes.append(IntegerizeGELUPass(D=D, export_gelu_node=export_gelu_node))
-        passes.append(IntegerizeBNActPass(D, enable_add_first, requant_node=requant_node))
-        passes.append(IntegerizeEmbeddingsPass(cmsis_requant=enable_add_first, requant_node=requant_node))
-        passes.append(IntegerizeTrueDivPass(export_div_node=export_div_node))
-=======
             passes.append(TernarizeConvBNActPass(symbolic_trace=symbolic_trace))
         else:
         # simply integerize PACTConvs' convolutional weights
@@ -945,7 +910,6 @@
         passes.append(IntegerizeBNActPass(D, enable_add_first, symbolic_trace=symbolic_trace, requant_node=requant_node, skip_identity_rqs=skip_identity_rqs))
         passes.append(IntegerizeEmbeddingsPass(cmsis_requant=enable_add_first, symbolic_trace=symbolic_trace, requant_node=requant_node))
         passes.append(IntegerizeTrueDivPass(export_div_node=export_div_node, symbolic_trace=symbolic_trace))
->>>>>>> c3d26d2f
         passes.append(IntegerizeMeanPass())
         passes.append(IntegerizeConstWrapPass())
         passes.append(RQSMergePass())
