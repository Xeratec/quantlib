from .integerize import *
<<<<<<< HEAD
from .harmonize import *
from .pact_util import *
=======
from .canonicalize import *
from .pact_util import *
from .approximate import *
>>>>>>> 07a6bd50
<|MERGE_RESOLUTION|>--- conflicted
+++ resolved
@@ -1,9 +1,4 @@
 from .integerize import *
-<<<<<<< HEAD
 from .harmonize import *
 from .pact_util import *
-=======
-from .canonicalize import *
-from .pact_util import *
-from .approximate import *
->>>>>>> 07a6bd50
+from .approximate import *