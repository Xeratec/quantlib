--- conflicted
+++ resolved
@@ -25,18 +25,8 @@
 # import graphs
 # import quantlib.editing.graphs.utils
 
-<<<<<<< HEAD
-if __name__ == '__main__':
-    from quantlib.editing.graphs import graphs
-    from quantlib.editing.graphs import utils
-else:
-    from .. import graphs
-    from .. import utils
-=======
 from quantlib.editing.graphs import graphs
 from quantlib.editing.graphs import utils
-
->>>>>>> ffd42cc6
 
 __TRACES_LIBRARY__ = os.path.join(os.path.dirname(os.path.abspath(__file__)), '.libtraces')
 # __TRACES_LIBRARY__ = os.path.join(os.path.expanduser('~'), 'Desktop', 'QuantLab', 'quantlib', 'editing', 'graphs', 'traces', '.libtraces')
