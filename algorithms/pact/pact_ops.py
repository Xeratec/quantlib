#
# pact_ops.py
#
# Author(s):
# Francesco Conti <f.conti@unibo.it>
# Georg Rutishauser <georgr@iis.ee.ethz.ch>
# Moritz Scherer <scheremo@iis.ee.ethz.ch>
#
# Copyright (c) 2020-2021 ETH Zurich.
#
# Licensed under the Apache License, Version 2.0 (the "License");
# you may not use this file except in compliance with the License.
# You may obtain a copy of the License at
#
# http://www.apache.org/licenses/LICENSE-2.0
#
# Unless required by applicable law or agreed to in writing, software
# distributed under the License is distributed on an "AS IS" BASIS,
# WITHOUT WARRANTIES OR CONDITIONS OF ANY KIND, either express or implied.
# See the License for the specific language governing permissions and
# limitations under the License.
#

from typing import Union, Optional, Literal
import torch
from torch import nn
import numpy as np

from .pact_functions import PACTQuantize, TQTQuantize, AlmostSymmQuantFunc, PACTQuantFunc
from quantlib.algorithms.generic import CausalConv1d
from .util import assert_param_valid, almost_symm_quant, mse_bounds
import math
import copy

from torch.onnx.symbolic_helper import parse_args
<<<<<<< HEAD
from torch.onnx import register_custom_op_symbolic
=======
>>>>>>> 6565937a

from inspect import signature

import warnings
warnings.filterwarnings("ignore", category=DeprecationWarning)

torch.fx.wrap('len')

__all__ = [
    '_PACTActivation',
    '_PACTLinOp',
    '_PACTEps',
    'PACTUnsignedAct',
    'PACTAsymmetricAct',
    'PACTConv2d',
    'PACTConv1d',
    'PACTConstWrap',
    'PACTIntegerConstWrap',
    'PACTCausalConv1d',
    'PACTLinear',
    'PACTQuantize',
    'TQTQuantize',
    'PACTIntegerAdd',
    'PACTIntegerConcat',
    'PACTIntegerMatmul',
    'PACTIntegerSoftmax',
    'PACTIntegerLayerNorm',
    'PACTIntegerGELU',
    'PACTSoftmax',
    'PACTITAMax',
    'PACTIntegerITAMax',
    'PACTITAPartialMax',
    'PACTIntegerITAPartialMax',
    'PACTGELU',
    'PACTLayerNorm',
    'PACTIntegerEmbedding',
    'PACTEmbedding',
    'PACTWrapModule',
    'PACTWrapMHSA',
    'PACTWrapLinearAttention',
    'PACTWrapCLCA',
    'RequantShift',
    'HardActRequantShift',
    'PACTHardswish',
    'PACTHardsigmoid',
    'PACTIntegerHardswish',
    'PACTIntegerHardsigmoid',
    'PACTMean',
    'PACTIntegerMean',
    'PACTDiv',
    'PACTIntegerDiv',
    'PACTExp',
    'PACTIntegerExp',
    'ChannelwiseThreshold'
]

class RequantShift(nn.Module):

    class MyRequantShift(torch.autograd.Function):

        @staticmethod
        def forward(ctx, x, mul, add, div, signed, n_levels_out, cmsis_requant):
            # CMSIS-NN performs addition first, then multiplication and
            # division. The rounding in (y / div).round() is folded into the
            # addition.

            if cmsis_requant:
                y = (x + torch.floor((add/mul) + 0.5)) * mul
                # Avoid round to even behaviour, friggin pytorch
                y = torch.floor((y / div) + 0.5)
            # PULP-NN performs multiplication first, then addition and
            # division. Division is with flooring.
            else:
                y = x * mul + add
                # Avoid round to even behaviour, friggin pytorch
                y = torch.floor((y / div) + 0.5)

            if not signed:
            # if unsigned: clip y to interval (0, n_levels-1)
                y_tilde =  torch.clip(y, min=torch.zeros(1).type_as(x), max=(n_levels_out-1).type_as(x))
                return y_tilde
            else:
            # if signed: clip y to interval (-n_levels/2, n_levels/2-1)
                c = torch.round(n_levels_out/2. + 0.001)
                # to get correct operators in the exported graph, type_as(x)
                # must be the last thing called on a tensor before feeding into
                # the clip operator. Otherwise, it may get exported as
                # min(max(..)) or some other weirdness
                lo = (c * -1).type_as(y)
                hi = (c-1).type_as(y)

                y_tilde = torch.clip(y, min=lo, max=hi)
                return y_tilde

        @staticmethod
        @parse_args('v', 'v', 'v', 't', 't', 't', 't')
        def symbolic(g, x, mul, add, div, signed, n_levels_out, cmsis_requant):
            signed = torch.Tensor((signed,)).type_as(div)
            div_ = g.op("Constant", value_t=div)
            signed_ = g.op("Constant", value_t=signed)
            n_levels_out_ = g.op("Constant", value_t=n_levels_out)


            output = g.op("PACTOps::RequantShift", x, mul, add, div_t=div, signed_t=signed, n_levels_out_t=n_levels_out)
            return output

    def __init__(self, mul : torch.Tensor, add : torch.Tensor, n_levels : int, signed : bool = False, D : torch.Tensor = torch.Tensor((2**16,)), cmsis_requant=False, requant_node=True):
        super(RequantShift, self).__init__()
        self.register_buffer('mul', mul.clone().detach())
        self.register_buffer('add', add.clone().detach())
        if cmsis_requant:
            self.add = torch.round((self.add / (self.mul+1e-15)) + 1e-3) * self.mul
        self.div = D.clone().type_as(add).detach()
        self.signed = signed
        self.n_levels_out = torch.Tensor((n_levels,)).detach()
        # cmsis_requant specifies whether we want to do requantization in
        # CMSIS-NN (true) or PULP-NN (false) style
        self.cmsis_requant = cmsis_requant
        # requant_node specifies whether we want to export a "RequantShift"
        # node in the ONNX graph or explicit mul/add/div operations
        self.requant_node = requant_node

    def forward(self, x):

        mul = self.mul
        add = self.add

        if len(self.mul.shape) == 1:
            mul = self.mul.reshape([-1]+[1]*(len(x.shape)-2))
        if len(self.add.shape) == 1:
            add = self.add.reshape([-1]+[1]*(len(x.shape)-2))

        if torch.equal(mul.type_as(x), self.div.type_as(x)) and torch.equal(add.type_as(x), torch.Tensor((0.,)).type_as(x)):
            return x
        if self.requant_node:
            return self.MyRequantShift.apply(x, mul.type_as(x), add.type_as(x), self.div.type_as(x), self.signed, self.n_levels_out.type_as(x), self.cmsis_requant)
        else:
            # calling `forward` directly does not trigger the symbolic export
            return self.MyRequantShift.forward(None, x, mul.type_as(x), add.type_as(x), self.div.type_as(x), self.signed, self.n_levels_out, self.cmsis_requant)

class HardActRequantShift(nn.Module):
    #def __init__(self, gamma_h : torch.Tensor, beta_h : torch.Tensor, three :
    #torch.Tensor, six : torch.Tensor, one_over_six : torch.Tensor, D1 : float,
    #D2 : float, hsigmoid : bool, c_lo : torch.Tensor, c_hi : torch.Tensor,
    #eps_half : Optional[float] = None):
    def __init__(self, gamma_h : torch.Tensor, beta_h : torch.Tensor, three : torch.Tensor, six : torch.Tensor, D1 : float, D2 : float, hsigmoid : bool, c_lo : torch.Tensor, c_hi : torch.Tensor, eps_half : Optional[float] = None):
        super(HardActRequantShift, self).__init__()
        self.register_buffer("gamma_h", gamma_h)
        self.register_buffer("beta_h", beta_h)
        self.register_buffer("three", three)
        self.register_buffer("six", six)
        #self.register_buffer("one_over_six", one_over_six)
        self.D1 = D1
        self.D2 = D2
        self.hsigmoid = hsigmoid
        self.shift_factor = D1
        self.c_lo = c_lo
        self.c_hi = c_hi
        if not hsigmoid:
            self.shift_factor = self.shift_factor * D1/D2
        self.register_buffer("eps_half", eps_half)

    def forward(self, x):
        x = x * self.gamma_h.type_as(x)
        x = x + self.beta_h.type_as(x)
        if not self.hsigmoid:
            clip_lo = torch.zeros(1).type_as(x)
            clip_hi = torch.tensor(self.six.item()).type_as(x)
            x1 = x + self.three.type_as(x)
            x1 = torch.clip(x1, clip_lo, clip_hi)
        else:
            x1 = x
        #x1 = x1 * self.one_over_six.type_as(x1)
        if not self.hsigmoid:
            x = x/self.D2
            x = torch.floor(x)
            x1 = x1 * x
            if self.eps_half is not None:
                x1 = x1 + self.eps_half.type_as(x)
        x1 = x1/self.shift_factor.type_as(x)
        x1 = torch.floor(x1)
        clip_lo = torch.tensor(self.c_lo.item()).type_as(x)
        clip_hi = torch.tensor(self.c_hi.item()).type_as(x)
        x1 = torch.clip(x1, clip_lo, clip_hi)
        return x1

class ChannelwiseThreshold(nn.Module):

    class MyChannelwiseThreshold(torch.autograd.Function):

        @staticmethod
        def forward(ctx, x, thresh_lo, thresh_hi):
            tmp1 = -1*(x < thresh_lo).type_as(x)
            tmp2 = (x >= thresh_hi).type_as(x)

            return tmp1 + tmp2

        @staticmethod
        @parse_args('v', 't', 't')
        def symbolic(g, x, thresh_lo, thresh_hi):
            thresh_lo_ = g.op("Constant", value_t=thresh_lo)
            thresh_hi_ = g.op("Constant", value_t=thresh_hi)
            return g.op("PACTOps::ChannelwiseThreshold2d", x, thresh_lo_t=thresh_lo, thresh_hi_t=thresh_hi)

    def __init__(self, thresh_lo : torch.Tensor, thresh_hi : torch.Tensor, n_dim : Literal[1,2] = 2):
        super(ChannelwiseThreshold, self).__init__()
        if n_dim == 1:
            thresh_shape = (-1, 1)
        elif n_dim == 2:
            thresh_shape = (-1, 1, 1)
        else:
            assert False, f"ChannelwiseThreshold: n_dim must be 1 or 2, got {n_dim}!"
        self.register_buffer('thresh_lo', thresh_lo.reshape(*thresh_shape).clone().detach())
        self.register_buffer('thresh_hi', thresh_hi.reshape(*thresh_shape).clone().detach())

    def forward(self, x):
        return self.MyChannelwiseThreshold.apply(x, self.thresh_lo.data.type_as(x), self.thresh_hi.data.type_as(x))

r"""Broadly configurable implementations of the PACT
(https://arxiv.org/pdf/1807.06964) and TQT (https://arxiv.org/abs/1903.08066)
algorithms. These layers require the corresponding `Controller`s to work correctly!

To quantize a given network with these layers, follow these steps:
1. Replace all unsigned activation functions (ReLU, ReLU6, etc) with
`PACTUnsignedAct`, and signed activation functions ([H]TanH, sigmoid etc) with
`PACTAsymmetricAct`, configuring them appropriately (i.e., to replace a HtanH,
you would initialize the `PACTAsymmetricActivation`'s clipping bounds to -1 and
1).
2. Replace all Conv/Linear layers with their quantized counterparts
3. Run the :class:`quantlib.editing.fx.passes.pact.HarmonizePACTNetPass` over
the network if you think it has topological features which require
harmonization (e.g., back-to-back linear layers, branches, etc.)
4. Instantiate :class:`quantlib.algorithms.Controller`s for activations, linear
operators and harmonized operator (i.e., :class:`PACTIntegerAdd` and
:class:`PACTIntegerConcat`) nodes, making sure that all the corresponding nodes
are registered with the correct controller. Note that the
:class:`quantlib.algorithms.pact.PACTActController` must also control the
activations internal to, e.g. :class:`quantlib.algorithms.pact.PACTIntegerAdd`!
The QuantLab project contains an example (MobileNetV2) of how to achieve this
easily and cleanly.
"""



class _PACTActivation(nn.Module):
    # base class to provide common code for PACT Activations
    r"""PACT/TQT activation base class. Before it is 'started', this layer will
        operate in statistics collection mode, in which
        the layer runs in forward-prop without quantization, collecting
        statistics on the activations that can then be used to reset the value
        of :math:`clip_{lo/hi}`. In this mode, the layer collects:
        - tensor-wise maximum value ever seen
        - running average with momentum 0.9
        - running variance with momentum 0.9
        """

    def __init__(self,
                 n_levels : int,
                 init_clip : str,
                 learn_clip : bool,
                 act_kind : str,
                 leaky : float = 0.1,
                 nb_std : Union[float, int] = 3,
                 symm : bool = True,
                 noisy : bool = False,
                 rounding : bool = False,
                 tqt : bool = False,
                 tqt_beta : float = 0.9,
                 tqt_clip_grad : bool = True,
                 signed : bool = True,
                 upper_percentile : float = 99.5,
                 lower_percentile : float = 0.5,
                 num_bins : int = 2**12 # SCHEREMO: Stay below or at 2**12 - everything else is super slow
                 ):

        r"""Constructor.

        :param n_levels: currently targeted quantization level (default 256).
        :param init_clip: how the controller should initialize clipping bounds. Can be 'max', 'std' or 'const'.
        :param learn_clip: default `True`; if `False`, do not update the value of the clipping factor(s) with backpropagation.
        :param act_kind: Activation function to use in unquantized mode - can be 'identity', 'relu', 'relu6', 'leaky_relu' or 'htanh'
        :param leaky:     leakiness parameter for leaky ReLU activation; unused if act_kind is not 'leaky_relu'
        :param nb_std:    number of standard deviations from mean to initialize the clipping value
        :param symm:      Whether to enforce symmetric clipping bounds in signed mode, i.e. :math `clip_{hi} = -\frac{n_{levels}-2}{n_{levels}}clip_{lo}`. Unused if `signed` is False
        :param noisy:     whether to add uniform noise with max. amplitude :math `1/2 \epsilon` to the output to simulate additional quantization noise during training. Empirically not very useful.
        :param rounding:  Whether to use rounding (rather than flooring) in the quantization function. This is still integerizable (see paper)!
        :param tqt:       Whether to use the TQT algorithm. Requires `learn_clip=True`, `noisy=False`
        :param tqt_beta:  Momentum for gradient normalization of TQT (see TQT paper).
        :param tqt_clip_grad: Whether to apply the :math `tanh` function to the TQT gradients.
        :param signed:    True if this is a signed activation. The classes `PACTUnsignedActivation` and `PACTAsymmetricActivation
        :param percentile_clipping:    True if the maximum and minimum of a tensor should be determined based on some upper or lower percentile
        :param upper_percentile:    Upper percentile used for percentile-based clipping if percentile_clipping is True
        :param lower_percentile:    Lower percentile used for percentile-based clipping if percentile_clipping is True
        """
        super(_PACTActivation, self).__init__()
        act_kind = act_kind.lower()
        init_clip = init_clip.lower()

        assert_param_valid(self, act_kind, 'act_kind', ['identity', 'relu', 'relu6', 'leaky_relu', 'htanh'])
        assert_param_valid(self, init_clip, 'init_clip', ['max', 'std', 'const', 'klj', 'percentile'])

        self.upper_percentile = upper_percentile/100
        self.lower_percentile = lower_percentile/100

        self.tqt = tqt
        self.n_levels = n_levels

        if act_kind == 'relu6':
            self.clip_hi  = torch.nn.Parameter(torch.Tensor((6.,)),  requires_grad=(learn_clip and not symm) and not tqt)
        else:
            self.clip_hi  = torch.nn.Parameter(torch.Tensor((1.,)),  requires_grad=(learn_clip and not symm) and not tqt)
        # to provide convenient access for the controller to the clipping params, store them in a dict.
        self.clipping_params = {'high' : self.clip_hi}
        if signed:
            self.clip_lo = torch.nn.Parameter(torch.Tensor((-1.,)), requires_grad=learn_clip and not tqt)
            self.clipping_params['low'] = self.clip_lo
        else:
            self.register_buffer('clip_lo', torch.zeros(1))

        self.learn_clip = learn_clip
        self.act_kind = act_kind
        self.leaky = leaky
        self.init_clip = init_clip
        self.nb_std = nb_std
        self.symm = symm
        self.register_buffer('noisy', torch.tensor(noisy))
        self.rounding = rounding
        self.signed = signed

        self.tqt = tqt

        if self.tqt:
            assert (not noisy and learn_clip and symm), f"{self.__class__.__name__}: TQT quantization requires noisy=False, learn_clip=True, symm=True - you provided noisy={noisy}, learn_clip={learn_clip}, symm={symm}"
            self.register_parameter("log_t", nn.Parameter(torch.tensor((0.)), requires_grad=True))
            self.register_buffer("tqt_beta", torch.tensor(tqt_beta))
            self.register_buffer("tqt_running_beta", torch.tensor(1.))
            self.register_buffer("tqt_running_grad_var", torch.tensor((0.)))
            self.register_buffer("tqt_clip_grad", torch.tensor(tqt_clip_grad))
            self.clipping_params["log_t"] = self.log_t
        else:
            self.tqt_beta = torch.tensor(tqt_beta)
            self.tqt_clip_grad = torch.tensor(tqt_clip_grad)

        # this is switched on/off by the PACTActController
        self.register_buffer('started', torch.tensor(False))

        # these are only used to gather statistics
        self.max          = torch.nn.Parameter(torch.zeros_like(self.clip_hi.data), requires_grad=False)
        self.min          = torch.nn.Parameter(torch.zeros_like(self.clip_hi.data), requires_grad=False)
        self.running_mean = torch.nn.Parameter(torch.zeros_like(self.clip_hi.data), requires_grad=False)
        self.running_var  = torch.nn.Parameter(torch.ones_like(self.clip_hi.data),  requires_grad=False)
        self.register_buffer('clip_gradient', torch.tensor(True))

        self.num_bins = num_bins
        self.register_buffer("histogram",torch.zeros_like(torch.Tensor(range(self.num_bins))))
        self.register_buffer("prevEdges",torch.zeros_like(torch.Tensor(range(self.num_bins+1))))
        self.truemax          = torch.nn.Parameter(torch.Tensor((1,)), requires_grad=False)
        self.truemin          = torch.nn.Parameter(torch.Tensor((-1,)), requires_grad=False)
        self.register_buffer('ready', torch.tensor(False))

    # SCHEREMO: Assume self.histogram magnitude list of data, binned
    def updateHistogram(self, stat):

        def rebinInt(histogram, factor):
            factor = min(self.num_bins//2, factor)
            weight = torch.Tensor([1]*factor).reshape(1,1,-1).type_as(histogram)
            newHistogram = torch.zeros_like(torch.Tensor(range(self.num_bins))).type_as(histogram)
            # Downsample histogram
            res = torch.nn.functional.conv1d(histogram.reshape(1,1,-1), weight, bias=None, stride=factor, padding=0)
            # Set new downsampled histogram in the middle
            newHistogram[(self.num_bins//2 - self.num_bins//(2*factor)):(self.num_bins//2 + self.num_bins//(2*factor))] = res.reshape(-1)
            return newHistogram

        with torch.no_grad():
            # SCHEREMO: get min and max
            newTruemax = max(self.truemax.item(), stat.max())
            newTruemin = min(self.truemin.item(), stat.min())

            # SCHEREMO: only rescale exponentially - allows us to rebin very fast and easy
            binTop = max(abs(self.truemin), self.truemax)
            newBinTop = max(abs(newTruemin), newTruemax)
            expFact = int(max(2**torch.ceil(torch.log2(newBinTop / binTop)),1))
            expTop =  expFact * binTop

            # SCHEREMO: Calculate new histogram according to new range
            addHistogram = torch.histc(input=stat, min=-expTop.item(), max=expTop.item(), bins=self.num_bins)
            resampledHistogram = rebinInt(self.histogram, expFact)

            # SCHEREMO: Add histograms, preserve information about edges
            self.histogram[:] = resampledHistogram + addHistogram
            self.truemax[:] = expTop
            self.truemin[:] = -expTop

    # SCHEREMO: Calculate clipping bounds
    def updateClipBounds(self):
        self.prevEdges[:] = torch.linspace(self.truemin[0], self.truemax[0], self.num_bins+1)
        pdf = self.histogram / (torch.sum(self.histogram))
        weight = torch.Tensor([1]*len(self.histogram.reshape(-1))).reshape(1,1,-1).type_as(self.histogram)
        cdf = torch.nn.functional.conv1d(pdf.reshape(1,1,-1), weight, bias=None, stride=1, padding=(len(self.histogram)-1)).reshape(-1)
        cdf = cdf[:len(self.histogram)]
        rightMinIdx = torch.sum((cdf<self.lower_percentile))
        rightMaxIdx = torch.sum((cdf<self.upper_percentile))
        leftMinIdx = torch.clip(rightMinIdx-1, min=0.).int()
        leftMaxIdx = torch.clip(rightMaxIdx-1, min=0.).int()
        #assert rightMaxIdx >= rightMinIdx, "PACTActivation: Clipping bounds swapped!"
        self.min[:] = (self.prevEdges[rightMinIdx]+self.prevEdges[leftMinIdx])/2
        self.max[:] = (self.prevEdges[rightMaxIdx]+self.prevEdges[leftMaxIdx])/2

    def get_eps(self, *args):
        return ((self.clip_hi-self.clip_lo)/(self.n_levels-1)).detach().clone()

    def extra_repr(self):
        r = f"n_levels={self.n_levels}, init_clip='{self.init_clip}', learn_clip={self.learn_clip}, act_kind='{self.act_kind}', leaky={self.leaky}, nb_std={self.nb_std}, tqt={self.tqt}, tqt_beta={self.tqt_beta.item():.2f}, tqt_clip_grad={self.tqt_clip_grad.item()}, rounding={self.rounding}"
        return r

    def forward(self, x):
        if not self.started:
            if self.act_kind == 'identity':
                res =  x
            elif self.act_kind == 'relu':
                res = torch.nn.functional.relu(x)
            elif self.act_kind == 'relu6':
                res = torch.nn.functional.relu6(x)
            elif self.act_kind == 'leaky_relu':
                res = torch.nn.functional.leaky_relu(x, self.leaky)
            elif self.act_kind == 'htanh':
                res = torch.nn.functional.hardtanh(x)

            x_stat = torch.tensor(res, device=self.max.device, dtype=self.max.dtype) if not isinstance(res, torch.Tensor) else res
            self.updateHistogram(x_stat)

            if self.init_clip == 'percentile' and self.ready:
                res = torch.clip(res, min=self.min, max=self.max)
            else:
                with torch.no_grad():
                    self.min[:] = min(self.min.item(), x_stat.min())
                    self.max[:] = max(self.max.item(), x_stat.max())
                    self.running_mean[:] = 0.9 * self.running_mean.item() + 0.1 * x_stat.mean()
                    self.running_var[:]  = 0.9 * self.running_var.item()  + 0.1 * x_stat.std()*x_stat.std()

            return res

        else:
            eps = self.get_eps()
            if self.tqt:
                #Make sure that the activation is correctly registered with a
                #controller which assigns clip_hi = 2**log_t!
                return TQTQuantize(x, eps, self.log_t, self.clip_lo, self.clip_hi, self.tqt_beta, self.tqt_running_grad_var, self.tqt_running_beta, self.tqt_clip_grad, self.rounding)
            else:
                if self.learn_clip and self.symm and self.signed:
                    clip_upper = AlmostSymmQuantFunc.apply(self.clip_lo, self.n_levels)
                else:
                    clip_upper = self.clip_hi
                return PACTQuantize(x, eps, self.clip_lo, clip_upper, floor=(not self.rounding), clip_gradient=self.clip_gradient, noisy=self.noisy)


class PACTUnsignedAct(_PACTActivation):
    r"""PACT/TQT activation for unsigned outputs - lower clipping bound is fixed to 0.
    This class is intended to replace ReLU(6), etc. activations in quantized networks.
    Before it's 'started', this layer will collect statistics."""
    def __init__(self, *args, **kwargs):
        super(PACTUnsignedAct, self).__init__(*args, **kwargs, signed=False)


class PACTAsymmetricAct(_PACTActivation):
    r"""PACT/TQT activation, considering signed outputs, not necessarily symmetric.

    Before it's 'started', this layer will collect statistics.
    """

    def __init__(self, *args, **kwargs):
        super(PACTAsymmetricAct, self).__init__(*args, **kwargs, signed=True)

class PACTIntegerConcat(torch.nn.Module):
    r"""Fake-quantized concatenation node. Each input is requantized before being
    concatenated. The
    :class:`quantlib.algorithms.pact.PACTIntegerModulesController` calls the
    :func:`reassign_epsilons` function during every training batch to ensure
    that all input epsilons are identical, forcing each input activation to the
    maximum epsilon of all the inputs. If :func:`torch.stack` is to be used
    instead of :func:`torch.cat`, set `stack_flag` parameter to True.

    """
    def __init__(
            self,
            num_args = 1,
            dim: int = 0,
            stack_flag : bool = False,
            signed : bool = True,
            **kwargs
    ):

        super().__init__()

        self.dim = dim
        self.stack_flag = stack_flag

        act_cls = PACTAsymmetricAct if signed else PACTUnsignedAct
        self.acts = torch.nn.ModuleList([])
        for i in range(num_args):
            self.acts.append(act_cls(**kwargs))

        self.clip_lo = self.acts[0].clip_lo
        self.clip_hi = self.acts[0].clip_hi
        self.n_levels = self.acts[0].n_levels
        self.force_out_eps = force_out_eps

    def reassign_epsilons(self):
        if not self.force_out_eps:
            max_clip = -math.inf
            min_clip = math.inf
            eps = math.inf

            for i in self.acts:
                if (i.clip_hi.data - i.clip_lo.data) > (max_clip - min_clip):
                    max_clip = i.clip_hi.data
                    min_clip = i.clip_lo.data
                    diff = max_clip - min_clip
                    #print(diff)
                    eps = diff/(self.n_levels-1)

            # SCHEREMO: This is the part that I might have to think about a bit more...
            for i in self.acts:
                # Closer to unsigned than to signed -- Is this reasonable?
                #if abs(i.clip_lo) < abs(i.clip_hi)/2:
                # Make it unsigned if it is only really barely signed... 5 is really arbitrary, though
                if abs(i.clip_lo) < i.get_eps():
                    i.symm = False
                    i.clip_hi.data.copy_(torch.Tensor((eps * (self.n_levels-1),)))
                    i.clip_lo.data.copy_(torch.Tensor((0.,)))
                    # Closer to signed than unsigned
                else:
                    i.symm = True
                    i.clip_lo.data.copy_(torch.Tensor((-(self.n_levels/2)*eps,)))
                    i.clip_hi.data.copy_(torch.Tensor(((self.n_levels/2 - 1)*eps,)))
#                     i.clip_lo.data.copy_(lower_bound)
#                     i.clip_hi.data.copy_(upper_bound)
        else:
            clip_hi = self.act_out.clip_hi.data.detach().clone()
            clip_lo = self.act_out.clip_lo.data.detach().clone()
            for i in self.acts:
                i.clip_hi.data.copy_(clip_hi)
                i.clip_lo.data.copy_(clip_lo)

    def forward(self, *x):
        if self.stack_flag:
            z = list(map(lambda x: torch.unsqueeze(x, self.dim), x))
        else:
            z = list(x)
        z_act = []
        for idx, i in enumerate(z):
            z_act.append(self.acts[idx](i))
        y = torch.cat(z_act, dim=self.dim)
        return y

class PACTIntegerAdd(torch.nn.Module):
    r"""
    Fake-quantized addition node. Each input is quantized before being added. The
    :class:`quantlib.algorithms.pact.PACTIntegerModulesController` calls the
    :func:`reassign_epsilons` function during every training batch to ensure
    that all input epsilons are identical, forcing each input activation to the
    maximum epsilon of all the inputs.
    """
    def __init__(
            self,
            num_args = 1,
            force_out_eps=False,
            signed : bool = True,
            **kwargs
    ):

        super().__init__()
        act_cls = PACTAsymmetricAct if signed else PACTUnsignedAct
        self.acts = torch.nn.ModuleList([])
        for i in range(num_args):
            self.acts.append(act_cls(**kwargs))

        self.act_out = act_cls(**kwargs)

        self.clip_lo = self.acts[0].clip_lo
        self.clip_hi = self.acts[0].clip_hi
        self.n_levels = self.acts[0].n_levels
        self.force_out_eps = force_out_eps

    def reassign_epsilons(self):
        if not self.force_out_eps:
            max_clip = -math.inf
            min_clip = math.inf
            eps = math.inf

            for i in self.acts:
                if (i.clip_hi.data - i.clip_lo.data) > (max_clip - min_clip):
                    max_clip = i.clip_hi.data
                    min_clip = i.clip_lo.data
                    diff = max_clip - min_clip
                    eps = diff/(self.n_levels-1)

            # SCHEREMO: This is the part that I might have to think about a bit more...
            for i in self.acts:
                # Closer to unsigned than to signed -- Is this reasonable?
                #if abs(i.clip_lo) < abs(i.clip_hi)/2:
                # Make it unsigned if it is only really barely signed... 5 is really arbitrary, though
                if abs(i.clip_lo) < i.get_eps():
                    i.symm = False
                    i.clip_hi.data.copy_(torch.Tensor((eps * (self.n_levels-1),)))
                    i.clip_lo.data.copy_(torch.Tensor((0.,)))
                    # Closer to signed than unsigned
                else:
                    i.symm = True
                    i.clip_lo.data.copy_(torch.Tensor((-(self.n_levels/2)*eps,)))
                    i.clip_hi.data.copy_(torch.Tensor(((self.n_levels/2 - 1)*eps,)))
#                     i.clip_lo.data.copy_(lower_bound)
#                     i.clip_hi.data.copy_(upper_bound)
        else:
            clip_hi = self.act_out.clip_hi.data.detach().clone()
            clip_lo = self.act_out.clip_lo.data.detach().clone()
            for i in self.acts:
                i.clip_hi.data.copy_(clip_hi)
                i.clip_lo.data.copy_(clip_lo)

    def forward(self, *x: torch.Tensor):
        total = self.acts[0](x[0])
        for idx, i in enumerate(x[1:]):
            total = total + self.acts[idx+1](i)
        return self.act_out(total)


class PACTIntegerMatmul(torch.nn.Module):
    def __init__(
            self,
            n_levels=256,
            init_clip='max',
            learn_clip=True,
            act_kind='relu',
            symm=False,
            leaky=0,
            nb_std=3,
            **kwargs
    ):

        super().__init__()

    def reassign_epsilons(self):
        pass

    def forward(self, x: torch.Tensor, y: torch.Tensor):
        mulresult = torch.matmul(x,y)
        return mulresult

class _PACTEps(nn.Module):
    def __init__(self, registerStartedFlag=False):
        super().__init__()
        self.register_buffer('_eps_in',torch.Tensor((1.,)))
        
        if registerStartedFlag:
            self.register_buffer('started', torch.tensor(False))

        self.locked = False

    def set_eps_in(self, eps_in_list):
        self._eps_in[:] = eps_in_list[0]

    def get_eps_in(self):
        return self._eps_in

    @property
    def eps_in(self):
        return self.get_eps_in()

class _PACTLinOp:
    # a helper class to provide initialization code common to all PACT/TQT
    # linear operators in the setup_quant_params() function.
    # always call nn.Module.__init__() before calling setup_quant_params()!

    def __init__(self, *args, **kwargs):
        pass

    def expand_bounds(self, t):
        return t

    # ensure backward compatibility with checkpoints from before the addition
    # of "params_frozen" by adding this as a load_state_dict_pre_hook
    def make_state_dicts_compat(self, state_dict, prefix, _, strict, *args, **kwargs):
        if strict:
            to_fix = ["params", "weight"]
            try:
                if self.bias is not None:
                    to_fix.append("bias")
            except AttributeError:
                pass
            for p in to_fix:
                if prefix+p+"_frozen" not in state_dict.keys():
                    state_dict[prefix+p+"_frozen"] = getattr(self, p+"_frozen")

    def setup_quant_params(
            self,
            n_levels : int = 256,
            quantize : str = 'per_layer',
            init_clip : str= 'sawb_asymm',
            learn_clip : bool = False,
            symm_wts : bool = True,
            nb_std : Union[int, float]= 3,
            tqt : bool = False,
            tqt_beta : float = 0.9,
            tqt_clip_grad : bool = True,
            rounding : bool = True
    ):
        """
        :param n_levels: Number of weight quantization levels
        :param quantize: how to quantize weights - 'per_layer' or 'per_channel'
        :param init_clip: how weight clipping parameters should be initialized - 'sawb_symm', 'sawb_asymm', 'max' or 'std'
        :param learn_clip: whether clipping bound(s) should be learned
        :param symm_wts: Indicates that the weights should cover a symmetrical range around 0. If n_levels is an odd number,
               the integer representations of the weights will go from -n_levels/2 to n_levels/2-1, and the clipping range will
               be set accordingly. If init_clip is 'sawb_symm'/'sawb_asymm', and `learn_clip` or `tqt` are True, the symm_wts parameter has no effect.
        """

        quantize = quantize.lower()
        init_clip = init_clip.lower()
        assert_param_valid(self, quantize, 'quantize', ['per_layer', 'per_channel'])
        assert_param_valid(self, init_clip, 'init_clip', ['max', 'std', 'sawb_symm', 'sawb_asymm', 'const'])
        if init_clip == 'const':
            assert not symm_wts, f"{self.__class__.__name__}: argument combination init_clip='const' and symm_wts=True not supported!"

        super(_PACTLinOp, self).__init__()
        self.n_levels = n_levels
        self.quantize = quantize
        self.init_clip = init_clip
        self.learn_clip = learn_clip
        self.rounding = rounding
        # this member indicates that quantization is enabled
        self.register_buffer('started', torch.tensor(False))
        self.symm_wts = symm_wts
        self.nb_std = nb_std
        clip_lo = torch.tensor(-1.)
        # clip_lo & clip_hi should have dimension (out_channels, 1, 1, 1) in case of per-channel quantization.
        # The PACTController will take care of managing them according to the configuration (per-channel, per-layer)
        clip_lo = self.expand_bounds(clip_lo)
        self.clip_lo = nn.Parameter(clip_lo, requires_grad=learn_clip and not tqt)
        self.register_buffer('clip_gradient', torch.tensor(True))


        clip_hi = torch.tensor(1.)
        clip_hi = self.expand_bounds(clip_hi)
        # in the case when learn_clip and symm_wts are both True, clip_hi is not actually used;
        # instead the upper clipping bound is calculated from clip_lo with AlmostSymmQuantFunc.
        # This way, only the lower clip bound is
        self.clip_hi = nn.Parameter(clip_hi, requires_grad=((learn_clip and not tqt) and not symm_wts))
        # to provide convenient access for the controller to the clipping params, store them in a dict.
        self.clipping_params = {'low':self.clip_lo, 'high':self.clip_hi}
        self.tqt = tqt

        if self.tqt:
            assert (learn_clip and symm_wts), f"{self.__class__.__name__}: TQT quantization requires learn_clip=True and symm_wts=True, you provided learn_clip={learn_clip}, symm_wts={symm_wts}"
            self.register_parameter("log_t", nn.Parameter(torch.zeros_like(self.clip_lo.data), requires_grad=True))
            self.register_buffer("tqt_beta", torch.tensor(tqt_beta))
            self.register_buffer("tqt_running_beta", torch.tensor(1.))
            self.register_buffer("tqt_running_grad_var", torch.zeros_like(self.clip_lo.data))
            self.register_buffer("tqt_clip_grad", torch.tensor(tqt_clip_grad))
            self.clipping_params["log_t"] = self.log_t
        else:
            self.tqt_beta = torch.tensor(tqt_beta)
            self.tqt_clip_grad = torch.tensor(tqt_clip_grad)

        # this member indicates that the module's clipping bounds should not be
        # touched. it is set by the controller
        self.register_buffer('frozen', torch.tensor(False))
        # this member indicates that parameters (weight + bias) of the layer
        # are frozen
        self.register_buffer('params_frozen', torch.tensor(False))

    def get_eps_w(self):
        """
        :return: epsilon of the weight quantization.
        """
        return ((self.clip_hi-self.clip_lo)/(self.n_levels-1)).clone().detach()

    def get_eps_out(self, eps_in, *args, **kwargs):
        """
        :return: epsilons of the output pre-activations
        """
        return self.get_eps_w().type_as(eps_in)*eps_in

    @property
    def pact_repr_str(self):
        return f", n_levels={self.n_levels}, quantize='{self.quantize}', init_clip='{self.init_clip}', learn_clip={self.learn_clip}, symm_wts={self.symm_wts}, nb_std={self.nb_std}, tqt={self.tqt}, tqt_beta={self.tqt_beta.item():.2f}, tqt_clip_grad={self.tqt_clip_grad.item()}"

    def extra_repr(self):
        # this might be a little bit dangerous - always inherit from the
        # nn.Module you're extending FIRST and PACTLinOp SECOND
        r = super(self.__class__, self).extra_repr()
        r += self.pact_repr_str
        return r

    @property
    def weight_q(self):
        if self.params_frozen:
            wt = self.weight_frozen
        else:
            wt = self.weight
        if not self.tqt:
            if self.learn_clip and self.symm_wts:
                try:
                    clip_upper = AlmostSymmQuantFunc.apply(self.clip_lo, self.n_levels)
                except Exception as e:
                    print(e)
                    import IPython; IPython.embed()
            else:
                clip_upper = self.clip_hi

            return PACTQuantize(wt, self.get_eps_w(), self.clip_lo, clip_upper, floor=False, clip_gradient=self.clip_gradient)
        else:
            return TQTQuantize(wt, self.get_eps_w(), self.log_t, self.clip_lo, self.clip_hi, self.tqt_beta, self.tqt_running_grad_var, self.tqt_running_beta, self.tqt_clip_grad, rounding=True)

    @property
    def weight_int(self):
        return (self.weight_q / self.get_eps_w()).detach().clone().round()

    # not nice: inheriting classes must set up weight_frozen/bias_frozen in
    # their constructors!!!
    def freeze_params(self):
        self.weight_frozen.copy_(self.weight.data)
        if self.bias is not None:
            self.bias_frozen.copy_(self.bias.data)

        self.params_frozen |= True

    def unfreeze_params(self):
        self.params_frozen &= False



class PACTConv2d(nn.Conv2d, _PACTLinOp):
    def __init__(
            self,
            in_channels,
            out_channels,
            kernel_size,
            n_levels = 256,
            quantize = 'per_layer',
            init_clip = 'sawb_asymm',
            learn_clip = False,
            symm_wts = True,
            nb_std = 3,
            tqt = False,
            tqt_beta = 0.9,
            tqt_clip_grad = True,
            rounding = True,
            **kwargs
    ):
        """
        :param in_channels: See torch.nn.Conv2d
        :param out_channels: See torch.nn.Conv2d
        :param kernel_size: See torch.nn.Conv2d
        :param kwargs: passed to Conv2d constructor
        """

        super(PACTConv2d, self).__init__(in_channels, out_channels, kernel_size, **kwargs)
        self.setup_quant_params(n_levels=n_levels,
                                quantize=quantize,
                                init_clip=init_clip,
                                learn_clip=learn_clip,
                                symm_wts=symm_wts,
                                nb_std=nb_std,
                                tqt=tqt,
                                tqt_beta=tqt_beta,
                                tqt_clip_grad=tqt_clip_grad)
        # we want to be able to freeze weights; to avoid updating them, we must
        # keep them in a buffer (e.g., ADAM will keep updating weights even
        # with requires_grad == False)
        self.register_buffer('weight_frozen', self.weight.data.clone())
        if self.bias is not None:
            self.register_buffer('bias_frozen', self.bias.data.clone())
        else:
            self.bias_frozen = None

        self._register_load_state_dict_pre_hook(self.make_state_dicts_compat)


    def expand_bounds(self, t):
        if self.quantize == 'per_channel':
            if t.numel() == 1:
                t = torch.reshape(t, (1,))
                t = torch.cat(self.out_channels*[t])
            t = torch.reshape(t, (self.out_channels, 1, 1, 1))
        return t


    def forward(self, x):
        b = self.bias
        if self.started:
            w = self.weight_q
        elif self.params_frozen:
            w = self.weight_frozen
            b = self.bias_frozen
        else:
            w = self.weight

        return nn.functional.conv2d(x, w, b, self.stride, self.padding, self.dilation, self.groups)


    # this is not very pretty. Any suggestions on how to avoid it are welcome...
    def extra_repr(self):
        return _PACTLinOp.extra_repr(self)

    @classmethod
    def from_conv2d(cls, c : nn.Conv2d, **kwargs):
        # kwargs should be arguments to PACTConv2d
        pact_conv = cls(in_channels=c.in_channels,
                   out_channels=c.out_channels,
                   kernel_size=c.kernel_size,
                   stride=c.stride,
                   padding=c.padding,
                   dilation=c.dilation,
                   groups=c.groups,
                   bias=(c.bias is not None),
                   padding_mode=c.padding_mode,
                   **kwargs)
        # initialize parameters from the nn.Conv2d
        pact_conv.weight.data.copy_(c.weight.data)
        if c.bias is not None:
            pact_conv.bias.data.copy_(c.bias.data)

        return pact_conv



class PACTConv1d(nn.Conv1d, _PACTLinOp):
    def __init__(
            self,
            in_channels,
            out_channels,
            kernel_size,
            n_levels = 256,
            quantize = 'per_layer',
            init_clip = 'sawb_asymm',
            learn_clip = False,
            symm_wts = True,
            nb_std = 3,
            tqt = False,
            tqt_beta = 0.9,
            tqt_clip_grad = True,
            rounding = True,
            **kwargs
    ):
        """
        :param in_channels: See torch.nn.Conv2d
        :param out_channels: See torch.nn.Conv2d
        :param kernel_size: See torch.nn.Conv2d
        :param kwargs: passed to Conv1d constructor
        """
        super(PACTConv1d, self).__init__(in_channels, out_channels, kernel_size, **kwargs)
        self.setup_quant_params(n_levels=n_levels,
                                quantize=quantize,
                                init_clip=init_clip,
                                learn_clip=learn_clip,
                                symm_wts=symm_wts,
                                nb_std=nb_std,
                                tqt=tqt,
                                tqt_beta=tqt_beta,
                                tqt_clip_grad=tqt_clip_grad,
                                rounding=rounding)


        self.register_buffer('weight_frozen', self.weight.data.clone())
        if self.bias is not None:
            self.register_buffer('bias_frozen', self.bias.data.clone())
        else:
            self.bias_frozen = None

        self._register_load_state_dict_pre_hook(self.make_state_dicts_compat)

    def expand_bounds(self, t):
        if self.quantize == 'per_channel':
            if t.numel() == 1:
                t = torch.reshape(t, (1,))
                t = torch.cat(self.out_channels*[t])
            t = torch.reshape(t, (self.out_channels, 1, 1))
        return t
    def forward(self, x):
        b = self.bias
        if self.started:
            w = self.weight_q
        elif self.params_frozen:
            w = self.weight_frozen
            b = self.bias_frozen
        else:
            w = self.weight

        return nn.functional.conv1d(x, w, b, self.stride, self.padding, self.dilation, self.groups)

    def extra_repr(self):
        return _PACTLinOp.extra_repr(self)

    @classmethod
    def from_conv1d(cls, c : nn.Conv1d, **kwargs):
        # kwargs should be arguments to PACTConv1d
        pact_conv = cls(in_channels=c.in_channels,
                   out_channels=c.out_channels,
                   kernel_size=c.kernel_size,
                   stride=c.stride,
                   padding=c.padding,
                   dilation=c.dilation,
                   groups=c.groups,
                   bias=(c.bias is not None),
                   padding_mode=c.padding_mode,
                   **kwargs)
        # initialize parameters from the nn.Conv1d
        pact_conv.weight.data.copy_(c.weight.data)
        if c.bias is not None:
            pact_conv.bias.data.copy_(c.bias.data)

        return pact_conv


class PACTCausalConv1d(PACTConv1d, _PACTLinOp):
    def __init__(
            self,
            in_channels,
            out_channels,
            kernel_size,
            n_levels = 256,
            quantize = 'per_layer',
            init_clip = 'sawb_asymm',
            learn_clip = False,
            symm_wts = True,
            nb_std = 3,
            tqt = False,
            tqt_beta = 0.9,
            tqt_clip_grad = True,
            **kwargs
    ):
        if isinstance(kernel_size, tuple):
            assert len(kernel_size) == 1, "Invalid Kernel Size in PACTCausalConv1d: {}".format(kernel_size)
            k = kernel_size[0]
        else:
            k = kernel_size

        if 'dilation' in kwargs.keys():
            dilation = kwargs['dilation']
            if isinstance(dilation, tuple):
                assert len(dilation) == 1, "Invalid Dilation in PACTCausalConv1d: {}".format(dilation)
                dil = dilation[0]
            else:
                dil = dilation
        else:
            dil = 1

        self.__padding = (k-1) * dil

        if 'padding_mode' in kwargs:
            self.padding_mode = kwargs['padding_mode']
        else:
            self.padding_mode = 'zeros'

        super(PACTCausalConv1d, self).__init__(
            in_channels,
            out_channels,
            kernel_size,
            n_levels,
            quantize,
            init_clip,
            learn_clip,
            symm_wts,
            nb_std,
            tqt,
            tqt_beta,
            tqt_clip_grad,
            **kwargs)

    def extra_repr(self):
        # done veryy ugly, but I was getting a recursion error all the time and couldn't figure it out
        return f"{self.in_channels}, {self.out_channels}, kernel_size={self.kernel_size}, n_levels={self.n_levels}, quantize='{self.quantize}', init_clip='{self.init_clip}', learn_clip={self.learn_clip}, symm_wts={self.symm_wts}, nb_std={self.nb_std}, tqt={self.tqt}, tqt_beta={self.tqt_beta.item():.2f}, tqt_clip_grad={self.tqt_clip_grad.item()}"

    def forward(self, input):
        pad_mode = 'constant' if self.padding_mode == 'zeros' else self.padding_mode
        x = nn.functional.pad(input, (self.__padding, 0), mode=pad_mode)
        result = super(PACTCausalConv1d, self).forward(x)
        return result

    @classmethod
    def from_causalconv1d(cls, c : CausalConv1d, **kwargs):
        # kwargs should be arguments to PACTCausalConv1d
        pact_causalconv = cls(
            in_channels=c.in_channels,
            out_channels=c.out_channels,
            kernel_size=c.kernel_size,
            stride=c.stride,
            dilation=c.dilation,
            groups=c.groups,
            bias=(c.bias is not None),
            padding_mode=c.padding_mode,
            **kwargs)
        # initialize parameters from the nn.Conv1d
        pact_causalconv.weight.data.copy_(c.weight.data)
        if c.bias is not None:
            pact_causalconv.bias.data.copy_(c.bias.data)

        return pact_causalconv


class PACTLinear(nn.Linear, _PACTLinOp):
    def __init__(self,
                 in_features : int,
                 out_features : int,
                 n_levels : int = 256,
                 quantize : str = 'per_layer',
                 init_clip : str = 'sawb_asymm',
                 learn_clip : bool = False,
                 symm_wts : bool = True,
                 nb_std : int = 3,
                 tqt = False,
                 tqt_beta = 0.9,
                 tqt_clip_grad = True,
                 rounding = True,
                 **kwargs):
        """
        :param in_features:   see nn.Linear
        :param out_features:  see nn.Linear
        :param kwargs:        passed to nn.Linear constructor
        """

        super(PACTLinear, self).__init__(in_features, out_features, **kwargs)
        self.setup_quant_params(n_levels=n_levels,
                                quantize=quantize,
                                init_clip=init_clip,
                                learn_clip=learn_clip,
                                symm_wts=symm_wts,
                                nb_std=nb_std,
                                tqt=tqt,
                                tqt_beta=tqt_beta,
                                tqt_clip_grad=tqt_clip_grad,
                                rounding=rounding)

        self.register_buffer('weight_frozen', self.weight.data.clone())
        if self.bias is not None:
            self.register_buffer('bias_frozen', self.bias.data.clone())
        else:
            self.bias_frozen = None

        self._register_load_state_dict_pre_hook(self.make_state_dicts_compat)

    def expand_bounds(self, t):
        if self.quantize == 'per_channel':
            if t.numel() == 1:
                t = torch.reshape(t, (1,))
                t = torch.cat(self.out_features * [t])
            t = t.reshape((self.out_features, 1))
        return t
    # do not use in training!
    def get_bias_q(self, eps_in):
        # we assume that bias gets quantized to a really high bitwidth so don't
        # clip it
        with torch.no_grad():
            b = PACTQuantize(self.bias, self.get_eps_out(eps_in), -1000.*torch.ones_like(self.clip_lo), 1000.*torch.ones_like(self.clip_hi), clip_gradient=self.clip_gradient)
        return b

    # do not use in training!
    def get_bias_int(self, eps_in):
        return (self.get_bias_q(eps_in)/self.get_eps_out(eps_in)).round()

    def forward(self, x):
        b = self.bias
        if self.started:
            w = self.weight_q
        elif self.params_frozen:
            w = self.weight_frozen
            b = self.bias_frozen
        else:
            w = self.weight

        return nn.functional.linear(x, w, b)

    def extra_repr(self):
        return _PACTLinOp.extra_repr(self)

    @classmethod
    def from_linear(cls, l : nn.Linear, **kwargs):
        pact_linear = cls(in_features=l.in_features,
                          out_features=l.out_features,
                          bias=(l.bias is not None),
                          **kwargs)
        # initialize parameters from nn.Linear instance
        pact_linear.weight.data.copy_(l.weight.data)
        if l.bias is not None:
            pact_linear.bias.data.copy_(l.bias.data)
        return pact_linear




#############################################################
# THE FOLLOWING CLASSES:
# PACTIntegerLayerNorm, PACTIntegerMatmul, PACTIntegerSoftmax
# ARE STILL IN BETA STADIUM - DO NOT USE FOR IMPORTANT THINGS!
#############################################################
class PACTHardswish(nn.Module):
    def __init__(self, eps_s : float, eps_in_fn : Optional[callable] = None):
        super(PACTHardswish, self).__init__()
        self.eps_s = eps_s
        self.eps_in_fn = eps_in_fn

    def forward(self, x):
        inp = x
        three = torch.tensor(3., dtype=x.dtype, device=x.device)
        six = 2 * three
        z = torch.zeros(1, dtype=x.dtype, device=x.device)
        o = torch.ones(1, dtype=x.dtype, device=x.device)
        # if we have a handle on the input epsilon, quantize the constants 3
        # and 6 to eps_in
        if self.eps_in_fn:
            three = PACTQuantize(three, self.eps_in_fn(), 2., 4., floor=False)
            six = PACTQuantize(six, self.eps_in_fn(), 5., 6., floor=False)
        # now perform quantized hswish with the input data:
        # 1. relu6(x+3)
        x = x + three
        x = torch.minimum(torch.maximum(z, x), six)
        # 2. /6
        one_over_six = PACTQuantize(o/6, self.eps_s, 0., 1., floor=False)
        x = x * one_over_six
        # 3. x * (ans)
        return inp * x

    def get_eps_out(self, eps_in):
        return self.eps_s.type_as(eps_in) * eps_in * eps_in


class PACTIntegerHardswish(nn.Module):
    def __init__(self, eps_in : float, eps_s : float):
        super(PACTIntegerHardswish, self).__init__()
        self.eps_in = eps_in
        self.eps_s = eps_s
        three = torch.tensor(3.)
        six = 2 * three
        three_q = torch.round(three/self.eps_in)
        six_q = torch.round(six/self.eps_in)
        self.register_buffer("three", three_q)
        self.register_buffer("six", six_q)
        one_over_six = 1/six
        one_over_six_q = torch.round(one_over_six/eps_s)
        self.register_buffer("one_over_six", one_over_six_q)

    def forward(self, x):
        z = torch.zeros.type_as(x)
        inp = x
        x = x + self.three
        x = torch.clip(x, z, self.six)
        x = x * self.one_over_six
        return inp * x




class PACTHardsigmoid(nn.Module):
    def __init__(self, eps_s : float, eps_in_fn : Optional[callable] = None):
        super(PACTHardsigmoid, self).__init__()
        self.eps_s = eps_s
        self.eps_in_fn = eps_in_fn

    def forward(self, x):
        three = torch.tensor(3., dtype=x.dtype, device=x.device)
        six = 2 * three
        z = torch.zeros(1, dtype=x.dtype, device=x.device)
        o = torch.ones(1, dtype=x.dtype, device=x.device)
        # if we have a handle on the input epsilon, quantize the constants 3
        # and 6 to eps_in
        if self.eps_in_fn:
            three = PACTQuantize(three, self.eps_in_fn(), 2., 4., floor=False)
            six = PACTQuantize(six, self.eps_in_fn(), 5., 6.5, floor=False)
        # now perform quantized hswish with the input data:
        # 1. relu6(x+3)
        x = x + three
        x = torch.minimum(torch.maximum(z, x), six)
        # 2. /6
        one_over_six = PACTQuantize(o/six, self.eps_s, z, o, floor=False)
        return x * one_over_six

    def get_eps_out(self, eps_in):
        return self.eps_s.type_as(eps_in) * eps_in


class PACTIntegerHardsigmoid(nn.Module):
    def __init__(self, eps_in : float, eps_s : float):
        super(PACTIntegerHardsigmoid, self).__init__()
        self.eps_in = eps_in
        self.eps_s = eps_s
        three = torch.tensor(3.)
        six = 2 * three
        three_q = torch.round(three/self.eps_in)
        six_q = torch.round(six/self.eps_in)
        self.register_buffer("three", three_q)
        self.register_buffer("six", six_q)
        one_over_six = 1/six
        one_over_six_q = torch.round(one_over_six/eps_s)
        self.register_buffer("one_over_six", one_over_six_q)


    def forward(self, x):
        z = torch.zeros.type_as(x)
        inp = x
        x = x + self.three
        x = torch.clip(x, z, self.six)
        return x * self.one_over_six

class PACTEmbedding(torch.nn.Module):

    def __init__(self, n_levels:int = 256, weights : torch.Tensor = torch.Tensor((1.,)), **kwargs):
        super().__init__()
        self.weights = nn.Parameter(weights)
        self.adder = PACTIntegerAdd(n_levels=n_levels, num_args = 2, **kwargs)

        self.register_buffer('maxval', torch.Tensor((0.,)))

    def reassign_epsilons(self):
        self.adder.reassign_epsilons()

    def forward(self, x):
        out = self.adder(x,self.weights)
        self.maxval.data[0] = max(torch.max(torch.abs(out)).item(), self.maxval)

        return out

class PACTIntegerEmbedding(torch.nn.Module):

    # Implements the integerized version of an Embedding
    # Supports single stage mode, i.e. embeddings are quantized to the output epsilon and double stage mode where weights are quantized to an intermediate epsilon, which is more precise

    def __init__(self, n_levels: int = 256, weight : torch.Tensor = torch.Tensor((1.,)), eps_in:float = 1./255, eps_adder:float=1./255, maxval:float=1., twoStage:bool = False, **kwargs):
        super().__init__()
        self.n_levels = n_levels

        self.register_buffer('floor', torch.Tensor((False,)))
        self.register_buffer('clip_gradient', torch.Tensor((True,)))
        self.register_buffer('noisy', torch.Tensor((False,)))
        self.register_buffer('twoStage', torch.Tensor((twoStage,)))

        eps_out = maxval/(self.n_levels//2-1)
        self.register_buffer("eps_out",torch.Tensor((eps_out,)))

        # Requantize in two steps - the intermediate step allows for the embedding to have a lower quantization error
        if twoStage:

            clip_lo = -(torch.max(torch.max(torch.abs(weight))))
            clip_hi = AlmostSymmQuantFunc.apply(clip_lo, n_levels)

            eps_weights = (clip_hi-clip_lo)/(n_levels-1)
            eps_bias = eps_weights/eps_adder
            D = 2**16

            self.register_buffer('weight', torch.Tensor(torch.round(PACTQuantize(weight, eps_bias, clip_lo,
                                                                    clip_hi, self.floor, self.clip_gradient,
                                                                                 self.noisy) / eps_bias)).detach())
            self.rqs1 = RequantShift(mul=torch.floor(D*eps_in/eps_adder), add=torch.Tensor((0.,)), signed=True, D=torch.Tensor((D,)), n_levels=n_levels, **kwargs)
            #self.rqs1 = Requanl=torch.floor(D*eps_in/eps_adder), add=D*self.weight, signed=True, D=torch.Tensor((D,)), n_levels=n_levels)
            self.rqs2 = RequantShift(mul=torch.floor(D*eps_adder/eps_out), add=torch.Tensor((0.,)), signed=True, D=torch.Tensor((D,)), n_levels=n_levels, **kwargs)

        # Requantize in one step - Fewer operations, but the quantization error might be larger
        else:

            clip_lo = -torch.abs(maxval)
            clip_hi = AlmostSymmQuantFunc.apply(clip_lo, n_levels)
            D = 2**16

            self.register_buffer('weight', torch.round(PACTQuantize(weight, eps_out/D, clip_lo, clip_hi, self.floor, self.clip_gradient, self.noisy) / (eps_out/D)).detach())
            self.rq = RequantShift(mul=torch.floor(D*eps_in/eps_out), add=self.weight, signed=True, D=torch.Tensor((D,)), n_levels=n_levels, **kwargs)

    def forward(self, x):
        if self.twoStage:
            out = self.rqs2(self.rqs1(x) + self.weight)
        else:
            out = self.rq(x)

<<<<<<< HEAD
        return out

class PACTExp(torch.nn.Module):
=======
    def setup_quant_params(
            self,
            n_levels : int = 256,
            quantize : str = 'per_layer',
            init_clip : str= 'sawb_asymm',
            learn_clip : bool = False,
            symm_wts : bool = True,
            nb_std : Union[int, float]= 3,
            tqt : bool = False,
            tqt_beta : float = 0.9,
            tqt_clip_grad : bool = True,
            rounding : bool = True,
            mse_iters : int = 80
    ):
        """
        :param n_levels: Number of weight quantization levels
        :param quantize: how to quantize weights - 'per_layer' or 'per_channel'
        :param init_clip: how weight clipping parameters should be initialized - 'sawb_symm', 'sawb_asymm', 'max' or 'std'
        :param learn_clip: whether clipping bound(s) should be learned
        :param symm_wts: Indicates that the weights should cover a symmetrical range around 0. If n_levels is an odd number,
               the integer representations of the weights will go from -n_levels/2 to n_levels/2-1, and the clipping range will
               be set accordingly. If init_clip is 'sawb_symm'/'sawb_asymm', and `learn_clip` or `tqt` are True, the symm_wts parameter has no effect.
        """

        quantize = quantize.lower()
        init_clip = init_clip.lower()
        assert_param_valid(self, quantize, 'quantize', ['per_layer', 'per_channel'])
        assert_param_valid(self, init_clip, 'init_clip', ['max', 'std', 'sawb_symm', 'sawb_asymm', 'const', 'mse'])
        if init_clip == 'const':
            assert not symm_wts, f"{self.__class__.__name__}: argument combination init_clip='const' and symm_wts=True not supported!"
>>>>>>> 6565937a

    def __init__(self, n_levels: int = 256, dim: int = 1):
        super().__init__()
        self.n_levels = n_levels
<<<<<<< HEAD
        self.dim = dim
        self.coeffA = torch.Tensor((0.35815147,))
        self.coeffB = torch.Tensor((1.353,))
        self.coeffC =  torch.Tensor((0.344,))
        self.log2 =  torch.Tensor((1.,))
        self.clip_gradient = torch.tensor(True)
        self.floor = torch.tensor(False)
=======
        self.quantize = quantize
        self.init_clip = init_clip
        self.learn_clip = learn_clip
        self.rounding = rounding
        # this member indicates that quantization is enabled
        self.register_buffer('started', torch.tensor(False))
        self.symm_wts = symm_wts
        self.nb_std = nb_std
        clip_lo = torch.tensor(-1.)
        # clip_lo & clip_hi should have dimension (out_channels, 1, 1, 1) in case of per-channel quantization.
        # The PACTController will take care of managing them according to the configuration (per-channel, per-layer)
        clip_lo = self.expand_bounds(clip_lo)
        self.clip_lo = nn.Parameter(clip_lo, requires_grad=learn_clip and not tqt)
        self.register_buffer('clip_gradient', torch.tensor(True))

        self.mse_iters = mse_iters


        clip_hi = torch.tensor(1.)
        clip_hi = self.expand_bounds(clip_hi)
        # in the case when learn_clip and symm_wts are both True, clip_hi is not actually used;
        # instead the upper clipping bound is calculated from clip_lo with AlmostSymmQuantFunc.
        # This way, only the lower clip bound is
        self.clip_hi = nn.Parameter(clip_hi, requires_grad=((learn_clip and not tqt) and not symm_wts))
        # to provide convenient access for the controller to the clipping params, store them in a dict.
        self.clipping_params = {'low':self.clip_lo, 'high':self.clip_hi}
>>>>>>> 6565937a


    def updateCoeffs(self, eps):
        """Updates the coefficients, usually only done with the IntegerizeSoftmax pass

        :param eps: Input epsilon
        :returns:
        :rtype:

        """

        p = 0
        #eps2 = torch.Tensor((0.35815147 / 2**p,))
        eps = eps
        eps2 = torch.Tensor((0.3585,)).type_as(eps)

        self.coeffA.data[0] = torch.round(0.3585/eps2) * eps2
        self.coeffB.data[0] = torch.round(1.353/eps) * eps
        self.coeffC.data[0] = torch.round(0.344/(eps**2*eps2)) * eps**2*eps2

        #self.log2.data[0] = 2**torch.round(torch.Tensor((math.log2(math.log2(2)/(eps)),)))
        self.log2.data[0] = torch.round(math.log2(2)/(eps)) * eps

    def forward(self, x):
        """Approximate Softmax implementation according to the I-BERT paper:
        https://arxiv.org/abs/2101.01321

        :param x:
        :returns:
        :rtype:

        """

#         clip_lo = -torch.abs(torch.max(x))
#         clip_hi = AlmostSymmQuantFunc.apply(clip_lo, self.n_levels)
#         eps = (clip_hi-clip_lo)/self.n_levels

        xTilde = (x - torch.max(x, -1, keepdim=True)[0])
        z = torch.floor(-xTilde / math.log(2))
        p = xTilde + z * math.log(2)
        y = (0.3585*(p + 1.353)**2 + 0.344) / 2**z
        return y

class PACTIntegerExp(torch.nn.Module):

    def __init__(self, n_levels: int = 256, dim: int = 1):
        super().__init__()
        self.n_levels = n_levels
        self.dim = dim
        self.register_buffer('coeffA', torch.Tensor((0.35815147,)))
        self.register_buffer('coeffB', torch.Tensor((1.353,)))
        self.register_buffer('coeffC',  torch.Tensor((0.344,)))
        self.register_buffer('log2',  torch.Tensor((1.,)))
        self.register_buffer('clip_gradient', torch.tensor(True))
        self.register_buffer('floor', torch.tensor(False))

    class MyExp(torch.autograd.Function):

        @staticmethod
        def forward(ctx, x, log2, coeffA, coeffB, coeffC, n_levels, zero):
            xTilde = (x - torch.max(x, dim=-1, keepdim=True)[0])
            z = torch.floor(-xTilde / log2)
            p = xTilde + z * log2
            y = torch.floor(((coeffA*(p + coeffB)**2 + coeffC)) // (2**z))
            out = torch.clip(y, zero, n_levels-1)

            return out

        @staticmethod
        @parse_args('v', 't', 't', 't', 't', 't', 't')
        def symbolic(g, x, log2, coeffA, coeffB, coeffC, n_levels, zero):
            #return g.op("PACTOps::iSoftmax", x, log2_f = log2, coeffA_f = coeffA, coeffB_f = coeffB, coeffC_f = coeffC, n_levels_f = n_levels)

            log2_ = g.op("Constant", value_t=log2)
            coeffA_ = g.op("Constant", value_t=coeffA)
            coeffB_ = g.op("Constant", value_t=coeffB)
            coeffC_ = g.op("Constant", value_t=coeffC)
            n_levels_ = g.op("Constant", value_t=n_levels)

            return g.op("PACTOps::iExp", x, log2_t=log2, coeffA_t=coeffA, coeffB_t=coeffB,  coeffC_t=coeffC, n_levels_t=n_levels)

    def updateCoeffs(self, eps):
        """Updates the coefficients, usually only done with the IntegerizeSoftmax pass

        :param eps: Input epsilon
        :returns:
        :rtype:

        """

        p = 0
        #eps2 = torch.Tensor((0.35815147 / 2**p,))
        eps = eps
        eps2 = torch.Tensor((0.3585,)).type_as(eps)

        self.coeffA.data[0] = torch.round(0.3585/eps2) * eps2
        self.coeffB.data[0] = torch.round(1.353/eps) * eps
        self.coeffC.data[0] = torch.round(0.344/(eps**2*eps2)) * eps**2*eps2

        #self.log2.data[0] = 2**torch.round(torch.Tensor((math.log2(math.log2(2)/(eps)),)))
        self.log2.data[0] = torch.round(math.log2(2)/(eps)) * eps

    def forward(self, x):
        """Approximate Softmax implementation according to the I-BERT paper:
        https://arxiv.org/abs/2101.01321

        :param x:
        :returns:
        :rtype:

        """

        if self.export_node:
            return self.MyExp.apply(x, self.log2.type_as(x), self.coeffA.type_as(x), self.coeffB.type_as(x), self.coeffC.type_as(x), self.n_levels.type_as(x), self.zero.type_as(x))
        else:
            return self.MyExp.forward(None, x, self.log2.type_as(x), self.coeffA.type_as(x), self.coeffB.type_as(x), self.coeffC.type_as(x), self.n_levels.type_as(x), self.zero.type_as(x))

class PACTSoftmax(_PACTEps):
    def __init__(self, n_levels : int = 256, dim: int = 1):
        super().__init__(True)
        self.n_levels = n_levels
        self.dim = dim
        self.register_buffer('coeffA', torch.Tensor((0.35815147,)))
        self.register_buffer('coeffB', torch.Tensor((1.353,)))
        self.register_buffer('coeffC',  torch.Tensor((0.344,)))
        self.register_buffer('log2',  torch.Tensor((1.,)))
        self.register_buffer('clip_gradient', torch.tensor(True))
        self.register_buffer('floor', torch.tensor(False))

    def set_eps_in(self, eps_list):
        super().set_eps_in(eps_list)
        self.updateCoeffs(self.eps_in)

    def updateCoeffs(self, eps):
        eps2 = torch.Tensor((0.3585,)).type_as(eps)
        self.coeffA.data[0] = torch.round(0.3585/eps2) * eps2
        self.coeffB.data[0] = torch.round(1.353/eps) * eps
        self.coeffC.data[0] = torch.round(0.344/(eps**2*eps2)) * eps**2*eps2
        self.log2.data[0] = torch.round(math.log2(2)/(eps)) * eps

    def forward(self, x):

        def RQ(x, eps): # Dequant?
            if self.started:
                x = torch.floor(x/eps+0.5)*eps
            return x

        xTilde = x - RQ(torch.max(x, -1, keepdim=True)[0], self.eps_in)
        z = -RQ(xTilde / self.log2, torch.Tensor((1.,)).type_as(x))
        p = xTilde + z * self.log2
        y = RQ((self.coeffA*(p + self.coeffB)**2 + self.coeffC) / 2**z, self.coeffA*self.eps_in**2)
        ysum = torch.unsqueeze(torch.sum(y, -1), dim=-1)
        out = RQ(y / (ysum), 1./self.n_levels)
        return out

<<<<<<< HEAD
class PACTIntegerSoftmax(torch.nn.Module):
=======
    def __init__(self,
                 n_levels : int,
                 init_clip : str,
                 learn_clip : bool,
                 act_kind : str,
                 leaky : float = 0.1,
                 nb_std : Union[float, int] = 3,
                 symm : bool = True,
                 noisy : bool = False,
                 rounding : bool = False,
                 tqt : bool = False,
                 tqt_beta : float = 0.9,
                 tqt_clip_grad : bool = True,
                 signed : bool = True,
                 upper_percentile : float = 99.5,
                 lower_percentile : float = 0.5,
                 num_bins : int = 2**12, # SCHEREMO: Stay below or at 2**12 -
                 # everything else is super slow
                 ema : bool = True, # use exponential moving average to track statistics?
                 # note: std/mean and MSE bounds always calculated as EMA!
                 # EMA not supported for 'percentile'
                 ema_beta : float = 0.9,
                 mse_iters : int = 90
                 ):
>>>>>>> 6565937a

    class MySoftmax(torch.autograd.Function):

<<<<<<< HEAD
        @staticmethod
        def forward(ctx, x, log2, coeffA, coeffB, coeffC, n_levels, zero):
            xTilde = (x - torch.max(x, dim=-1, keepdim=True)[0])
            z = torch.floor(-xTilde / log2)
            p = xTilde + z * log2
            y = torch.floor(((coeffA*(p + coeffB)**2 + coeffC)) // (2**z))
            ysum = torch.sum(y, -1, keepdim=True)
            norm = torch.floor(y*(n_levels-1)/(ysum))
            out = torch.clip(norm, zero, n_levels-1)
=======
        :param n_levels: currently targeted quantization level (default 256).
        :param init_clip: how the controller should initialize clipping bounds. Can be 'max', 'std', 'const', 'klj, 'percentile' or 'mse'.
        :param learn_clip: default `True`; if `False`, do not update the value of the clipping factor(s) with backpropagation.
        :param act_kind: Activation function to use in unquantized mode - can be 'identity', 'relu', 'relu6', 'leaky_relu' or 'htanh'
        :param leaky:     leakiness parameter for leaky ReLU activation; unused if act_kind is not 'leaky_relu'
        :param nb_std:    number of standard deviations from mean to initialize the clipping value
        :param symm:      Whether to enforce symmetric clipping bounds in signed mode, i.e. :math `clip_{hi} = -\frac{n_{levels}-2}{n_{levels}}clip_{lo}`. Unused if `signed` is False
        :param noisy:     whether to add uniform noise with max. amplitude :math `1/2 \epsilon` to the output to simulate additional quantization noise during training. Empirically not very useful.
        :param rounding:  Whether to use rounding (rather than flooring) in the quantization function. This is still integerizable (see paper)!
        :param tqt:       Whether to use the TQT algorithm. Requires `learn_clip=True`, `noisy=False`
        :param tqt_beta:  Momentum for gradient normalization of TQT (see TQT paper).
        :param tqt_clip_grad: Whether to apply the :math `tanh` function to the TQT gradients.
        :param signed:    True if this is a signed activation.
        :param upper_percentile: At which percentile of all observed activations to set the upper clipping bound on quantization activation when using init_clip='percentile'
        :param lower_percentile: At which percentile of all observed activations to set the lower clipping bound on quantization activation when using init_clip='percentile'
        :param num_bins:  How many bins to use for the histogram used to calculate the percentile values when using init_clip='percentile'
        :param ema:       Whether or not to use exponential moving average to calculate min/max statistics. If `True`` use EMA with weight `ema_beta`. Only used for `init_clip='max'`; `init_clip='std'/'mse'` always uses EMA to update mean/standard deviation or the MSE-optimal min/max bounds, respectively.
        :param ema_beta:  Weight for EMA calculation. An EMA value :math `x` is updated with a new value :math `x_{new}` as :math `x\gets\text{ema_beta} * x + (1-\text{ema_beta})x_{new}`. Not used if `init_clip` is not `'max'` or `'std'`.
        :param mse_iters: How many iterations to search for the MSE-optimal clipping bounds. In each iteration, clipping bounds are set to the observed maximum/minimum values minus :math `i\%`; so `mse_iters=90` will search clipping bounds from :math `10\%` to :math `100\%` of the observed maximum/minimum values and choose the clipping bounds that result in the smallest L2 distance between the quantized and unquantized outputs.
        """
        super(_PACTActivation, self).__init__()
        act_kind = act_kind.lower()
        init_clip = init_clip.lower()
        assert_param_valid(self, act_kind, 'act_kind', ['identity', 'relu', 'relu6', 'leaky_relu', 'htanh'])
        assert_param_valid(self, init_clip, 'init_clip', ['max', 'std', 'const', 'klj', 'percentile', 'mse'])
>>>>>>> 6565937a

            return out

        @staticmethod
        @parse_args('v', 't', 't', 't', 't', 't', 't')
        def symbolic(g, x, log2, coeffA, coeffB, coeffC, n_levels, zero):
            #return g.op("PACTOps::iSoftmax", x, log2_f = log2, coeffA_f = coeffA, coeffB_f = coeffB, coeffC_f = coeffC, n_levels_f = n_levels)

            log2_ = g.op("Constant", value_t=log2)
            coeffA_ = g.op("Constant", value_t=coeffA)
            coeffB_ = g.op("Constant", value_t=coeffB)
            coeffC_ = g.op("Constant", value_t=coeffC)
            n_levels_ = g.op("Constant", value_t=n_levels)

            return g.op("PACTOps::iSoftmax", x, log2_t=log2, coeffA_t=coeffA, coeffB_t=coeffB,  coeffC_t=coeffC, n_levels_t=n_levels)

    def __init__(self, n_levels: int = 256, eps_in: float = 1./255, export_node=False):
        super().__init__()

        self.eps_in = eps_in
        self.n_levels = torch.Tensor((n_levels,))
        self.coeffA = torch.Tensor((0.35815147,))
        self.coeffB = torch.Tensor((1.353,))
        self.coeffC = torch.Tensor((0.344,))
        self.log2 = torch.Tensor((1.,))
        self.zero = torch.Tensor((0.,))

        self.updateCoeffs(eps_in)
        self.export_node = export_node

<<<<<<< HEAD
    def updateCoeffs(self, eps):
        """Updates the coefficients, usually only done with the IntegerizeSoftmax pass

        :param eps: Input epsilon
        :returns:
        :rtype:
=======
        # these are only used to gather statistics
        self.max          = torch.nn.Parameter(torch.zeros_like(self.clip_hi.data), requires_grad=False)
        self.min          = torch.nn.Parameter(torch.zeros_like(self.clip_hi.data), requires_grad=False)
        self.running_mean = torch.nn.Parameter(torch.zeros_like(self.clip_hi.data), requires_grad=False)
        self.running_var  = torch.nn.Parameter(torch.ones_like(self.clip_hi.data),  requires_grad=False)
        self.ema_beta = ema_beta
        self.ema = ema

        self.stats_initialized = False
        self.mse_iters = mse_iters

        self.register_buffer('clip_gradient', torch.tensor(True))

        if init_clip == "percentile":
            self.num_bins = num_bins
            self.register_buffer("histogram",torch.zeros_like(torch.Tensor(range(self.num_bins))))
            self.register_buffer("prevEdges",torch.zeros_like(torch.Tensor(range(self.num_bins+1))))
            self.truemax          = torch.nn.Parameter(torch.Tensor((1,)), requires_grad=False)
            min_init = -1. if self.signed else 0.
            self.truemin          = torch.nn.Parameter(torch.Tensor((min_init,)), requires_grad=False)
            self.register_buffer('ready', torch.tensor(False))
>>>>>>> 6565937a

        """
        eps = eps
        eps2 = torch.Tensor((0.3585,))

<<<<<<< HEAD
        self.coeffA.data[0] = torch.round(0.3585/eps2)
        self.coeffB.data[0] = torch.round(1.353/eps)
        self.coeffC.data[0] = torch.round(0.344/(eps**2*eps2))
=======
        def rebinInt(histogram, factor):
            factor = min(self.num_bins//2, factor)
            weight = torch.Tensor([1]*factor).reshape(1,1,-1).type_as(histogram)
            newHistogram = torch.zeros_like(torch.Tensor(range(self.num_bins))).type_as(histogram)
            # Downsample histogram
            res = torch.nn.functional.conv1d(histogram.reshape(1,1,-1), weight, bias=None, stride=factor, padding=0)
            # Set new downsampled histogram in the middle
            if self.signed:
                newHistogram[(self.num_bins//2 - self.num_bins//(2*factor)):(self.num_bins//2 + self.num_bins//(2*factor))] = res.reshape(-1)
            else:
                newHistogram[:res.numel()] = res.reshape(-1)
            return newHistogram
>>>>>>> 6565937a

        #self.log2.data[0] = 2**torch.round(torch.Tensor((math.log2(math.log2(2)/(eps)),)))
        #self.log2.data[0] = torch.round(torch.Tensor((math.log2(2)/(eps)),))
        self.log2.data[0] = torch.round(math.log2(2)/(eps))

    def forward(self, x):
        """Approximate Softmax implementation according to the I-BERT paper:
        https://arxiv.org/abs/2101.01321

<<<<<<< HEAD
        :param x:
        :returns:
        :rtype:

        """
        if self.export_node:
            return self.MySoftmax.apply(x, self.log2.type_as(x), self.coeffA.type_as(x), self.coeffB.type_as(x), self.coeffC.type_as(x), self.n_levels.type_as(x), self.zero.type_as(x))
        else:
            return self.MySoftmax.forward(None, x, self.log2.type_as(x), self.coeffA.type_as(x), self.coeffB.type_as(x), self.coeffC.type_as(x), self.n_levels.type_as(x), self.zero.type_as(x))
=======
            # SCHEREMO: Calculate new histogram according to new range
            new_min_hist = -expTop.item() if self.signed else 0.
            addHistogram = torch.histc(input=stat, min=new_min_hist, max=expTop.item(), bins=self.num_bins)
            resampledHistogram = rebinInt(self.histogram, expFact)

            # SCHEREMO: Add histograms, preserve information about edges
            self.histogram[:] = resampledHistogram + addHistogram
            self.truemax[:] = expTop
            self.truemin[:] = -expTop if self.signed else 0.
>>>>>>> 6565937a

class PACTITAMax(_PACTEps):
    def __init__(self,  n_levels: int = 256, **kwargs):
        super().__init__(True)

        kwargs_stats = {
            'init_clip': 'percentile',
            'n_levels': n_levels, 
            'rounding': True,
            'noisy': False,
            'act_kind': 'identity',
            'learn_clip': True,
            'upper_percentile': 95.0
        }
        kwargs_stats.update(kwargs)
        
        self.act = PACTAsymmetricAct(**kwargs_stats)
        self.n_levels = n_levels

        self.B = math.log2( self.n_levels )
        self.eps_max = torch.Tensor( (self.B / (2**self.B),) )

    def set_eps_in(self, eps_list):
        super().set_eps_in(eps_list)



    def forward(self, x):

        def RQ(x, eps, round=True):
            if self.started:
                if round:
                    # Also add the minimal representalbe float value to prevent edge cases from being rounded down
                    x = torch.floor(x/eps + 0.5 + torch.finfo(x.dtype).eps)*eps
                else: 
                    x = torch.floor(x/eps + torch.finfo(x.dtype).eps)*eps
            return x
        
        _, H, S, _ = x.size()
        
        # Gather statistics about inputs
        _ = self.act(x)

<<<<<<< HEAD
        ######################## Requantized and Shift ########################¼
        with torch.no_grad():
            # Center inputs around zero
            # eps = torch.minimum(self.eps_max.type_as(x), self.eps_in)
            eps = self.eps_max.type_as(x)
=======
            if self.init_clip == 'percentile' and self.ready:
                res = torch.clip(res, min=self.min, max=self.max)
            else:
                with torch.no_grad():
                    if self.init_clip != 'mse':
                        if self.ema and self.stats_initialized:
                            self.min[:] = self.ema_beta*self.min.item() + (1-self.ema_beta) * x_stat.min()
                            self.max[:] = self.ema_beta*self.max.item() + (1-self.ema_beta) * x_stat.max()
                        else:
                            self.min[:] = min(self.min.item(), x_stat.min())
                            self.max[:] = max(self.max.item(), x_stat.max())
                            self.stats_initialized = True
                    else:
                        mse_min, mse_max = mse_bounds(x_stat, self.n_levels, self.signed, False, False, self.mse_iters, self.symm, self.rounding)
                        if self.stats_initialized:
                            new_min = self.min[:] * self.ema_beta + mse_min * (1-self.ema_beta)
                            new_max = self.max[:] * self.ema_beta + mse_max * (1-self.ema_beta)
                        else:
                            new_min, new_max = mse_min, mse_max
                            self.stats_initialized = True

                        self.min[:] = new_min
                        self.max[:] = new_max
                    self.running_mean[:] = self.ema_beta * self.running_mean.item() + (1-self.ema_beta) * x_stat.mean()
                    self.running_var[:]  = self.ema_beta * self.running_var.item()  + (1-self.ema_beta) * x_stat.std()*x_stat.std()
>>>>>>> 6565937a

            if self.act.started:
                # Use maximum gather by statistics
                x = x - torch.repeat_interleave(self.act.max, H*S*S).reshape(-1, H, S, S) + (((self.n_levels-1)/2))*eps
            else:
                # Use actual maximum
                global_max = torch.max(x, dim = -1)[0]
                x = x - torch.repeat_interleave(global_max, S).reshape(-1, H, S, S) + (((self.n_levels-1)/2))*eps
            
            # Get quantized values
            x = RQ(x/eps, 1, round=True)
            
            # Clip quantized values
            x = torch.clamp(x, min=-128, max=127)
        ########################################################################
        
        # Find maximum for each row
        global_max = torch.max(x, dim = -1)[0]

        # Find the difference between the maximum and x in the current part of the row
        diff = torch.repeat_interleave(global_max, S).reshape(-1, H, S, S) - x

        # Shift the values by B-log2B -> multiply by B/2**B = eps_max = log2e * eps_in
        shift = RQ(diff*self.eps_max.type_as(x), 1, round = True)

        # Update the accumulated sum and add the accumulation over the current part of the row
        exp_sum = RQ(torch.sum(self.n_levels / 2**shift, dim = -1), 1, round = False)
        
        exp_sum_inverse = RQ(self.n_levels * (self.n_levels-1) / exp_sum, 1, round = False)

        # Calculate the activation value
        ret = RQ((torch.repeat_interleave(exp_sum_inverse, S).reshape(-1, H, S, S) / 2**shift), 1, round=False) / (self.n_levels-1)
        return ret

class PACTIntegerITAMax(torch.nn.Module):
    class MySoftmax(torch.autograd.Function):
        @staticmethod
        def forward(ctx, x: torch.Tensor, n_levels: torch.Tensor):

            B = torch.log2(n_levels).type_as(x)
            eps_max = B / (2**B)

            _, H, S, _ = x.size()

            global_max = torch.max(x, dim = -1)[0].type(torch.int8)

            # Find the difference between the maximum and x in the current part of the row
            diff = torch.repeat_interleave(global_max, S).reshape(-1, H, S, S) - x.type(torch.int32)

            # shift = torch.floor(diff * eps_max)
            shift = torch.floor(diff * eps_max + 0.5 + torch.finfo(x.dtype).eps)

            # Update the accumulated sum and add the accumulation over the current part of the row
            exp_sum = torch.floor(torch.sum(n_levels / 2**shift, dim = -1))
            
            exp_sum_inverse = torch.floor(n_levels * (n_levels-1) / exp_sum)

            # Calculate the activation value
            ret = torch.floor(torch.repeat_interleave(exp_sum_inverse, S).reshape(-1, H, S, S) / 2**shift).type_as(x)
            return ret 
        
        @staticmethod
        @parse_args('v', 't')
        def symbolic(g, x, n_levels):

            n_levels_ = g.op("Constant", value_t=n_levels)

            return g.op("PACTOps::ITAMax", x, n_levels_t=n_levels)
        
    def __init__(self, max_value, n_levels: int = 256, eps_in: float = 1./255, export_node=False, **kwargs):
        super().__init__()

        self.max = max_value
        self.n_levels = torch.Tensor((n_levels,))
        self.eps_in = eps_in
        self.export_node = export_node

        D = 2**16
        B = torch.log2(self.n_levels) 
        eps_max = B / (2**B) 
        mul = torch.floor(D * eps_in / eps_max)
        bias = torch.floor(D * (self.n_levels-1)/2 - D * self.max / eps_max)

        # Make sure that eps_max is enforces
        self.rq = RequantShift(mul=mul[0], add=bias[0], signed=True, D=torch.Tensor((D,)), n_levels=n_levels, **kwargs)

    def forward(self, x):
        # Clip and rescale values to enforce eps_max = B / 2**B
        x = self.rq(x)
        if self.export_node:
            return self.MySoftmax.apply(x, self.n_levels.type_as(x))
        else:
            return self.MySoftmax.forward(None, x, self.n_levels.type_as(x))

class PACTITAPartialMax(_PACTEps):
    def __init__(self, processing_uints: int = 16, ita_sequence_length: int = 64, n_levels: int = 256, **kwargs):
        super().__init__(True)

        kwargs_stats = {
            'init_clip': 'percentile',
            'n_levels': n_levels, 
            'rounding': True,
            'noisy': False,
            'act_kind': 'identity',
            'learn_clip': True,
            'upper_percentile': 95.0
        }
        self.act = PACTAsymmetricAct(**kwargs_stats)
        self.n_levels = n_levels
        self.width = processing_uints
        self.groups = ita_sequence_length//processing_uints

        self.B = math.log2( self.n_levels )
        self.eps_max = torch.Tensor((self.B / (2**self.B),))

    def set_eps_in(self, eps_list):
        super().set_eps_in(eps_list)

    def forward(self, x):

        def RQ(x, eps, round=True):
            if self.started:
                if round:
                    # Also add the minimal representalbe float value to prevent edge cases from being rounded down
                    x = torch.floor(x/eps + 0.5 + torch.finfo(x.dtype).eps)*eps
                else: 
                    x = torch.floor(x/eps + torch.finfo(x.dtype).eps)*eps
            return x
        
        _, H, S, _ = x.size()

        # WIESEP: Even though it is technically possible to support other sequence lengths, this has not yet been implemented. 
        # To support smaller sequence lengths at the moment, the inputs must be padded with -128 to a 64x64 tensor, because 
        # the internal sequence length of ITA is fixed to 64.
        assert S == 64, f"[PACTITAPartialMax] Currently only a sequence length of 64 is supported with ITA!"

        # Gather statistics about inputs
        _ = self.act(x)

        ######################## Requantized and Shift ########################¼
        with torch.no_grad():
            # Center inputs around zero
            eps = self.eps_max.type_as(x)

            if self.act.started:
                # Use maximum gather by statistics
                x = x - torch.repeat_interleave(self.act.max, H*S*S).reshape(-1, H, S, S) + (((self.n_levels-1)/2))*eps
            else:
                # Use actual maximum
                global_max = torch.max(x, dim = -1)[0]
                x = x - torch.repeat_interleave(global_max, S).reshape(-1, H, S, S) + (((self.n_levels-1)/2))*eps
            
            # Get quantized values
            x = RQ(x/eps, 1, round=True)
            
            # Clip quantized values
            x = torch.clamp(x, min=-128, max=127)
        ########################################################################
        
        # Initialize denominator
        exp_partial_sum = torch.zeros_like(x)[...,0]

        # Initialize maximum with minimal possible value
        global_max = torch.full_like(x, -torch.inf)[...,0]

        ## STAGE 1: Compute the denominator of the softmax
        for i in range(self.groups):
            # Find the maximum for each row in the current column block (consisting of 16 columns)
            current_max = torch.max(x[...,0 + i * self.width:self.width + i * self.width], dim = -1)[0]

            # Initialize all shift values for each row to zero
            shift_sum = torch.zeros_like(x)[...,0]

            # Calculate the number of shifts required to updated the already accumulated sum
            # Make sure to do use round-half-up instead of round-half-to-even
            max_shift = RQ((current_max - global_max) * self.eps_max.type_as(x), 1, round=True)

            # Update all shift values where new maximum is larger
            shift_sum = torch.where(current_max > global_max, max_shift, shift_sum)

            # Updated all maximums where they changed
            global_max = torch.where(current_max > global_max, current_max, global_max)

            # Find the difference between the maximum and x in the current part of the row
            diff = torch.repeat_interleave(global_max, self.width).reshape(
               -1, H, S, self.width) - x[...,0 + i * self.width:self.width + i * self.width]

            # Shift the values by B-log2B -> multiply by B/2**B = eps_max = log2e * eps_in
            shift = RQ(diff * self.eps_max.type_as(x), 1, round=True)

            # Calculate exponential sum over the current part of the row
            exp_sum = RQ(torch.sum(self.n_levels / 2**shift, dim = -1), 1, round=False)

            # Update the accumulated sum and add the accumulation over the current part of the row
            exp_partial_sum = RQ(exp_partial_sum / 2**shift_sum, 1, round=False) + exp_sum

        ## STAGE 2: Calculate the softmax activation
        # Invert the partial sum
        exp_partial_sum_inverse = RQ(self.n_levels * (self.n_levels-1) / exp_partial_sum, 1, round=False)
            
        # Find the difference between the maximum and x
        diff = torch.repeat_interleave(global_max, S).reshape(-1, H, S, S) - x

        # Shift the values by B-log2B -> multiply by B/2**B = eps_max = log2e * eps_in
        shift = RQ(diff * self.eps_max.type_as(x), 1, round=True)

        # Calculate the activation value
        ret = RQ(torch.repeat_interleave(exp_partial_sum_inverse, S).reshape(-1, H, S, S) / 2**shift, 1 , round=False) / (self.n_levels - 1)
        return ret


class PACTIntegerITAPartialMax(torch.nn.Module):
    class MySoftmax(torch.autograd.Function):
        @staticmethod
        def forward(ctx, x: torch.Tensor, n_levels: torch.Tensor, groups: int, group_width: int):

            B = torch.log2(n_levels).type_as(x)
            eps_max = B / (2**B)

            _, H, S, _ = x.size()

            # Initialize denominator
            exp_partial_sum = torch.zeros_like(x)[...,0].type(torch.int32)

            # Initialize maximum with minimal possible value
            global_max = torch.full_like(x, -127)[...,0].type(torch.int8)

            ## STAGE 1: Compute the denominator of the softmax
            for i in range(groups):
                # Find the maximum for each row in the current column block (consisting of 16 columns)
                current_max = torch.max(x[...,0 + i * group_width:group_width + i * group_width].type(torch.int32), dim = -1)[0]

                # Initialize all shift values for each row to zero
                shift_sum = torch.zeros_like(x)[...,0].type(torch.int32)

                # Calculate the number of shifts required to updated the already accumulated sum
                # Make sure to do use round-half-up instead of round-half-to-even
                max_shift = torch.floor((current_max - global_max) * eps_max + 0.5 + torch.finfo(x.dtype).eps)

                # Update all shift values where new maximum is larger
                shift_sum = torch.where(current_max > global_max, max_shift, shift_sum)

                # Updated all maximums where they changed
                global_max = torch.where(current_max > global_max, current_max, global_max)

                # Find the difference between the maximum and x in the current part of the row
                diff = torch.repeat_interleave(global_max, group_width).reshape(
                -1, H, S, group_width) - x[...,0 + i * group_width:group_width + i * group_width].type(torch.int32)

<<<<<<< HEAD
                # Shift the values by B-log2B -> multiply by B/2**B = eps_max = log2e * eps_in
                shift = torch.floor(diff * eps_max + 0.5 + torch.finfo(x.dtype).eps).type(torch.int32)

                # Calculate exponential sum over the current part of the row
                exp_sum = torch.floor(torch.sum(n_levels / 2**shift, dim = -1))
=======
class PACTConv2d(nn.Conv2d, _PACTLinOp):
    def __init__(
            self,
            in_channels,
            out_channels,
            kernel_size,
            n_levels = 256,
            quantize = 'per_layer',
            init_clip = 'sawb_asymm',
            learn_clip = False,
            symm_wts = True,
            nb_std = 3,
            tqt = False,
            tqt_beta = 0.9,
            tqt_clip_grad = True,
            rounding = True,
            mse_iters : int = 80,
            **kwargs
    ):
        """
        :param in_channels: See torch.nn.Conv2d
        :param out_channels: See torch.nn.Conv2d
        :param kernel_size: See torch.nn.Conv2d
        :param kwargs: passed to Conv2d constructor
        """

        valid_padding_modes = {'zeros', 'reflect', 'replicate', 'circular'}
        try:
            pm = kwargs['padding_mode']
        except KeyError:
            pm = 'zeros'
        if pm not in valid_padding_modes:
            assert pm in ['eps', 'neg_ones'], f'PACTConv2d got invalid padding mode {pm} - expected one of {valid_padding_modes.union({"eps", "neg_ones"})}'
            # for Conv1d initializer, pretend we are doing zero padding...
            kwargs['padding_mode'] = 'zeros'
>>>>>>> 6565937a

                # Update the accumulated sum and add the accumulation over the current part of the row
                exp_partial_sum = torch.floor(exp_partial_sum / 2**shift_sum) + exp_sum

            ## STAGE 2: Calculate the softmax activation
            # Invert the partial sum
            exp_partial_sum_inverse = torch.floor(n_levels * (n_levels-1) / exp_partial_sum).type(torch.int32)
                
            # Find the difference between the maximum and x
            diff = torch.repeat_interleave(global_max, S).reshape(-1, H, S, S) - x.type(torch.int32)

<<<<<<< HEAD
            # Shift the values by B-log2B -> multiply by B/2**B = log2e*eps_x
            shift = torch.floor(diff * eps_max + 0.5 + torch.finfo(x.dtype).eps).type(torch.int32)
=======
        self.setup_quant_params(n_levels=n_levels,
                                quantize=quantize,
                                init_clip=init_clip,
                                learn_clip=learn_clip,
                                symm_wts=symm_wts,
                                nb_std=nb_std,
                                tqt=tqt,
                                tqt_beta=tqt_beta,
                                tqt_clip_grad=tqt_clip_grad,
                                mse_iters=mse_iters)
        # we want to be able to freeze weights; to avoid updating them, we must
        # keep them in a buffer (e.g., ADAM will keep updating weights even
        # with requires_grad == False)
        self.register_buffer('weight_frozen', self.weight.data.clone())
        if self.bias is not None:
            self.register_buffer('bias_frozen', self.bias.data.clone())
        else:
            self.bias_frozen = None
>>>>>>> 6565937a

            # Calculate the activation value
            ret = torch.floor(torch.repeat_interleave(exp_partial_sum_inverse, S).reshape(-1, H, S, S) / 2**shift).type_as(x)
            return ret
        
        @staticmethod
        @parse_args('v', 't', 'i','i')
        def symbolic(g, x, n_levels, groups, group_width):

            n_levels_ = g.op("Constant", value_t=n_levels)

            return g.op("PACTOps::ITAPartialMax", x, n_levels_t=n_levels, groups_i=groups, group_width_i=group_width)
        
    def __init__(self, max_value, n_levels: int = 256, processing_uints: int = 16, ita_sequence_length: int = 64, eps_in: float = 1./255, export_node=False, **kwargs):
        super().__init__()

        self.max = max_value
        self.n_levels = torch.Tensor((n_levels,))
        self.group_width = processing_uints
        self.groups = ita_sequence_length//processing_uints
        self.eps_in = eps_in
        self.export_node = export_node

        D = 2**16
        B = torch.log2(self.n_levels) 
        eps_max = B / (2**B) 
        mul = torch.floor(D * eps_in / eps_max)
        bias = torch.floor(D * (self.n_levels-1)/2 - D * self.max / eps_max)

        # Make sure that eps_max is enforces
        self.rq = RequantShift(mul=mul[0], add=bias[0], signed=True, D=torch.Tensor((D,)), n_levels=n_levels, **kwargs)

<<<<<<< HEAD
    def forward(self, x):
        # Clip and rescale values to enforce eps_max = B / 2**B
        x = self.rq(x)
        if self.export_node:
            return self.MySoftmax.apply(x, self.n_levels.type_as(x), int(self.groups), int(self.group_width))
=======
        if self.padding_mode != 'zeros':
            mode = 'constant' if self.padding_mode in ['neg_ones', 'eps'] else self.padding_mode
            pad_val = 0.0 if (not self.started or not isinstance(x, QTensor) or x.eps is None) else x.eps.item() if self.padding_mode == 'eps' else -1.0

            x = nn.functional.pad(x, self._reversed_padding_repeated_twice, mode=mode, value=pad_val)
            padding = 0
>>>>>>> 6565937a
        else:
            return self.MySoftmax.forward(None, x, self.n_levels.type_as(x), int(self.groups), int(self.group_width))
          
class PACTGELU(_PACTEps):

    def __init__(self):
        super().__init__(True)
        self.register_buffer('a',torch.Tensor((-0.2888,)))
        self.register_buffer('b',torch.Tensor((-1.769,)))
        self.register_buffer('one', torch.Tensor((1.,)))
        self.register_buffer('sqrttwo', torch.Tensor((math.sqrt(2),)))

        self.register_buffer('epsA',torch.Tensor((1.,)))
        self.register_buffer('epsB',torch.Tensor((1.,)))
        self.register_buffer('epsOne', torch.Tensor((1.,)))
        self.register_buffer('epsOut', torch.Tensor((1.,)))

    def get_eps_out(self, eps_in=None):
        if eps_in is not None:
            self.set_eps_in(eps_in)
        return self.epsOut.type_as(eps_in)

    def set_eps_in(self, eps_in_list):
        super().set_eps_in(eps_in_list)
        self.updateCoeffs(self.eps_in)

    def updateCoeffs(self, eps_in):
        def RQ(x,eps):
            if self.started:
                x = torch.floor(x/eps+0.5)*eps
            return x

        with torch.no_grad():
            epsB = eps_in / math.sqrt(2.)
            epsA = torch.Tensor(((0.2888),)).type_as(eps_in)
            epsOne = epsB**2*epsA
            epsOut = epsOne * eps_in

            self.epsB = epsB
            self.epsA = epsA
            self.epsOne = epsOne
            self.epsOut = epsOut

            self.a = RQ(torch.Tensor((-0.2888,)).type_as(self.a), epsA)
            self.b = RQ(torch.Tensor((-1.769,)).type_as(self.b), epsB)
            self.one = RQ(torch.Tensor((1.,)).type_as(self.one),epsB**2*epsA)
            self.sqrttwo = RQ(torch.Tensor((math.sqrt(2.),)).type_as(self.sqrttwo),torch.Tensor((math.sqrt(2.),)).type_as(self.sqrttwo))

<<<<<<< HEAD
    def forward(self, x):
        def RQ(x,eps):
            if self.started:
                x = torch.floor(x/eps+0.5)*eps
            return x
=======
        valid_padding_modes = {'zeros', 'reflect', 'replicate', 'circular'}
        try:
            pm = kwargs['padding_mode']
        except KeyError:
            pm = 'zeros'
        if pm not in valid_padding_modes:
            assert pm in ['eps', 'neg_ones'], f'PACTConv1d got invalid padding mode {pm} - expected one of {valid_padding_modes.union({"eps", "neg_ones"})}'
            # for Conv1d initializer, pretend we are doing zero padding...
            kwargs['padding_mode'] = 'zeros'
>>>>>>> 6565937a

        q = RQ(torch.clip(torch.abs(x/self.sqrttwo), max=-self.b), self.epsB)
        L = torch.sign(x) * (self.a * (q + self.b)**2 + self.one)

        y = x * RQ(((self.one+L)/2),self.epsOne)
        return y

class PACTIntegerGELU(torch.nn.Module):

    class MyGELU(torch.autograd.Function):

        @staticmethod
        def forward(ctx, x, b, one):
            L = torch.sign(x) * ( - (torch.clip(torch.abs(x), max=-b) + b)**2 + one)
            y = x*torch.floor(((one+L)/2))

            return y

        @staticmethod
        @parse_args('v','i','i')
        def symbolic(g, x, b, one):
            return g.op("PACTOps::iGELU", x, b_i=b, one_i=one)

    def __init__(self, eps_in = 1., D=2**14, export_node = False):
        super().__init__()

        self.register_buffer('a',torch.Tensor((-0.288,)))
        self.register_buffer('b',torch.Tensor((-1.769,)))
        self.register_buffer('one',torch.Tensor((1.,)))
        self.register_buffer('sqrttwo',torch.Tensor((math.sqrt(2.),)))
        self.register_buffer('D', torch.Tensor((D,)))
        self.export_node = export_node

<<<<<<< HEAD
        self.register_buffer("eps_out",torch.Tensor((0,)))
=======
        if self.padding_mode != 'zeros':
            mode = 'constant' if self.padding_mode in ['eps', 'neg_ones'] else self.padding_mode
            pad_val = 0.0 if (not self.started or not isinstance(x, QTensor) or x.eps is None) else x.eps.item() if mode == 'eps' else -1.0
            x = nn.functional.pad(x, self._reversed_padding_repeated_twice, mode=mode, value=pad_val)
            padding = 0
        else:
            padding = self.padding
        result = nn.functional.conv1d(x, w, b, self.stride, padding, self.dilation, self.groups)
        if self.started and isinstance(result, QTensor) and x.eps is not None:
            result.eps = self.get_eps_out(x.eps)
        return result
>>>>>>> 6565937a

        self.updateCoeffs(eps_in)

    def updateCoeffs(self, eps_in):
        def RQ(x,eps):
            x = torch.floor(x/eps + 0.5)
            return x

        with torch.no_grad():
            epsB = eps_in / math.sqrt(2.)
            epsA = torch.Tensor(((0.2888),)).type_as(eps_in)
            epsOne = epsB**2*epsA
            epsOut = epsOne * eps_in

            self.epsB = epsB
            self.epsA = epsA
            self.epsOne = epsOne
            self.epsOut = epsOut

            self.a = RQ(torch.Tensor((-0.2888,)).type_as(self.a), epsA)
            self.b = RQ(torch.Tensor((-1.769,)).type_as(self.b), epsB)
            self.one = RQ(torch.Tensor((1.,)).type_as(self.one),epsB**2*epsA)
            self.sqrttwo = RQ(torch.Tensor((math.sqrt(2.),)).type_as(self.sqrttwo),torch.Tensor((math.sqrt(2.),)).type_as(self.sqrttwo))

<<<<<<< HEAD
    def forward(self, x):
=======
        valid_padding_modes = {'zeros', 'reflect', 'replicate', 'circular'}
        try:
            pm = kwargs['padding_mode']
        except KeyError:
            pm = 'zeros'
        if pm not in valid_padding_modes:
            assert pm in ['eps', 'neg_ones'], f'PACTCausalConv1d got invalid padding mode {pm} - expected one of {valid_padding_modes.union({"eps", "neg_ones"})}'
        if isinstance(kernel_size, tuple):
            assert len(kernel_size) == 1, "Invalid Kernel Size in CausalConv1d: {}".format(kernel_size)
            k = kernel_size[0]
        else:
            k = kernel_size
        try:
            dilation = kwargs['dilation']
        except KeyError:
            dilation = 1
        if isinstance(dilation, tuple):
            assert len(dilation) == 1, "Invalid Dilation in CausalConv1d: {}".format(dilation)
            dil = dilation[0]
        else:
            dil = dilation
        self.__padding = (k-1) * dil
>>>>>>> 6565937a

        """Approximate Integer GELU implementation according to the I-BERT paper:
        https://arxiv.org/abs/2101.01321

        :param eps_in:
        :returns:
        :rtype:

        """
        if self.export_node:
            return self.MyGELU.apply(x, int(self.b.item()), int(self.one.item()))
        else:
            return self.MyGELU.forward(None, x, self.b.type_as(x), self.one.type_as(x))

<<<<<<< HEAD
class PACTIntegerLayerNorm(torch.nn.Module):
=======
        pad_mode = 'constant' if self.padding_mode in ['eps', 'zeros', 'neg_ones'] else self.padding_mode
        pad_val = 0.0
        if self.padding_mode == 'eps' and self.started and isinstance(input, QTensor) and input.eps is not None:
            pad_val = input.eps.item()
        elif self.padding_mode == 'neg_ones':
            pad_val = -1.0

        padding = 0
>>>>>>> 6565937a

    class MyLayerNorm(torch.autograd.Function):

        @staticmethod
        def forward(ctx, x, weight, bias, D, n_levels):
            nom = x - (torch.mean(x, len(x.shape)-1, keepdim=True).int().float())
            denom = torch.floor(torch.sqrt(torch.floor(torch.mean(nom**2, len(x.shape)-1, keepdim=True))+1))

            nom = nom * weight

            y = (torch.div(nom,denom)).int().float()

            y = y + (bias)

            y = torch.floor(y/(D))
            y = torch.clip(y, -n_levels//2, n_levels//2-1)
            return y

        @staticmethod
        @parse_args('v','v','v','t','t')
        def symbolic(g, x, weight, bias, D, n_levels):

            n_levels_ = g.op("Constant", value_t=n_levels)
            D_ = g.op("Constant", value_t=D)

            return g.op("PACTOps::iLayerNorm", x, weight, bias, D_t=D, n_levels_t=n_levels)


    def __init__(self, n_levels: int = 256, eps_in : float = 1., maxval: float = 1., weight : torch.Tensor = torch.Tensor((1.,)), bias : torch.Tensor = torch.Tensor((0.,)), D=2**24, export_node=False, **kwargs):
        super().__init__()

        self.n_levels = torch.Tensor((n_levels,)).detach()

        self.eps = torch.Tensor((eps_in,)).detach()
        self.D = torch.Tensor((D,)).detach()

        # dummyOne and dummyZero are there to have a comparison value on Multi-GPU systems to check if weight and bias are used

        self.floor = torch.Tensor((False,)).detach()
        self.clip_gradient = torch.Tensor((True,)).detach()
        self.noisy = torch.Tensor((False,)).detach()

        # Maxval is used to track statistics
        self.maxval = torch.Tensor((maxval,)).detach()

        dummyOne =  torch.Tensor((1.,)).type_as(weight)
        dummyZero = torch.Tensor((0.,)).type_as(bias)

        self.export_node = export_node

        if not torch.equal(weight, dummyOne) and not torch.equal(bias, dummyZero):
            clip_lo = -max(torch.max(torch.abs(bias)), torch.max(torch.abs(weight)))
            clip_hi = AlmostSymmQuantFunc.apply(clip_lo, n_levels)

            eps_weights = (clip_hi-clip_lo)/(n_levels-1)
            eps_bias = eps_weights

            self.eps_weights =  eps_weights.detach()

            self.register_buffer("weight", torch.Tensor(torch.round(PACTQuantize(weight, eps_weights, clip_lo, clip_hi, self.floor, self.clip_gradient, self.noisy) / eps_weights ).detach()))
            self.register_buffer("bias", torch.Tensor(torch.round(PACTQuantize(bias, eps_bias, clip_lo, clip_hi, self.floor, self.clip_gradient, self.noisy) / eps_bias).detach()))
            self.register_buffer("totScaler", torch.Tensor((torch.round(self.D * (n_levels//2-1)/maxval * eps_weights ),)).detach())

            self.weight *= self.totScaler
            self.bias *= self.totScaler

        else:

            self.register_buffer("bias", torch.Tensor((0.,)).detach())
            self.register_buffer("totScaler",torch.Tensor((torch.round(self.D * (n_levels//2-1)/maxval ),)).detach())
            self.register_buffer("weight",self.totScaler)

    def forward(self, x):
        if self.export_node:
            return self.MyLayerNorm.apply(x, self.weight.type_as(x), self.bias.type_as(x), self.D.type_as(x), self.n_levels.type_as(x))
        else:
            return self.MyLayerNorm.forward(None, x, self.weight.type_as(x), self.bias.type_as(x), self.D.type_as(x), self.n_levels.type_as(x))

class PACTLayerNorm(_PACTEps, _PACTLinOp):

    def __init__(self, normalized_shape = None, weight = torch.Tensor((1.,)), bias = torch.Tensor((0.,)), eps=1e-3, *args, **kwargs):
        _PACTLinOp.__init__(self)
        _PACTEps.__init__(self)
        self.setup_quant_params(*args, **kwargs)

        self.normalized_shape = normalized_shape
        self.weight = nn.Parameter(weight)
        self.bias = nn.Parameter(bias)


        self.register_buffer('eps', torch.Tensor((eps,)))
        self.register_buffer('eta', torch.Tensor((1.,)))

        self.div = PACTDiv(Delta=1., stable=False, autoscale=True)

    def get_bias_q(self):
        # we assume that bias gets quantized to a really high bitwidth so don't
        # clip it
        eps = self.div.get_eps_out(self.eps_in*self.get_eps_w(), self.eps_in)
        with torch.no_grad():
            b = PACTQuantize(self.bias, eps, -1000.*torch.ones_like(self.clip_lo), 1000.*torch.ones_like(self.clip_hi), clip_gradient=self.clip_gradient)
        return b

    # do not use in training!
    def get_bias_int(self, eps_in):
        return (self.get_bias_q(eps_in)/self.get_eps_out(eps_in)).round()

    def get_eps_out(self, eps_in):
        self.set_eps_in([eps_in])
        eps_out_div = self.div.get_eps_out(self.eps_in*self.get_eps_w(), self.eps_in)
        return eps_out_div.type_as(eps_in)

    def set_eps_in(self, eps_in_list):
        super().set_eps_in(eps_in_list)

        t = self.eps_in / torch.sqrt(self.eps)
        self.eta = torch.ceil(t)

        self.div.set_eps_in([self.eps_in*self.get_eps_w(), self.eps_in])

    def forward(self, x):
        def RQ(x, eps):
            if self.started:
                x = torch.floor(x/eps+0.5)*eps
            return x

        nom = x - RQ(torch.mean(x, -1, keepdim=True), self.eps_in)
        var = RQ(torch.mean(torch.pow(nom, 2), -1, keepdim=True), self.eps_in**2 )
        var = var * self.eta**2
        nom = nom * self.eta
        eps = RQ(self.eta**2 * self.eps , self.eps_in**2)

        if self.started:
            assert eps>=self.eps_in**2, f"Eps was rounded down in PACTLayerNorm, eta = {self.eta}, eps = {self.eps}, eps_in = {self.eps_in}"

        denom = RQ(torch.sqrt(var + eps), self.eps_in)

        if self.started:
            nom = nom*self.weight_q
        else:
            nom = nom*self.weight

        b = self.bias

        y = self.div(nom, denom) + b
        return y

class PACTWrapLinearAttention(nn.Module):
    class LinearAttention(torch.autograd.Function):

        @staticmethod
        def forward(ctx, q,k,v,
                    wq_weight, wq_bias,
                    wk_weight, wk_bias,
                    wv_weight, wv_bias,
                    wo_weight, wo_bias,
                    wq_requant_mul, wq_requant_div,
                    wk_requant_mul, wk_requant_div,
                    wv_requant_mul, wv_requant_div,
                    preattn_requant_mul, preattn_requant_div,
                    normalizer_requant_mul, normalizer_requant_div,
                    postattn_requant_mul, postattn_requant_div,
                    wo_requant_mul, wo_requant_div,
                    dim, heads, dim_head,
                    Delta, eps, eta, act_type,
                    n_levels):
            return q

        @staticmethod
        @parse_args('v','v','v',
                    'v', 'v',
                    'v', 'v',
                    'v', 'v',
                    'v', 'v',

                    't', 't',
                    't', 't',
                    't', 't',
                    't', 't',
                    't', 't',
                    't', 't',
                    't', 't',

                    't','t','t',
                    'i', 'i', 'i', 'i',
                    't')

        def symbolic(g,
                     q,k,v,
                     wq_weight, wq_bias,
                     wk_weight, wk_bias,
                     wv_weight, wv_bias,
                     wo_weight, wo_bias,
                     wq_requant_mul, wq_requant_div,
                     wk_requant_mul, wk_requant_div,
                     wv_requant_mul, wv_requant_div,
                     preattn_requant_mul, preattn_requant_div,
                     normalizer_requant_mul, normalizer_requant_div,
                     postattn_requant_mul, postattn_requant_div,
                     wo_requant_mul, wo_requant_div,
                     dim, heads, dim_head,
                     Delta, eps, eta, act_type,
                     n_levels):
            return g.op("PACTOps::LinearAttention",
                        q, k, v,
                        wq_weight, wq_bias,
                        wk_weight, wk_bias,
                        wv_weight, wv_bias,
                        wo_weight, wo_bias,
                        wq_requant_mul_t=wq_requant_mul, wq_requant_div_t=wq_requant_div,
                        wk_requant_mul_t=wk_requant_mul, wk_requant_div_t=wk_requant_div,
                        wv_requant_mul_t=wv_requant_mul, wv_requant_div_t=wv_requant_div,
                        wo_requant_mul_t=wo_requant_mul, wo_requant_div_t=wo_requant_div,
                        preattn_requant_mul_t=preattn_requant_mul, preattn_requant_div_t=preattn_requant_div,
                        normalizer_requant_mul_t=normalizer_requant_mul, normalizer_requant_div_t=normalizer_requant_div,
                        postattn_requant_mul_t=postattn_requant_mul, postattn_requant_div_t=postattn_requant_div,
                        dim_t=dim, heads_t=heads, dim_head_t=dim_head,
                        Delta_i = Delta, eps_i = eps, eta_i = eta, act_type_i=act_type,
                        n_levels_t=n_levels)

    def __init__(self, wq_weight, wq_bias, wq_requant_mul, wq_requant_div,
                 wk_weight, wk_bias, wk_requant_mul, wk_requant_div,
                 wv_weight, wv_bias, wv_requant_mul, wv_requant_div,
                 preattn_requant_mul, preattn_requant_div,
                 normalizer_requant_mul, normalizer_requant_div,
                 postattn_requant_mul, postattn_requant_div,
                 wo_weight, wo_bias, wo_requant_mul, wo_requant_div,
                 dim, heads, dim_head,
                 Delta, eps, eta, act_type,
                 n_levels, linearattention_node=True):
        super().__init__()
        self.wk_weight = nn.Parameter(torch.clone(wk_weight).detach())
        self.wk_bias = nn.Parameter(torch.clone(wk_bias).detach())
        self.wk_requant_mul = torch.clone(wk_requant_mul).detach()
        self.wk_requant_div = torch.clone(wk_requant_div).detach()
        self.wq_weight = nn.Parameter(torch.clone(wq_weight).detach())
        self.wq_bias = nn.Parameter(torch.clone(wq_bias).detach())
        self.wq_requant_mul = torch.clone(wq_requant_mul).detach()
        self.wq_requant_div = torch.clone(wq_requant_div).detach()
        self.wv_weight = nn.Parameter(torch.clone(wv_weight).detach())
        self.wv_bias = nn.Parameter(torch.clone(wv_bias).detach())
        self.wv_requant_mul = torch.clone(wv_requant_mul).detach()
        self.wv_requant_div = torch.clone(wv_requant_div).detach()
        self.wo_weight = nn.Parameter(torch.clone(wo_weight).detach())
        self.wo_bias = nn.Parameter(torch.clone(wo_bias).detach())
        self.wo_requant_mul = torch.clone(wo_requant_mul).detach()
        self.wo_requant_div = torch.clone(wo_requant_div).detach()
        self.preattn_requant_mul = torch.clone(preattn_requant_mul).detach()
        self.preattn_requant_div = torch.clone(preattn_requant_div).detach()
        self.normalizer_requant_mul = torch.clone(normalizer_requant_mul).detach()
        self.normalizer_requant_div = torch.clone(normalizer_requant_div).detach()
        self.postattn_requant_mul = torch.clone(postattn_requant_mul).detach()
        self.postattn_requant_div = torch.clone(postattn_requant_div).detach()
        self.Delta = Delta
        self.eps = eps
        self.eta = eta
        self.act_type = act_type
        self.n_levels = torch.clone(torch.Tensor((n_levels,))).detach()
        self.dim = torch.clone(torch.Tensor((dim,))).detach()
        self.dim_head = torch.clone(torch.Tensor((dim_head,))).detach()
        self.heads = torch.clone(torch.Tensor((heads,))).detach()
        self.linearattention_node = linearattention_node

    def forward(self,q,k,v,**kwargs):
        if self.linearattention_node:
            return self.LinearAttention.apply(q,k,v,
                                              self.wq_weight.type_as(q), self.wq_bias.type_as(q),
                                              self.wk_weight.type_as(q), self.wk_bias.type_as(q),
                                              self.wv_weight.type_as(q), self.wv_bias.type_as(q),
                                              self.wo_weight.type_as(q), self.wo_bias.type_as(q),
                                              self.wq_requant_mul.type_as(q), self.wq_requant_div.type_as(q),
                                              self.wk_requant_mul.type_as(q), self.wk_requant_div.type_as(q),
                                              self.wv_requant_mul.type_as(q), self.wv_requant_div.type_as(q),
                                              self.preattn_requant_mul.type_as(q), self.preattn_requant_div.type_as(q),
                                              self.normalizer_requant_mul.type_as(q), self.normalizer_requant_div.type_as(q),
                                              self.postattn_requant_mul.type_as(q), self.postattn_requant_div.type_as(q),
                                              self.wo_requant_mul.type_as(q), self.wo_requant_div.type_as(q),
                                              self.dim.type_as(q), self.heads.type_as(q), self.dim_head.type_as(q),
                                              self.Delta, self.eps, self.eta, self.act_type,
                                              self.n_levels.type_as(q))
        else:
            return self.LinearAttention.forward(None, q,k,v,
                                                self.wq_weight.type_as(q), self.wq_bias.type_as(q),
                                                self.wk_weight.type_as(q), self.wk_bias.type_as(q),
                                                self.wv_weight.type_as(q), self.wv_bias.type_as(q),
                                                self.wo_weight.type_as(q), self.wo_bias.type_as(q),
                                                self.wq_requant_mul.type_as(q), self.wq_requant_div.type_as(q),
                                                self.wk_requant_mul.type_as(q), self.wk_requant_div.type_as(q),
                                                self.wv_requant_mul.type_as(q), self.wv_requant_div.type_as(q),
                                                self.preattn_requant_mul.type_as(q), self.preattn_requant_div.type_as(q),
                                                self.normalizer_requant_mul.type_as(q), self.normalizer_requant_div.type_as(q),
                                                self.postattn_requant_mul.type_as(q), self.postattn_requant_div.type_as(q),
                                                self.wo_requant_mul.type_as(q), self.wo_requant_div.type_as(q),
                                                self.dim.type_as(q), self.heads.type_as(q), self.dim_head.type_as(q),
                                                self.Delta, self.eps, self.eta, self.act_type,
                                                self.n_levels.type_as(q))


class PACTWrapCLCA(nn.Module):
    class CLCA(torch.autograd.Function):

        @staticmethod
        def forward(ctx, q,k,
                    wq_weight, wq_bias,
                    wkv_weight, wkv_bias,
                    wo_weight, wo_bias,
                    wq_requant_mul, wq_requant_add, wq_requant_div,
                    wk_requant_mul, wk_requant_add, wk_requant_div,
                    wv_requant_mul, wv_requant_add, wv_requant_div,
                    kdiv_requant_mul, kdiv_requant_add, kdiv_requant_div,
                    preattn_requant_mul, preattn_requant_add, preattn_requant_div,
                    postattn_requant_mul, postattn_requant_add, postattn_requant_div,
                    wo_requant_mul, wo_requant_add, wo_requant_div,
                    dim, heads, dim_head, out_dim,
                    Delta, eps, eta, act_type,
                    n_levels):
            z = torch.empty(q.shape[0], out_dim, q.shape[2])
            return torch.ones_like(z)

        @staticmethod
        @parse_args('v','v',
                    'v', 'v',
                    'v', 'v',
                    'v', 'v',

                    'v', 'v','v',
                    'v', 'v','v',
                    'v', 'v','v',
                    'v', 'v','v',
                    'v', 'v','v',
                    'v', 'v','v',
                    'v', 'v','v',

                    't','t','t','t',
                    'i', 'i', 'i', 'i',
                    't')

        def symbolic(g,
                     q,k,
                     wq_weight, wq_bias,
                     wkv_weight, wkv_bias,
                     wo_weight, wo_bias,
                     wq_requant_mul, wq_requant_add, wq_requant_div,
                     wk_requant_mul, wk_requant_add, wk_requant_div,
                     wv_requant_mul, wv_requant_add, wv_requant_div,
                     kdiv_requant_mul, kdiv_requant_add, kdiv_requant_div,
                     preattn_requant_mul, preattn_requant_add, preattn_requant_div,
                     postattn_requant_mul, postattn_requant_add, postattn_requant_div,
                     wo_requant_mul, wo_requant_add, wo_requant_div,
                     dim, heads, dim_head, out_dim,
                     Delta, eps, eta, act_type,
                     n_levels):
            return g.op("PACTOps::CLCA",
                        q, k,
                        wq_weight, wq_bias,
                        wkv_weight, wkv_bias,
                        wo_weight, wo_bias,
                        wq_requant_mul, wq_requant_add, wq_requant_div,
                        wk_requant_mul, wk_requant_add, wk_requant_div,
                        wv_requant_mul, wv_requant_add, wv_requant_div,
                        kdiv_requant_mul, kdiv_requant_add, kdiv_requant_div,
                        preattn_requant_mul, preattn_requant_add, preattn_requant_div,
                        postattn_requant_mul, postattn_requant_add, postattn_requant_div,
                        wo_requant_mul, wo_requant_add, wo_requant_div,
                        dim_t=dim, heads_t=heads, dim_head_t=dim_head,out_dim_t=out_dim,
                        Delta_i = Delta, eps_i = eps, eta_i = eta, act_type_i=act_type,
                        n_levels_t=n_levels)

    def __init__(self, wq_weight, wq_bias, wq_requant_mul, wq_requant_add, wq_requant_div,
                 wkv_weight, wkv_bias, wk_requant_mul, wk_requant_add, wk_requant_div,
                 wv_requant_mul, wv_requant_add, wv_requant_div,
                 kdiv_requant_mul, kdiv_requant_add, kdiv_requant_div,
                 preattn_requant_mul, preattn_requant_add, preattn_requant_div,
                 postattn_requant_mul, postattn_requant_add, postattn_requant_div,
                 wo_weight, wo_bias, wo_requant_mul, wo_requant_add, wo_requant_div,
                 dim, heads, dim_head,out_dim,
                 Delta, eps, eta, act_type,
                 n_levels, linearattention_node=True):
        super().__init__()
        self.wkv_weight = nn.Parameter(torch.clone(wkv_weight).detach())
        self.wkv_bias = nn.Parameter(torch.clone(wkv_bias).detach())
        self.wk_requant_mul = torch.clone(wk_requant_mul).detach()
        self.wk_requant_add = torch.clone(wk_requant_add).detach()
        self.wk_requant_div = torch.clone(wk_requant_div).detach()
        self.wq_weight = nn.Parameter(torch.clone(wq_weight).detach())
        self.wq_bias = nn.Parameter(torch.clone(wq_bias).detach())
        self.wq_requant_mul = torch.clone(wq_requant_mul).detach()
        self.wq_requant_add = torch.clone(wq_requant_add).detach()
        self.wq_requant_div = torch.clone(wq_requant_div).detach()
        self.wv_requant_mul = torch.clone(wv_requant_mul).detach()
        self.wv_requant_add = torch.clone(wv_requant_add).detach()
        self.wv_requant_div = torch.clone(wv_requant_div).detach()
        self.wo_weight = nn.Parameter(torch.clone(wo_weight).detach())
        self.wo_bias = nn.Parameter(torch.clone(wo_bias).detach())
        self.wo_requant_mul = torch.clone(wo_requant_mul).detach()
        self.wo_requant_add = torch.clone(wo_requant_add).detach()
        self.wo_requant_div = torch.clone(wo_requant_div).detach()
        self.kdiv_requant_mul = torch.clone(kdiv_requant_mul).detach()
        self.kdiv_requant_add = torch.clone(kdiv_requant_add).detach()
        self.kdiv_requant_div = torch.clone(kdiv_requant_div).detach()
        self.preattn_requant_mul = torch.clone(preattn_requant_mul).detach()
        self.preattn_requant_add = torch.clone(preattn_requant_add).detach()
        self.preattn_requant_div = torch.clone(preattn_requant_div).detach()
        self.postattn_requant_mul = torch.clone(postattn_requant_mul).detach()
        self.postattn_requant_add = torch.clone(postattn_requant_add).detach()
        self.postattn_requant_div = torch.clone(postattn_requant_div).detach()
        self.Delta = Delta
        self.eps = eps
        self.eta = eta
        self.act_type = act_type
        self.n_levels = torch.clone(torch.Tensor((n_levels,))).detach()
        self.dim = torch.clone(torch.Tensor((dim,))).detach()
        self.dim_head = torch.clone(torch.Tensor((dim_head,))).detach()
        self.out_dim = torch.clone(torch.Tensor((out_dim,))).detach()
        self.heads = torch.clone(torch.Tensor((heads,))).detach()
        self.linearattention_node = linearattention_node

    def forward(self,q,k,**kwargs):
        if self.linearattention_node:
            return self.CLCA.apply(q,k,
                                              self.wq_weight.type_as(q), self.wq_bias.type_as(q),
                                              self.wkv_weight.type_as(q), self.wkv_bias.type_as(q),
                                              self.wo_weight.type_as(q), self.wo_bias.type_as(q),
                                              self.wq_requant_mul.type_as(q),self.wq_requant_add.type_as(q), self.wq_requant_div.type_as(q),
                                              self.wk_requant_mul.type_as(q),self.wk_requant_add.type_as(q), self.wk_requant_div.type_as(q),
                                              self.wv_requant_mul.type_as(q),self.wv_requant_add.type_as(q), self.wv_requant_div.type_as(q),                        self.kdiv_requant_mul.type_as(q), self.kdiv_requant_add.type_as(q), self.kdiv_requant_div.type_as(q),
                                              self.preattn_requant_mul.type_as(q),self.preattn_requant_add.type_as(q), self.preattn_requant_div.type_as(q),
                                              self.postattn_requant_mul.type_as(q),self.postattn_requant_add.type_as(q), self.postattn_requant_div.type_as(q),
                                              self.wo_requant_mul.type_as(q),self.wo_requant_add.type_as(q), self.wo_requant_div.type_as(q),
                                              self.dim.type_as(q), self.heads.type_as(q), self.dim_head.type_as(q), self.out_dim.type_as(q),
                                              self.Delta, self.eps, self.eta, self.act_type,
                                              self.n_levels.type_as(q))
        else:
            return self.CLCA.forward(None, q,k,
                                                self.wq_weight.type_as(q), self.wq_bias.type_as(q),
                                                self.wkv_weight.type_as(q), self.wkv_bias.type_as(q),
                                                self.wo_weight.type_as(q), self.wo_bias.type_as(q),
                                                self.wq_requant_mul.type_as(q), self.wq_requant_add.type_as(q), self.wq_requant_div.type_as(q),
                                                self.wk_requant_mul.type_as(q), self.wk_requant_add.type_as(q), self.wk_requant_div.type_as(q),
                                                self.wv_requant_mul.type_as(q), self.wv_requant_add.type_as(q), self.wv_requant_div.type_as(q),self.kdiv_requant_mul.type_as(q), self.kdiv_requant_add.type_as(q), self.kdiv_requant_div.type_as(q),
                                                self.preattn_requant_mul.type_as(q), self.preattn_requant_add.type_as(q), self.preattn_requant_div.type_as(q),
                                                self.postattn_requant_mul.type_as(q), self.postattn_requant_add.type_as(q), self.postattn_requant_div.type_as(q),
                                                self.wo_requant_mul.type_as(q), self.wo_requant_add.type_as(q), self.wo_requant_div.type_as(q),
                                                self.dim.type_as(q), self.heads.type_as(q), self.dim_head.type_as(q), self.out_dim.type_as(q),
                                                self.Delta, self.eps, self.eta, self.act_type,
                                                self.n_levels.type_as(q))


class PACTWrapMHSA(nn.Module):

    class MyMHSA(torch.autograd.Function):

        @staticmethod
        def forward(ctx, q,k,v,
                    wq_weight, wq_bias,
                    wk_weight, wk_bias,
                    wv_weight, wv_bias,
                    wo_weight, wo_bias,
                    wq_requant_mul, wq_requant_div,
                    wk_requant_mul, wk_requant_div,
                    wv_requant_mul, wv_requant_div,
                    preattn_requant_mul, preattn_requant_div,
                    postattn_requant_mul, postattn_requant_div,
                    wo_requant_mul, wo_requant_div,
                    dim, heads, dim_head,
                    isoftmaxA, isoftmaxB, isoftmaxC, isoftmaxlog2,
                    n_levels, module):
            return module(q,k,v)


        @staticmethod
        @parse_args('v','v','v',
                    'v', 'v',
                    'v', 'v',
                    'v', 'v',
                    'v', 'v',

                    't', 't',
                    't', 't',
                    't', 't',
                    't', 't',
                    't', 't',
                    't', 't',

                    't','t','t',
                    't', 't', 't', 't',
                    't', 't')
        def symbolic(g,
                     q,k,v,
                     wq_weight, wq_bias,
                     wk_weight, wk_bias,
                     wv_weight, wv_bias,
                     wo_weight, wo_bias,

                     wq_requant_mul, wq_requant_div,
                     wk_requant_mul, wk_requant_div,
                     wv_requant_mul, wv_requant_div,
                     preattn_requant_mul, preattn_requant_div,
                     postattn_requant_mul, postattn_requant_div,
                     wo_requant_mul, wo_requant_div,

                     dim, heads, dim_head,
                     isoftmaxA, isoftmaxB, isoftmaxC, isoftmaxlog2,
                     n_levels, module):

            wk_requant_mul_ = g.op("Constant", value_t=wk_requant_mul)
            wk_requant_div_ = g.op("Constant", value_t=wk_requant_div)
            wq_requant_mul_ = g.op("Constant", value_t=wq_requant_mul)
            wq_requant_div_ = g.op("Constant", value_t=wq_requant_div)
            wv_requant_mul_ = g.op("Constant", value_t=wv_requant_mul)
            wv_requant_div_ = g.op("Constant", value_t=wv_requant_div)
            wo_requant_mul_ = g.op("Constant", value_t=wo_requant_mul)
            wo_requant_div_ = g.op("Constant", value_t=wo_requant_div)
            preattn_requant_mul_ = g.op("Constant", value_t=preattn_requant_mul)
            preattn_requant_div_ = g.op("Constant", value_t=preattn_requant_div)
            postattn_requant_mul_ = g.op("Constant", value_t=postattn_requant_mul)
            postattn_requant_div_ = g.op("Constant", value_t=postattn_requant_div)
            isoftmaxA_ = g.op("Constant", value_t=isoftmaxA)
            isoftmaxB_ = g.op("Constant", value_t=isoftmaxB)
            isoftmaxC_ = g.op("Constant", value_t=isoftmaxC)
            isoftmaxlog2_ = g.op("Constant", value_t=isoftmaxlog2)
            n_levels_ = g.op("Constant", value_t=n_levels)
            dim_ = g.op("Constant", value_t=dim)
            dim_head_ = g.op("Constant", value_t=dim_head)
            heads_ = g.op("Constant", value_t=heads)

            return g.op("PACTOps::MultiHeadSelfAttention",
                        q, k, v,
                        wq_weight, wq_bias,
                        wk_weight, wk_bias,
                        wv_weight, wv_bias,
                        wo_weight, wo_bias,
                        wq_requant_mul_t=wq_requant_mul, wq_requant_div_t=wq_requant_div,
                        wk_requant_mul_t=wk_requant_mul, wk_requant_div_t=wk_requant_div,
                        wv_requant_mul_t=wv_requant_mul, wv_requant_div_t=wv_requant_div,
                        wo_requant_mul_t=wo_requant_mul, wo_requant_div_t=wo_requant_div,
                        preattn_requant_mul_t=preattn_requant_mul, preattn_requant_div_t=preattn_requant_div,
                        postattn_requant_mul_t=postattn_requant_mul, postattn_requant_div_t=postattn_requant_div,
                        dim_t=dim, heads_t=heads, dim_head_t=dim_head,
                        isoftmaxA_t=isoftmaxA, isoftmaxB_t=isoftmaxB, isoftmaxC_t=isoftmaxC, isoftmaxlog2_t=isoftmaxlog2,
                        n_levels_t=n_levels)


    def __init__(self,
                 wq_weight, wq_bias, wq_requant_mul, wq_requant_div,
                 wk_weight, wk_bias, wk_requant_mul, wk_requant_div,
                 wv_weight, wv_bias, wv_requant_mul, wv_requant_div,
                 preattn_requant_mul, preattn_requant_div,
                 postattn_requant_mul, postattn_requant_div,
                 wo_weight, wo_bias, wo_requant_mul, wo_requant_div,
                 dim, heads, dim_head,
                 isoftmaxA, isoftmaxB, isoftmaxC, isoftmaxlog2, n_levels, module):

        super().__init__()
        self.module = copy.deepcopy(module)
        self.wk_weight = nn.Parameter(torch.clone(wk_weight).detach())
        self.wk_bias = nn.Parameter(torch.clone(wk_bias).detach())
        self.wk_requant_mul = torch.clone(wk_requant_mul).detach()
        self.wk_requant_div = torch.clone(wk_requant_div).detach()
        self.wq_weight = nn.Parameter(torch.clone(wq_weight).detach())
        self.wq_bias = nn.Parameter(torch.clone(wq_bias).detach())
        self.wq_requant_mul = torch.clone(wq_requant_mul).detach()
        self.wq_requant_div = torch.clone(wq_requant_div).detach()
        self.wv_weight = nn.Parameter(torch.clone(wv_weight).detach())
        self.wv_bias = nn.Parameter(torch.clone(wv_bias).detach())
        self.wv_requant_mul = torch.clone(wv_requant_mul).detach()
        self.wv_requant_div = torch.clone(wv_requant_div).detach()
        self.wo_weight = nn.Parameter(torch.clone(wo_weight).detach())
        self.wo_bias = nn.Parameter(torch.clone(wo_bias).detach())
        self.wo_requant_mul = torch.clone(wo_requant_mul).detach()
        self.wo_requant_div = torch.clone(wo_requant_div).detach()
        self.preattn_requant_mul = torch.clone(preattn_requant_mul).detach()
        self.preattn_requant_div = torch.clone(preattn_requant_div).detach()
        self.postattn_requant_mul = torch.clone(postattn_requant_mul).detach()
        self.postattn_requant_div = torch.clone(postattn_requant_div).detach()
        self.isoftmaxA = torch.clone(isoftmaxA).detach()
        self.isoftmaxB = torch.clone(isoftmaxB).detach()
        self.isoftmaxC = torch.clone(isoftmaxC).detach()
        self.isoftmaxlog2 = torch.clone(isoftmaxlog2).detach()
        self.n_levels = torch.clone(torch.Tensor((n_levels,))).detach()
        self.dim = torch.clone(torch.Tensor((dim,))).detach()
        self.dim_head = torch.clone(torch.Tensor((dim_head,))).detach()
        self.heads = torch.clone(torch.Tensor((heads,))).detach()

    def forward(self, q,k,v, **kwargs):
        return self.MyMHSA.apply(q,k,v,
                                 self.wq_weight.type_as(q), self.wq_bias.type_as(q),
                                 self.wk_weight.type_as(q), self.wk_bias.type_as(q),
                                 self.wv_weight.type_as(q), self.wv_bias.type_as(q),
                                 self.wo_weight.type_as(q), self.wo_bias.type_as(q),
                                 self.wq_requant_mul.type_as(q), self.wq_requant_div.type_as(q),
                                 self.wk_requant_mul.type_as(q), self.wk_requant_div.type_as(q),
                                 self.wv_requant_mul.type_as(q), self.wv_requant_div.type_as(q),
                                 self.preattn_requant_mul.type_as(q), self.preattn_requant_div.type_as(q),
                                 self.postattn_requant_mul.type_as(q), self.postattn_requant_div.type_as(q),
                                 self.wo_requant_mul.type_as(q), self.wo_requant_div.type_as(q),
                                 self.dim.type_as(q), self.heads.type_as(q), self.dim_head.type_as(q),
                                 self.isoftmaxA.type_as(q), self.isoftmaxB.type_as(q), self.isoftmaxC.type_as(q), self.isoftmaxlog2.type_as(q),
                                 self.n_levels.type_as(q), self.module)

class PACTDiv(_PACTEps):
    def __init__(self, Delta=2**16, stable=True, eps_div = 1e-5, autoscale=False):

        assert not ((stable) and (eps_div <= 0.) ), "Either stabilize division and choose eps > 0 or don't stabilize!"

        super().__init__(True)

        self.Delta = Delta
        self.stable = stable
        self.autoscale = autoscale
        self.register_buffer('running_min' , torch.Tensor((1.,)))

        self.register_buffer('eta', torch.Tensor((1.,)))
        self.register_buffer('eps_div', torch.Tensor((eps_div,)))
        self.register_buffer('eps_in_x', torch.Tensor((eps_div,)))
        self.register_buffer('eps_in_y', torch.Tensor((eps_div,)))

        self.set_eps_in([torch.Tensor((eps_div,)), torch.Tensor((eps_div,))])

    def set_eps_in(self, eps_in_list):
        if len(eps_in_list) == 2:
            self.eps_in_x[:] = eps_in_list[0]
            self.eps_in_y[:] = eps_in_list[1]
        else:
            self.eps_in_x[:] = eps_in_list[0]
            self.eps_in_y[:] = eps_in_list[0]
        assert self.eps_in_y > 0, "PACTDiv: Denominator's eps is lt or eq 0!"

        if self.stable:
            t = self.eps_in_y / self.eps_div
            self.eta = torch.ceil(t)
        else:
            self.eta = torch.Tensor((1.,)).type_as(self.eps_in_x)

    def get_eps_out(self, eps_in_x=None, eps_in_y=None):
        if eps_in_x is not None and eps_in_y is not None:
            self.set_eps_in([eps_in_x, eps_in_y])
        if not self.locked:
            return self.eps_in_x / (self.eps_in_y*self.Delta)
        else:
            return self.eps_in_x / (self.eps_in_y)

    def get_eps_div(self, eps_in_x=None, eps_in_y=None):
        def RQ(x, eps):
            if self.started:
                x = torch.floor(x / eps+0.5) * eps
            return x

        if eps_in_x is not None and eps_in_y is not None:
            self.set_eps_in([eps_in_x, eps_in_y])

        if self.stable:
            return torch.round(RQ(self.eps_div*self.eta , self.eps_in_y)/self.eps_in_y)
        else:
            return torch.Tensor((0,)).type_as(self.eta)

    def forward(self,x,y):

        def RQ(x, eps):
            if self.started:
                x = torch.floor(x / eps +0.5) * eps
            return x

        if self.stable:
            y = y * self.eta
            x = x * self.eta
            eps = RQ(self.eta * self.eps_div, self.eps_in_y)
            if self.started:
                assert eps>=self.eps_in_y, "Eps was rounded down in PACTDiv"

        else:
            eps = max(torch.Tensor((self.eps_in_y,)).type_as(x), RQ(self.eps_div, self.eps_in_y))

        y = y + eps
        assert torch.sum( y > 0 ) == len(y.reshape(-1)), "PACTDiv: Dividing by negative numbers not allowed!"
        with torch.no_grad():
            if self.autoscale:
                x_hat = x/self.eps_in_x
                y_hat = y/self.eps_in_y
                div = torch.abs((x_hat)/(y_hat))
                self.running_min = torch.min(self.running_min, torch.min(torch.where(div > 0, div, div.max())))
                self.Delta = torch.abs(torch.ceil(self.running_min**(-1)))

        if not self.locked:
            return RQ(x/y , self.get_eps_out(self.eps_in_x, self.eps_in_y))
        else:
            return RQ(x*self.Delta/y , self.get_eps_out(self.eps_in_x, self.eps_in_y))

class PACTIntegerDiv(nn.Module):

    class MyIntegerDiv(torch.autograd.Function):

        @staticmethod
        def forward(ctx, x, y, Delta, eps, eta):
            return torch.floor((x * Delta * eta / (y*eta + eps)) + 0.5)

        @staticmethod
        @parse_args('v','v','i', 'i', 'i')
        def symbolic(g, x, y, Delta, eps, eta):
            return g.op("PACTOps::IntegerDiv", x, y, Delta_i = Delta, eps_i=eps, eta_i = eta)

    def __init__(self, Delta, integer_node=True, eps=1., eta=1.):
        super().__init__()
        self.register_buffer('Delta',torch.Tensor((Delta,)))
        self.register_buffer('eps',torch.Tensor((eps,)))
        self.register_buffer('eta', torch.Tensor((eta,)))
        self.integer_node = integer_node

    def forward(self,x,y):
        # SCHEREMO: Shortcut degenerate cases (y == 1, eps == 0)
        # y = torch.Tensor((y,))
        # if torch.prod((y == torch.ones_like(y)) * (self.eps == torch.zeros_like(self.eps))) == 1.:
        #     if self.Delta == 1:
        #         return x
        #     return x * self.Delta

        if self.integer_node:
            return self.MyIntegerDiv.apply(x,y,int(self.Delta.item()),int(self.eps.item()), int(self.eta.item()))
        else:
            return self.MyIntegerDiv.forward(None, x,y,self.Delta,self.eps, self.eta)

class PACTConstWrap(nn.Module):
    def __init__(self, eps=1.):
        super().__init__()
        self.register_buffer('eps', torch.Tensor((eps,)))

    def set_eps(self, eps):
        self.eps = torch.Tensor((eps,)).type_as(self.eps)

    def forward(self, x):
        with torch.no_grad():
            self.set_eps(x)
        return self.eps

class PACTIntegerConstWrap(nn.Module):
    def __init__(self):
        super().__init__()
        self.register_buffer('dummy', torch.Tensor((1.,)))

    def forward(self, x):

        return torch.ones_like(torch.Tensor((x,))).type_as(self.dummy)

class PACTIntegerMean(nn.Module):

    class MyIntegerMean(torch.autograd.Function):

        @staticmethod
        def forward(ctx, x, dim, keepdim):
            return torch.floor( torch.mean(x, dim=dim, keepdim=keepdim) + 0.5 )

        @staticmethod
        @parse_args('v', 'is', 'i')
        def symbolic(g,x, axes, keepdims):
            return g.op("PACTOps::IntegerMean", x, axes_i=[axes], keepdims_i=keepdims)


    def __init__(self, dim, keepdim=False, **kwargs):
        super().__init__()
        self.dim = dim
        self.keepdim = keepdim

    def forward(self, x, *args, **kwargs):
        return self.MyIntegerMean.apply(x, self.dim, self.keepdim)

class PACTMean(_PACTEps):
    def __init__(self):
        super().__init__(True)

    def forward(self, x, **kwargs):
        def RQ(x, eps):
            if self.started:
                x = torch.floor(x/eps + 0.5)*eps
            return x

        return RQ(torch.mean(x, **kwargs), self.eps_in)

class PACTWrapModule(nn.Module):

    def __init__(self, module, n_levels, _dict = {}, quantize : bool = False, **actArgs):
        super().__init__()

        default_kwargs = {'learn_clip': True, 'init_clip': 'max', 'act_kind': 'identity', 'leaky': 0.0}
        default_kwargs.update(actArgs)

        self.n_levels = n_levels
        self._dict = _dict
        self.quantize = quantize
        self.actArgs = actArgs

        self.module = copy.copy(module)
        self.statTracker = PACTAsymmetricAct(n_levels=n_levels, **default_kwargs)

    def forward(self, *x, **kwargs):
        y = self.module.forward(*x, **kwargs)
        z = self.statTracker(y)
        if self.quantize:
            return z
        else:
            return y<|MERGE_RESOLUTION|>--- conflicted
+++ resolved
@@ -5,6 +5,7 @@
 # Francesco Conti <f.conti@unibo.it>
 # Georg Rutishauser <georgr@iis.ee.ethz.ch>
 # Moritz Scherer <scheremo@iis.ee.ethz.ch>
+# Philip Wiese <wiesep@student.ethz.ch>
 #
 # Copyright (c) 2020-2021 ETH Zurich.
 #
@@ -21,26 +22,25 @@
 # limitations under the License.
 #
 
-from typing import Union, Optional, Literal
+import copy
+import math
+import warnings
+from inspect import signature
+from typing import Literal, Optional, Union
+
+import numpy as np
 import torch
 from torch import nn
-import numpy as np
-
-from .pact_functions import PACTQuantize, TQTQuantize, AlmostSymmQuantFunc, PACTQuantFunc
+from torch.onnx import register_custom_op_symbolic
+from torch.onnx.symbolic_helper import parse_args
+
 from quantlib.algorithms.generic import CausalConv1d
-from .util import assert_param_valid, almost_symm_quant, mse_bounds
-import math
-import copy
-
-from torch.onnx.symbolic_helper import parse_args
-<<<<<<< HEAD
-from torch.onnx import register_custom_op_symbolic
-=======
->>>>>>> 6565937a
-
-from inspect import signature
-
-import warnings
+from quantlib.QTensor import QTensor
+
+from .pact_functions import (AlmostSymmQuantFunc, PACTQuantFunc, PACTQuantize,
+                             TQTQuantize)
+from .util import almost_symm_quant, assert_param_valid, mse_bounds
+
 warnings.filterwarnings("ignore", category=DeprecationWarning)
 
 torch.fx.wrap('len')
@@ -309,1356 +309,6 @@
                  signed : bool = True,
                  upper_percentile : float = 99.5,
                  lower_percentile : float = 0.5,
-                 num_bins : int = 2**12 # SCHEREMO: Stay below or at 2**12 - everything else is super slow
-                 ):
-
-        r"""Constructor.
-
-        :param n_levels: currently targeted quantization level (default 256).
-        :param init_clip: how the controller should initialize clipping bounds. Can be 'max', 'std' or 'const'.
-        :param learn_clip: default `True`; if `False`, do not update the value of the clipping factor(s) with backpropagation.
-        :param act_kind: Activation function to use in unquantized mode - can be 'identity', 'relu', 'relu6', 'leaky_relu' or 'htanh'
-        :param leaky:     leakiness parameter for leaky ReLU activation; unused if act_kind is not 'leaky_relu'
-        :param nb_std:    number of standard deviations from mean to initialize the clipping value
-        :param symm:      Whether to enforce symmetric clipping bounds in signed mode, i.e. :math `clip_{hi} = -\frac{n_{levels}-2}{n_{levels}}clip_{lo}`. Unused if `signed` is False
-        :param noisy:     whether to add uniform noise with max. amplitude :math `1/2 \epsilon` to the output to simulate additional quantization noise during training. Empirically not very useful.
-        :param rounding:  Whether to use rounding (rather than flooring) in the quantization function. This is still integerizable (see paper)!
-        :param tqt:       Whether to use the TQT algorithm. Requires `learn_clip=True`, `noisy=False`
-        :param tqt_beta:  Momentum for gradient normalization of TQT (see TQT paper).
-        :param tqt_clip_grad: Whether to apply the :math `tanh` function to the TQT gradients.
-        :param signed:    True if this is a signed activation. The classes `PACTUnsignedActivation` and `PACTAsymmetricActivation
-        :param percentile_clipping:    True if the maximum and minimum of a tensor should be determined based on some upper or lower percentile
-        :param upper_percentile:    Upper percentile used for percentile-based clipping if percentile_clipping is True
-        :param lower_percentile:    Lower percentile used for percentile-based clipping if percentile_clipping is True
-        """
-        super(_PACTActivation, self).__init__()
-        act_kind = act_kind.lower()
-        init_clip = init_clip.lower()
-
-        assert_param_valid(self, act_kind, 'act_kind', ['identity', 'relu', 'relu6', 'leaky_relu', 'htanh'])
-        assert_param_valid(self, init_clip, 'init_clip', ['max', 'std', 'const', 'klj', 'percentile'])
-
-        self.upper_percentile = upper_percentile/100
-        self.lower_percentile = lower_percentile/100
-
-        self.tqt = tqt
-        self.n_levels = n_levels
-
-        if act_kind == 'relu6':
-            self.clip_hi  = torch.nn.Parameter(torch.Tensor((6.,)),  requires_grad=(learn_clip and not symm) and not tqt)
-        else:
-            self.clip_hi  = torch.nn.Parameter(torch.Tensor((1.,)),  requires_grad=(learn_clip and not symm) and not tqt)
-        # to provide convenient access for the controller to the clipping params, store them in a dict.
-        self.clipping_params = {'high' : self.clip_hi}
-        if signed:
-            self.clip_lo = torch.nn.Parameter(torch.Tensor((-1.,)), requires_grad=learn_clip and not tqt)
-            self.clipping_params['low'] = self.clip_lo
-        else:
-            self.register_buffer('clip_lo', torch.zeros(1))
-
-        self.learn_clip = learn_clip
-        self.act_kind = act_kind
-        self.leaky = leaky
-        self.init_clip = init_clip
-        self.nb_std = nb_std
-        self.symm = symm
-        self.register_buffer('noisy', torch.tensor(noisy))
-        self.rounding = rounding
-        self.signed = signed
-
-        self.tqt = tqt
-
-        if self.tqt:
-            assert (not noisy and learn_clip and symm), f"{self.__class__.__name__}: TQT quantization requires noisy=False, learn_clip=True, symm=True - you provided noisy={noisy}, learn_clip={learn_clip}, symm={symm}"
-            self.register_parameter("log_t", nn.Parameter(torch.tensor((0.)), requires_grad=True))
-            self.register_buffer("tqt_beta", torch.tensor(tqt_beta))
-            self.register_buffer("tqt_running_beta", torch.tensor(1.))
-            self.register_buffer("tqt_running_grad_var", torch.tensor((0.)))
-            self.register_buffer("tqt_clip_grad", torch.tensor(tqt_clip_grad))
-            self.clipping_params["log_t"] = self.log_t
-        else:
-            self.tqt_beta = torch.tensor(tqt_beta)
-            self.tqt_clip_grad = torch.tensor(tqt_clip_grad)
-
-        # this is switched on/off by the PACTActController
-        self.register_buffer('started', torch.tensor(False))
-
-        # these are only used to gather statistics
-        self.max          = torch.nn.Parameter(torch.zeros_like(self.clip_hi.data), requires_grad=False)
-        self.min          = torch.nn.Parameter(torch.zeros_like(self.clip_hi.data), requires_grad=False)
-        self.running_mean = torch.nn.Parameter(torch.zeros_like(self.clip_hi.data), requires_grad=False)
-        self.running_var  = torch.nn.Parameter(torch.ones_like(self.clip_hi.data),  requires_grad=False)
-        self.register_buffer('clip_gradient', torch.tensor(True))
-
-        self.num_bins = num_bins
-        self.register_buffer("histogram",torch.zeros_like(torch.Tensor(range(self.num_bins))))
-        self.register_buffer("prevEdges",torch.zeros_like(torch.Tensor(range(self.num_bins+1))))
-        self.truemax          = torch.nn.Parameter(torch.Tensor((1,)), requires_grad=False)
-        self.truemin          = torch.nn.Parameter(torch.Tensor((-1,)), requires_grad=False)
-        self.register_buffer('ready', torch.tensor(False))
-
-    # SCHEREMO: Assume self.histogram magnitude list of data, binned
-    def updateHistogram(self, stat):
-
-        def rebinInt(histogram, factor):
-            factor = min(self.num_bins//2, factor)
-            weight = torch.Tensor([1]*factor).reshape(1,1,-1).type_as(histogram)
-            newHistogram = torch.zeros_like(torch.Tensor(range(self.num_bins))).type_as(histogram)
-            # Downsample histogram
-            res = torch.nn.functional.conv1d(histogram.reshape(1,1,-1), weight, bias=None, stride=factor, padding=0)
-            # Set new downsampled histogram in the middle
-            newHistogram[(self.num_bins//2 - self.num_bins//(2*factor)):(self.num_bins//2 + self.num_bins//(2*factor))] = res.reshape(-1)
-            return newHistogram
-
-        with torch.no_grad():
-            # SCHEREMO: get min and max
-            newTruemax = max(self.truemax.item(), stat.max())
-            newTruemin = min(self.truemin.item(), stat.min())
-
-            # SCHEREMO: only rescale exponentially - allows us to rebin very fast and easy
-            binTop = max(abs(self.truemin), self.truemax)
-            newBinTop = max(abs(newTruemin), newTruemax)
-            expFact = int(max(2**torch.ceil(torch.log2(newBinTop / binTop)),1))
-            expTop =  expFact * binTop
-
-            # SCHEREMO: Calculate new histogram according to new range
-            addHistogram = torch.histc(input=stat, min=-expTop.item(), max=expTop.item(), bins=self.num_bins)
-            resampledHistogram = rebinInt(self.histogram, expFact)
-
-            # SCHEREMO: Add histograms, preserve information about edges
-            self.histogram[:] = resampledHistogram + addHistogram
-            self.truemax[:] = expTop
-            self.truemin[:] = -expTop
-
-    # SCHEREMO: Calculate clipping bounds
-    def updateClipBounds(self):
-        self.prevEdges[:] = torch.linspace(self.truemin[0], self.truemax[0], self.num_bins+1)
-        pdf = self.histogram / (torch.sum(self.histogram))
-        weight = torch.Tensor([1]*len(self.histogram.reshape(-1))).reshape(1,1,-1).type_as(self.histogram)
-        cdf = torch.nn.functional.conv1d(pdf.reshape(1,1,-1), weight, bias=None, stride=1, padding=(len(self.histogram)-1)).reshape(-1)
-        cdf = cdf[:len(self.histogram)]
-        rightMinIdx = torch.sum((cdf<self.lower_percentile))
-        rightMaxIdx = torch.sum((cdf<self.upper_percentile))
-        leftMinIdx = torch.clip(rightMinIdx-1, min=0.).int()
-        leftMaxIdx = torch.clip(rightMaxIdx-1, min=0.).int()
-        #assert rightMaxIdx >= rightMinIdx, "PACTActivation: Clipping bounds swapped!"
-        self.min[:] = (self.prevEdges[rightMinIdx]+self.prevEdges[leftMinIdx])/2
-        self.max[:] = (self.prevEdges[rightMaxIdx]+self.prevEdges[leftMaxIdx])/2
-
-    def get_eps(self, *args):
-        return ((self.clip_hi-self.clip_lo)/(self.n_levels-1)).detach().clone()
-
-    def extra_repr(self):
-        r = f"n_levels={self.n_levels}, init_clip='{self.init_clip}', learn_clip={self.learn_clip}, act_kind='{self.act_kind}', leaky={self.leaky}, nb_std={self.nb_std}, tqt={self.tqt}, tqt_beta={self.tqt_beta.item():.2f}, tqt_clip_grad={self.tqt_clip_grad.item()}, rounding={self.rounding}"
-        return r
-
-    def forward(self, x):
-        if not self.started:
-            if self.act_kind == 'identity':
-                res =  x
-            elif self.act_kind == 'relu':
-                res = torch.nn.functional.relu(x)
-            elif self.act_kind == 'relu6':
-                res = torch.nn.functional.relu6(x)
-            elif self.act_kind == 'leaky_relu':
-                res = torch.nn.functional.leaky_relu(x, self.leaky)
-            elif self.act_kind == 'htanh':
-                res = torch.nn.functional.hardtanh(x)
-
-            x_stat = torch.tensor(res, device=self.max.device, dtype=self.max.dtype) if not isinstance(res, torch.Tensor) else res
-            self.updateHistogram(x_stat)
-
-            if self.init_clip == 'percentile' and self.ready:
-                res = torch.clip(res, min=self.min, max=self.max)
-            else:
-                with torch.no_grad():
-                    self.min[:] = min(self.min.item(), x_stat.min())
-                    self.max[:] = max(self.max.item(), x_stat.max())
-                    self.running_mean[:] = 0.9 * self.running_mean.item() + 0.1 * x_stat.mean()
-                    self.running_var[:]  = 0.9 * self.running_var.item()  + 0.1 * x_stat.std()*x_stat.std()
-
-            return res
-
-        else:
-            eps = self.get_eps()
-            if self.tqt:
-                #Make sure that the activation is correctly registered with a
-                #controller which assigns clip_hi = 2**log_t!
-                return TQTQuantize(x, eps, self.log_t, self.clip_lo, self.clip_hi, self.tqt_beta, self.tqt_running_grad_var, self.tqt_running_beta, self.tqt_clip_grad, self.rounding)
-            else:
-                if self.learn_clip and self.symm and self.signed:
-                    clip_upper = AlmostSymmQuantFunc.apply(self.clip_lo, self.n_levels)
-                else:
-                    clip_upper = self.clip_hi
-                return PACTQuantize(x, eps, self.clip_lo, clip_upper, floor=(not self.rounding), clip_gradient=self.clip_gradient, noisy=self.noisy)
-
-
-class PACTUnsignedAct(_PACTActivation):
-    r"""PACT/TQT activation for unsigned outputs - lower clipping bound is fixed to 0.
-    This class is intended to replace ReLU(6), etc. activations in quantized networks.
-    Before it's 'started', this layer will collect statistics."""
-    def __init__(self, *args, **kwargs):
-        super(PACTUnsignedAct, self).__init__(*args, **kwargs, signed=False)
-
-
-class PACTAsymmetricAct(_PACTActivation):
-    r"""PACT/TQT activation, considering signed outputs, not necessarily symmetric.
-
-    Before it's 'started', this layer will collect statistics.
-    """
-
-    def __init__(self, *args, **kwargs):
-        super(PACTAsymmetricAct, self).__init__(*args, **kwargs, signed=True)
-
-class PACTIntegerConcat(torch.nn.Module):
-    r"""Fake-quantized concatenation node. Each input is requantized before being
-    concatenated. The
-    :class:`quantlib.algorithms.pact.PACTIntegerModulesController` calls the
-    :func:`reassign_epsilons` function during every training batch to ensure
-    that all input epsilons are identical, forcing each input activation to the
-    maximum epsilon of all the inputs. If :func:`torch.stack` is to be used
-    instead of :func:`torch.cat`, set `stack_flag` parameter to True.
-
-    """
-    def __init__(
-            self,
-            num_args = 1,
-            dim: int = 0,
-            stack_flag : bool = False,
-            signed : bool = True,
-            **kwargs
-    ):
-
-        super().__init__()
-
-        self.dim = dim
-        self.stack_flag = stack_flag
-
-        act_cls = PACTAsymmetricAct if signed else PACTUnsignedAct
-        self.acts = torch.nn.ModuleList([])
-        for i in range(num_args):
-            self.acts.append(act_cls(**kwargs))
-
-        self.clip_lo = self.acts[0].clip_lo
-        self.clip_hi = self.acts[0].clip_hi
-        self.n_levels = self.acts[0].n_levels
-        self.force_out_eps = force_out_eps
-
-    def reassign_epsilons(self):
-        if not self.force_out_eps:
-            max_clip = -math.inf
-            min_clip = math.inf
-            eps = math.inf
-
-            for i in self.acts:
-                if (i.clip_hi.data - i.clip_lo.data) > (max_clip - min_clip):
-                    max_clip = i.clip_hi.data
-                    min_clip = i.clip_lo.data
-                    diff = max_clip - min_clip
-                    #print(diff)
-                    eps = diff/(self.n_levels-1)
-
-            # SCHEREMO: This is the part that I might have to think about a bit more...
-            for i in self.acts:
-                # Closer to unsigned than to signed -- Is this reasonable?
-                #if abs(i.clip_lo) < abs(i.clip_hi)/2:
-                # Make it unsigned if it is only really barely signed... 5 is really arbitrary, though
-                if abs(i.clip_lo) < i.get_eps():
-                    i.symm = False
-                    i.clip_hi.data.copy_(torch.Tensor((eps * (self.n_levels-1),)))
-                    i.clip_lo.data.copy_(torch.Tensor((0.,)))
-                    # Closer to signed than unsigned
-                else:
-                    i.symm = True
-                    i.clip_lo.data.copy_(torch.Tensor((-(self.n_levels/2)*eps,)))
-                    i.clip_hi.data.copy_(torch.Tensor(((self.n_levels/2 - 1)*eps,)))
-#                     i.clip_lo.data.copy_(lower_bound)
-#                     i.clip_hi.data.copy_(upper_bound)
-        else:
-            clip_hi = self.act_out.clip_hi.data.detach().clone()
-            clip_lo = self.act_out.clip_lo.data.detach().clone()
-            for i in self.acts:
-                i.clip_hi.data.copy_(clip_hi)
-                i.clip_lo.data.copy_(clip_lo)
-
-    def forward(self, *x):
-        if self.stack_flag:
-            z = list(map(lambda x: torch.unsqueeze(x, self.dim), x))
-        else:
-            z = list(x)
-        z_act = []
-        for idx, i in enumerate(z):
-            z_act.append(self.acts[idx](i))
-        y = torch.cat(z_act, dim=self.dim)
-        return y
-
-class PACTIntegerAdd(torch.nn.Module):
-    r"""
-    Fake-quantized addition node. Each input is quantized before being added. The
-    :class:`quantlib.algorithms.pact.PACTIntegerModulesController` calls the
-    :func:`reassign_epsilons` function during every training batch to ensure
-    that all input epsilons are identical, forcing each input activation to the
-    maximum epsilon of all the inputs.
-    """
-    def __init__(
-            self,
-            num_args = 1,
-            force_out_eps=False,
-            signed : bool = True,
-            **kwargs
-    ):
-
-        super().__init__()
-        act_cls = PACTAsymmetricAct if signed else PACTUnsignedAct
-        self.acts = torch.nn.ModuleList([])
-        for i in range(num_args):
-            self.acts.append(act_cls(**kwargs))
-
-        self.act_out = act_cls(**kwargs)
-
-        self.clip_lo = self.acts[0].clip_lo
-        self.clip_hi = self.acts[0].clip_hi
-        self.n_levels = self.acts[0].n_levels
-        self.force_out_eps = force_out_eps
-
-    def reassign_epsilons(self):
-        if not self.force_out_eps:
-            max_clip = -math.inf
-            min_clip = math.inf
-            eps = math.inf
-
-            for i in self.acts:
-                if (i.clip_hi.data - i.clip_lo.data) > (max_clip - min_clip):
-                    max_clip = i.clip_hi.data
-                    min_clip = i.clip_lo.data
-                    diff = max_clip - min_clip
-                    eps = diff/(self.n_levels-1)
-
-            # SCHEREMO: This is the part that I might have to think about a bit more...
-            for i in self.acts:
-                # Closer to unsigned than to signed -- Is this reasonable?
-                #if abs(i.clip_lo) < abs(i.clip_hi)/2:
-                # Make it unsigned if it is only really barely signed... 5 is really arbitrary, though
-                if abs(i.clip_lo) < i.get_eps():
-                    i.symm = False
-                    i.clip_hi.data.copy_(torch.Tensor((eps * (self.n_levels-1),)))
-                    i.clip_lo.data.copy_(torch.Tensor((0.,)))
-                    # Closer to signed than unsigned
-                else:
-                    i.symm = True
-                    i.clip_lo.data.copy_(torch.Tensor((-(self.n_levels/2)*eps,)))
-                    i.clip_hi.data.copy_(torch.Tensor(((self.n_levels/2 - 1)*eps,)))
-#                     i.clip_lo.data.copy_(lower_bound)
-#                     i.clip_hi.data.copy_(upper_bound)
-        else:
-            clip_hi = self.act_out.clip_hi.data.detach().clone()
-            clip_lo = self.act_out.clip_lo.data.detach().clone()
-            for i in self.acts:
-                i.clip_hi.data.copy_(clip_hi)
-                i.clip_lo.data.copy_(clip_lo)
-
-    def forward(self, *x: torch.Tensor):
-        total = self.acts[0](x[0])
-        for idx, i in enumerate(x[1:]):
-            total = total + self.acts[idx+1](i)
-        return self.act_out(total)
-
-
-class PACTIntegerMatmul(torch.nn.Module):
-    def __init__(
-            self,
-            n_levels=256,
-            init_clip='max',
-            learn_clip=True,
-            act_kind='relu',
-            symm=False,
-            leaky=0,
-            nb_std=3,
-            **kwargs
-    ):
-
-        super().__init__()
-
-    def reassign_epsilons(self):
-        pass
-
-    def forward(self, x: torch.Tensor, y: torch.Tensor):
-        mulresult = torch.matmul(x,y)
-        return mulresult
-
-class _PACTEps(nn.Module):
-    def __init__(self, registerStartedFlag=False):
-        super().__init__()
-        self.register_buffer('_eps_in',torch.Tensor((1.,)))
-        
-        if registerStartedFlag:
-            self.register_buffer('started', torch.tensor(False))
-
-        self.locked = False
-
-    def set_eps_in(self, eps_in_list):
-        self._eps_in[:] = eps_in_list[0]
-
-    def get_eps_in(self):
-        return self._eps_in
-
-    @property
-    def eps_in(self):
-        return self.get_eps_in()
-
-class _PACTLinOp:
-    # a helper class to provide initialization code common to all PACT/TQT
-    # linear operators in the setup_quant_params() function.
-    # always call nn.Module.__init__() before calling setup_quant_params()!
-
-    def __init__(self, *args, **kwargs):
-        pass
-
-    def expand_bounds(self, t):
-        return t
-
-    # ensure backward compatibility with checkpoints from before the addition
-    # of "params_frozen" by adding this as a load_state_dict_pre_hook
-    def make_state_dicts_compat(self, state_dict, prefix, _, strict, *args, **kwargs):
-        if strict:
-            to_fix = ["params", "weight"]
-            try:
-                if self.bias is not None:
-                    to_fix.append("bias")
-            except AttributeError:
-                pass
-            for p in to_fix:
-                if prefix+p+"_frozen" not in state_dict.keys():
-                    state_dict[prefix+p+"_frozen"] = getattr(self, p+"_frozen")
-
-    def setup_quant_params(
-            self,
-            n_levels : int = 256,
-            quantize : str = 'per_layer',
-            init_clip : str= 'sawb_asymm',
-            learn_clip : bool = False,
-            symm_wts : bool = True,
-            nb_std : Union[int, float]= 3,
-            tqt : bool = False,
-            tqt_beta : float = 0.9,
-            tqt_clip_grad : bool = True,
-            rounding : bool = True
-    ):
-        """
-        :param n_levels: Number of weight quantization levels
-        :param quantize: how to quantize weights - 'per_layer' or 'per_channel'
-        :param init_clip: how weight clipping parameters should be initialized - 'sawb_symm', 'sawb_asymm', 'max' or 'std'
-        :param learn_clip: whether clipping bound(s) should be learned
-        :param symm_wts: Indicates that the weights should cover a symmetrical range around 0. If n_levels is an odd number,
-               the integer representations of the weights will go from -n_levels/2 to n_levels/2-1, and the clipping range will
-               be set accordingly. If init_clip is 'sawb_symm'/'sawb_asymm', and `learn_clip` or `tqt` are True, the symm_wts parameter has no effect.
-        """
-
-        quantize = quantize.lower()
-        init_clip = init_clip.lower()
-        assert_param_valid(self, quantize, 'quantize', ['per_layer', 'per_channel'])
-        assert_param_valid(self, init_clip, 'init_clip', ['max', 'std', 'sawb_symm', 'sawb_asymm', 'const'])
-        if init_clip == 'const':
-            assert not symm_wts, f"{self.__class__.__name__}: argument combination init_clip='const' and symm_wts=True not supported!"
-
-        super(_PACTLinOp, self).__init__()
-        self.n_levels = n_levels
-        self.quantize = quantize
-        self.init_clip = init_clip
-        self.learn_clip = learn_clip
-        self.rounding = rounding
-        # this member indicates that quantization is enabled
-        self.register_buffer('started', torch.tensor(False))
-        self.symm_wts = symm_wts
-        self.nb_std = nb_std
-        clip_lo = torch.tensor(-1.)
-        # clip_lo & clip_hi should have dimension (out_channels, 1, 1, 1) in case of per-channel quantization.
-        # The PACTController will take care of managing them according to the configuration (per-channel, per-layer)
-        clip_lo = self.expand_bounds(clip_lo)
-        self.clip_lo = nn.Parameter(clip_lo, requires_grad=learn_clip and not tqt)
-        self.register_buffer('clip_gradient', torch.tensor(True))
-
-
-        clip_hi = torch.tensor(1.)
-        clip_hi = self.expand_bounds(clip_hi)
-        # in the case when learn_clip and symm_wts are both True, clip_hi is not actually used;
-        # instead the upper clipping bound is calculated from clip_lo with AlmostSymmQuantFunc.
-        # This way, only the lower clip bound is
-        self.clip_hi = nn.Parameter(clip_hi, requires_grad=((learn_clip and not tqt) and not symm_wts))
-        # to provide convenient access for the controller to the clipping params, store them in a dict.
-        self.clipping_params = {'low':self.clip_lo, 'high':self.clip_hi}
-        self.tqt = tqt
-
-        if self.tqt:
-            assert (learn_clip and symm_wts), f"{self.__class__.__name__}: TQT quantization requires learn_clip=True and symm_wts=True, you provided learn_clip={learn_clip}, symm_wts={symm_wts}"
-            self.register_parameter("log_t", nn.Parameter(torch.zeros_like(self.clip_lo.data), requires_grad=True))
-            self.register_buffer("tqt_beta", torch.tensor(tqt_beta))
-            self.register_buffer("tqt_running_beta", torch.tensor(1.))
-            self.register_buffer("tqt_running_grad_var", torch.zeros_like(self.clip_lo.data))
-            self.register_buffer("tqt_clip_grad", torch.tensor(tqt_clip_grad))
-            self.clipping_params["log_t"] = self.log_t
-        else:
-            self.tqt_beta = torch.tensor(tqt_beta)
-            self.tqt_clip_grad = torch.tensor(tqt_clip_grad)
-
-        # this member indicates that the module's clipping bounds should not be
-        # touched. it is set by the controller
-        self.register_buffer('frozen', torch.tensor(False))
-        # this member indicates that parameters (weight + bias) of the layer
-        # are frozen
-        self.register_buffer('params_frozen', torch.tensor(False))
-
-    def get_eps_w(self):
-        """
-        :return: epsilon of the weight quantization.
-        """
-        return ((self.clip_hi-self.clip_lo)/(self.n_levels-1)).clone().detach()
-
-    def get_eps_out(self, eps_in, *args, **kwargs):
-        """
-        :return: epsilons of the output pre-activations
-        """
-        return self.get_eps_w().type_as(eps_in)*eps_in
-
-    @property
-    def pact_repr_str(self):
-        return f", n_levels={self.n_levels}, quantize='{self.quantize}', init_clip='{self.init_clip}', learn_clip={self.learn_clip}, symm_wts={self.symm_wts}, nb_std={self.nb_std}, tqt={self.tqt}, tqt_beta={self.tqt_beta.item():.2f}, tqt_clip_grad={self.tqt_clip_grad.item()}"
-
-    def extra_repr(self):
-        # this might be a little bit dangerous - always inherit from the
-        # nn.Module you're extending FIRST and PACTLinOp SECOND
-        r = super(self.__class__, self).extra_repr()
-        r += self.pact_repr_str
-        return r
-
-    @property
-    def weight_q(self):
-        if self.params_frozen:
-            wt = self.weight_frozen
-        else:
-            wt = self.weight
-        if not self.tqt:
-            if self.learn_clip and self.symm_wts:
-                try:
-                    clip_upper = AlmostSymmQuantFunc.apply(self.clip_lo, self.n_levels)
-                except Exception as e:
-                    print(e)
-                    import IPython; IPython.embed()
-            else:
-                clip_upper = self.clip_hi
-
-            return PACTQuantize(wt, self.get_eps_w(), self.clip_lo, clip_upper, floor=False, clip_gradient=self.clip_gradient)
-        else:
-            return TQTQuantize(wt, self.get_eps_w(), self.log_t, self.clip_lo, self.clip_hi, self.tqt_beta, self.tqt_running_grad_var, self.tqt_running_beta, self.tqt_clip_grad, rounding=True)
-
-    @property
-    def weight_int(self):
-        return (self.weight_q / self.get_eps_w()).detach().clone().round()
-
-    # not nice: inheriting classes must set up weight_frozen/bias_frozen in
-    # their constructors!!!
-    def freeze_params(self):
-        self.weight_frozen.copy_(self.weight.data)
-        if self.bias is not None:
-            self.bias_frozen.copy_(self.bias.data)
-
-        self.params_frozen |= True
-
-    def unfreeze_params(self):
-        self.params_frozen &= False
-
-
-
-class PACTConv2d(nn.Conv2d, _PACTLinOp):
-    def __init__(
-            self,
-            in_channels,
-            out_channels,
-            kernel_size,
-            n_levels = 256,
-            quantize = 'per_layer',
-            init_clip = 'sawb_asymm',
-            learn_clip = False,
-            symm_wts = True,
-            nb_std = 3,
-            tqt = False,
-            tqt_beta = 0.9,
-            tqt_clip_grad = True,
-            rounding = True,
-            **kwargs
-    ):
-        """
-        :param in_channels: See torch.nn.Conv2d
-        :param out_channels: See torch.nn.Conv2d
-        :param kernel_size: See torch.nn.Conv2d
-        :param kwargs: passed to Conv2d constructor
-        """
-
-        super(PACTConv2d, self).__init__(in_channels, out_channels, kernel_size, **kwargs)
-        self.setup_quant_params(n_levels=n_levels,
-                                quantize=quantize,
-                                init_clip=init_clip,
-                                learn_clip=learn_clip,
-                                symm_wts=symm_wts,
-                                nb_std=nb_std,
-                                tqt=tqt,
-                                tqt_beta=tqt_beta,
-                                tqt_clip_grad=tqt_clip_grad)
-        # we want to be able to freeze weights; to avoid updating them, we must
-        # keep them in a buffer (e.g., ADAM will keep updating weights even
-        # with requires_grad == False)
-        self.register_buffer('weight_frozen', self.weight.data.clone())
-        if self.bias is not None:
-            self.register_buffer('bias_frozen', self.bias.data.clone())
-        else:
-            self.bias_frozen = None
-
-        self._register_load_state_dict_pre_hook(self.make_state_dicts_compat)
-
-
-    def expand_bounds(self, t):
-        if self.quantize == 'per_channel':
-            if t.numel() == 1:
-                t = torch.reshape(t, (1,))
-                t = torch.cat(self.out_channels*[t])
-            t = torch.reshape(t, (self.out_channels, 1, 1, 1))
-        return t
-
-
-    def forward(self, x):
-        b = self.bias
-        if self.started:
-            w = self.weight_q
-        elif self.params_frozen:
-            w = self.weight_frozen
-            b = self.bias_frozen
-        else:
-            w = self.weight
-
-        return nn.functional.conv2d(x, w, b, self.stride, self.padding, self.dilation, self.groups)
-
-
-    # this is not very pretty. Any suggestions on how to avoid it are welcome...
-    def extra_repr(self):
-        return _PACTLinOp.extra_repr(self)
-
-    @classmethod
-    def from_conv2d(cls, c : nn.Conv2d, **kwargs):
-        # kwargs should be arguments to PACTConv2d
-        pact_conv = cls(in_channels=c.in_channels,
-                   out_channels=c.out_channels,
-                   kernel_size=c.kernel_size,
-                   stride=c.stride,
-                   padding=c.padding,
-                   dilation=c.dilation,
-                   groups=c.groups,
-                   bias=(c.bias is not None),
-                   padding_mode=c.padding_mode,
-                   **kwargs)
-        # initialize parameters from the nn.Conv2d
-        pact_conv.weight.data.copy_(c.weight.data)
-        if c.bias is not None:
-            pact_conv.bias.data.copy_(c.bias.data)
-
-        return pact_conv
-
-
-
-class PACTConv1d(nn.Conv1d, _PACTLinOp):
-    def __init__(
-            self,
-            in_channels,
-            out_channels,
-            kernel_size,
-            n_levels = 256,
-            quantize = 'per_layer',
-            init_clip = 'sawb_asymm',
-            learn_clip = False,
-            symm_wts = True,
-            nb_std = 3,
-            tqt = False,
-            tqt_beta = 0.9,
-            tqt_clip_grad = True,
-            rounding = True,
-            **kwargs
-    ):
-        """
-        :param in_channels: See torch.nn.Conv2d
-        :param out_channels: See torch.nn.Conv2d
-        :param kernel_size: See torch.nn.Conv2d
-        :param kwargs: passed to Conv1d constructor
-        """
-        super(PACTConv1d, self).__init__(in_channels, out_channels, kernel_size, **kwargs)
-        self.setup_quant_params(n_levels=n_levels,
-                                quantize=quantize,
-                                init_clip=init_clip,
-                                learn_clip=learn_clip,
-                                symm_wts=symm_wts,
-                                nb_std=nb_std,
-                                tqt=tqt,
-                                tqt_beta=tqt_beta,
-                                tqt_clip_grad=tqt_clip_grad,
-                                rounding=rounding)
-
-
-        self.register_buffer('weight_frozen', self.weight.data.clone())
-        if self.bias is not None:
-            self.register_buffer('bias_frozen', self.bias.data.clone())
-        else:
-            self.bias_frozen = None
-
-        self._register_load_state_dict_pre_hook(self.make_state_dicts_compat)
-
-    def expand_bounds(self, t):
-        if self.quantize == 'per_channel':
-            if t.numel() == 1:
-                t = torch.reshape(t, (1,))
-                t = torch.cat(self.out_channels*[t])
-            t = torch.reshape(t, (self.out_channels, 1, 1))
-        return t
-    def forward(self, x):
-        b = self.bias
-        if self.started:
-            w = self.weight_q
-        elif self.params_frozen:
-            w = self.weight_frozen
-            b = self.bias_frozen
-        else:
-            w = self.weight
-
-        return nn.functional.conv1d(x, w, b, self.stride, self.padding, self.dilation, self.groups)
-
-    def extra_repr(self):
-        return _PACTLinOp.extra_repr(self)
-
-    @classmethod
-    def from_conv1d(cls, c : nn.Conv1d, **kwargs):
-        # kwargs should be arguments to PACTConv1d
-        pact_conv = cls(in_channels=c.in_channels,
-                   out_channels=c.out_channels,
-                   kernel_size=c.kernel_size,
-                   stride=c.stride,
-                   padding=c.padding,
-                   dilation=c.dilation,
-                   groups=c.groups,
-                   bias=(c.bias is not None),
-                   padding_mode=c.padding_mode,
-                   **kwargs)
-        # initialize parameters from the nn.Conv1d
-        pact_conv.weight.data.copy_(c.weight.data)
-        if c.bias is not None:
-            pact_conv.bias.data.copy_(c.bias.data)
-
-        return pact_conv
-
-
-class PACTCausalConv1d(PACTConv1d, _PACTLinOp):
-    def __init__(
-            self,
-            in_channels,
-            out_channels,
-            kernel_size,
-            n_levels = 256,
-            quantize = 'per_layer',
-            init_clip = 'sawb_asymm',
-            learn_clip = False,
-            symm_wts = True,
-            nb_std = 3,
-            tqt = False,
-            tqt_beta = 0.9,
-            tqt_clip_grad = True,
-            **kwargs
-    ):
-        if isinstance(kernel_size, tuple):
-            assert len(kernel_size) == 1, "Invalid Kernel Size in PACTCausalConv1d: {}".format(kernel_size)
-            k = kernel_size[0]
-        else:
-            k = kernel_size
-
-        if 'dilation' in kwargs.keys():
-            dilation = kwargs['dilation']
-            if isinstance(dilation, tuple):
-                assert len(dilation) == 1, "Invalid Dilation in PACTCausalConv1d: {}".format(dilation)
-                dil = dilation[0]
-            else:
-                dil = dilation
-        else:
-            dil = 1
-
-        self.__padding = (k-1) * dil
-
-        if 'padding_mode' in kwargs:
-            self.padding_mode = kwargs['padding_mode']
-        else:
-            self.padding_mode = 'zeros'
-
-        super(PACTCausalConv1d, self).__init__(
-            in_channels,
-            out_channels,
-            kernel_size,
-            n_levels,
-            quantize,
-            init_clip,
-            learn_clip,
-            symm_wts,
-            nb_std,
-            tqt,
-            tqt_beta,
-            tqt_clip_grad,
-            **kwargs)
-
-    def extra_repr(self):
-        # done veryy ugly, but I was getting a recursion error all the time and couldn't figure it out
-        return f"{self.in_channels}, {self.out_channels}, kernel_size={self.kernel_size}, n_levels={self.n_levels}, quantize='{self.quantize}', init_clip='{self.init_clip}', learn_clip={self.learn_clip}, symm_wts={self.symm_wts}, nb_std={self.nb_std}, tqt={self.tqt}, tqt_beta={self.tqt_beta.item():.2f}, tqt_clip_grad={self.tqt_clip_grad.item()}"
-
-    def forward(self, input):
-        pad_mode = 'constant' if self.padding_mode == 'zeros' else self.padding_mode
-        x = nn.functional.pad(input, (self.__padding, 0), mode=pad_mode)
-        result = super(PACTCausalConv1d, self).forward(x)
-        return result
-
-    @classmethod
-    def from_causalconv1d(cls, c : CausalConv1d, **kwargs):
-        # kwargs should be arguments to PACTCausalConv1d
-        pact_causalconv = cls(
-            in_channels=c.in_channels,
-            out_channels=c.out_channels,
-            kernel_size=c.kernel_size,
-            stride=c.stride,
-            dilation=c.dilation,
-            groups=c.groups,
-            bias=(c.bias is not None),
-            padding_mode=c.padding_mode,
-            **kwargs)
-        # initialize parameters from the nn.Conv1d
-        pact_causalconv.weight.data.copy_(c.weight.data)
-        if c.bias is not None:
-            pact_causalconv.bias.data.copy_(c.bias.data)
-
-        return pact_causalconv
-
-
-class PACTLinear(nn.Linear, _PACTLinOp):
-    def __init__(self,
-                 in_features : int,
-                 out_features : int,
-                 n_levels : int = 256,
-                 quantize : str = 'per_layer',
-                 init_clip : str = 'sawb_asymm',
-                 learn_clip : bool = False,
-                 symm_wts : bool = True,
-                 nb_std : int = 3,
-                 tqt = False,
-                 tqt_beta = 0.9,
-                 tqt_clip_grad = True,
-                 rounding = True,
-                 **kwargs):
-        """
-        :param in_features:   see nn.Linear
-        :param out_features:  see nn.Linear
-        :param kwargs:        passed to nn.Linear constructor
-        """
-
-        super(PACTLinear, self).__init__(in_features, out_features, **kwargs)
-        self.setup_quant_params(n_levels=n_levels,
-                                quantize=quantize,
-                                init_clip=init_clip,
-                                learn_clip=learn_clip,
-                                symm_wts=symm_wts,
-                                nb_std=nb_std,
-                                tqt=tqt,
-                                tqt_beta=tqt_beta,
-                                tqt_clip_grad=tqt_clip_grad,
-                                rounding=rounding)
-
-        self.register_buffer('weight_frozen', self.weight.data.clone())
-        if self.bias is not None:
-            self.register_buffer('bias_frozen', self.bias.data.clone())
-        else:
-            self.bias_frozen = None
-
-        self._register_load_state_dict_pre_hook(self.make_state_dicts_compat)
-
-    def expand_bounds(self, t):
-        if self.quantize == 'per_channel':
-            if t.numel() == 1:
-                t = torch.reshape(t, (1,))
-                t = torch.cat(self.out_features * [t])
-            t = t.reshape((self.out_features, 1))
-        return t
-    # do not use in training!
-    def get_bias_q(self, eps_in):
-        # we assume that bias gets quantized to a really high bitwidth so don't
-        # clip it
-        with torch.no_grad():
-            b = PACTQuantize(self.bias, self.get_eps_out(eps_in), -1000.*torch.ones_like(self.clip_lo), 1000.*torch.ones_like(self.clip_hi), clip_gradient=self.clip_gradient)
-        return b
-
-    # do not use in training!
-    def get_bias_int(self, eps_in):
-        return (self.get_bias_q(eps_in)/self.get_eps_out(eps_in)).round()
-
-    def forward(self, x):
-        b = self.bias
-        if self.started:
-            w = self.weight_q
-        elif self.params_frozen:
-            w = self.weight_frozen
-            b = self.bias_frozen
-        else:
-            w = self.weight
-
-        return nn.functional.linear(x, w, b)
-
-    def extra_repr(self):
-        return _PACTLinOp.extra_repr(self)
-
-    @classmethod
-    def from_linear(cls, l : nn.Linear, **kwargs):
-        pact_linear = cls(in_features=l.in_features,
-                          out_features=l.out_features,
-                          bias=(l.bias is not None),
-                          **kwargs)
-        # initialize parameters from nn.Linear instance
-        pact_linear.weight.data.copy_(l.weight.data)
-        if l.bias is not None:
-            pact_linear.bias.data.copy_(l.bias.data)
-        return pact_linear
-
-
-
-
-#############################################################
-# THE FOLLOWING CLASSES:
-# PACTIntegerLayerNorm, PACTIntegerMatmul, PACTIntegerSoftmax
-# ARE STILL IN BETA STADIUM - DO NOT USE FOR IMPORTANT THINGS!
-#############################################################
-class PACTHardswish(nn.Module):
-    def __init__(self, eps_s : float, eps_in_fn : Optional[callable] = None):
-        super(PACTHardswish, self).__init__()
-        self.eps_s = eps_s
-        self.eps_in_fn = eps_in_fn
-
-    def forward(self, x):
-        inp = x
-        three = torch.tensor(3., dtype=x.dtype, device=x.device)
-        six = 2 * three
-        z = torch.zeros(1, dtype=x.dtype, device=x.device)
-        o = torch.ones(1, dtype=x.dtype, device=x.device)
-        # if we have a handle on the input epsilon, quantize the constants 3
-        # and 6 to eps_in
-        if self.eps_in_fn:
-            three = PACTQuantize(three, self.eps_in_fn(), 2., 4., floor=False)
-            six = PACTQuantize(six, self.eps_in_fn(), 5., 6., floor=False)
-        # now perform quantized hswish with the input data:
-        # 1. relu6(x+3)
-        x = x + three
-        x = torch.minimum(torch.maximum(z, x), six)
-        # 2. /6
-        one_over_six = PACTQuantize(o/6, self.eps_s, 0., 1., floor=False)
-        x = x * one_over_six
-        # 3. x * (ans)
-        return inp * x
-
-    def get_eps_out(self, eps_in):
-        return self.eps_s.type_as(eps_in) * eps_in * eps_in
-
-
-class PACTIntegerHardswish(nn.Module):
-    def __init__(self, eps_in : float, eps_s : float):
-        super(PACTIntegerHardswish, self).__init__()
-        self.eps_in = eps_in
-        self.eps_s = eps_s
-        three = torch.tensor(3.)
-        six = 2 * three
-        three_q = torch.round(three/self.eps_in)
-        six_q = torch.round(six/self.eps_in)
-        self.register_buffer("three", three_q)
-        self.register_buffer("six", six_q)
-        one_over_six = 1/six
-        one_over_six_q = torch.round(one_over_six/eps_s)
-        self.register_buffer("one_over_six", one_over_six_q)
-
-    def forward(self, x):
-        z = torch.zeros.type_as(x)
-        inp = x
-        x = x + self.three
-        x = torch.clip(x, z, self.six)
-        x = x * self.one_over_six
-        return inp * x
-
-
-
-
-class PACTHardsigmoid(nn.Module):
-    def __init__(self, eps_s : float, eps_in_fn : Optional[callable] = None):
-        super(PACTHardsigmoid, self).__init__()
-        self.eps_s = eps_s
-        self.eps_in_fn = eps_in_fn
-
-    def forward(self, x):
-        three = torch.tensor(3., dtype=x.dtype, device=x.device)
-        six = 2 * three
-        z = torch.zeros(1, dtype=x.dtype, device=x.device)
-        o = torch.ones(1, dtype=x.dtype, device=x.device)
-        # if we have a handle on the input epsilon, quantize the constants 3
-        # and 6 to eps_in
-        if self.eps_in_fn:
-            three = PACTQuantize(three, self.eps_in_fn(), 2., 4., floor=False)
-            six = PACTQuantize(six, self.eps_in_fn(), 5., 6.5, floor=False)
-        # now perform quantized hswish with the input data:
-        # 1. relu6(x+3)
-        x = x + three
-        x = torch.minimum(torch.maximum(z, x), six)
-        # 2. /6
-        one_over_six = PACTQuantize(o/six, self.eps_s, z, o, floor=False)
-        return x * one_over_six
-
-    def get_eps_out(self, eps_in):
-        return self.eps_s.type_as(eps_in) * eps_in
-
-
-class PACTIntegerHardsigmoid(nn.Module):
-    def __init__(self, eps_in : float, eps_s : float):
-        super(PACTIntegerHardsigmoid, self).__init__()
-        self.eps_in = eps_in
-        self.eps_s = eps_s
-        three = torch.tensor(3.)
-        six = 2 * three
-        three_q = torch.round(three/self.eps_in)
-        six_q = torch.round(six/self.eps_in)
-        self.register_buffer("three", three_q)
-        self.register_buffer("six", six_q)
-        one_over_six = 1/six
-        one_over_six_q = torch.round(one_over_six/eps_s)
-        self.register_buffer("one_over_six", one_over_six_q)
-
-
-    def forward(self, x):
-        z = torch.zeros.type_as(x)
-        inp = x
-        x = x + self.three
-        x = torch.clip(x, z, self.six)
-        return x * self.one_over_six
-
-class PACTEmbedding(torch.nn.Module):
-
-    def __init__(self, n_levels:int = 256, weights : torch.Tensor = torch.Tensor((1.,)), **kwargs):
-        super().__init__()
-        self.weights = nn.Parameter(weights)
-        self.adder = PACTIntegerAdd(n_levels=n_levels, num_args = 2, **kwargs)
-
-        self.register_buffer('maxval', torch.Tensor((0.,)))
-
-    def reassign_epsilons(self):
-        self.adder.reassign_epsilons()
-
-    def forward(self, x):
-        out = self.adder(x,self.weights)
-        self.maxval.data[0] = max(torch.max(torch.abs(out)).item(), self.maxval)
-
-        return out
-
-class PACTIntegerEmbedding(torch.nn.Module):
-
-    # Implements the integerized version of an Embedding
-    # Supports single stage mode, i.e. embeddings are quantized to the output epsilon and double stage mode where weights are quantized to an intermediate epsilon, which is more precise
-
-    def __init__(self, n_levels: int = 256, weight : torch.Tensor = torch.Tensor((1.,)), eps_in:float = 1./255, eps_adder:float=1./255, maxval:float=1., twoStage:bool = False, **kwargs):
-        super().__init__()
-        self.n_levels = n_levels
-
-        self.register_buffer('floor', torch.Tensor((False,)))
-        self.register_buffer('clip_gradient', torch.Tensor((True,)))
-        self.register_buffer('noisy', torch.Tensor((False,)))
-        self.register_buffer('twoStage', torch.Tensor((twoStage,)))
-
-        eps_out = maxval/(self.n_levels//2-1)
-        self.register_buffer("eps_out",torch.Tensor((eps_out,)))
-
-        # Requantize in two steps - the intermediate step allows for the embedding to have a lower quantization error
-        if twoStage:
-
-            clip_lo = -(torch.max(torch.max(torch.abs(weight))))
-            clip_hi = AlmostSymmQuantFunc.apply(clip_lo, n_levels)
-
-            eps_weights = (clip_hi-clip_lo)/(n_levels-1)
-            eps_bias = eps_weights/eps_adder
-            D = 2**16
-
-            self.register_buffer('weight', torch.Tensor(torch.round(PACTQuantize(weight, eps_bias, clip_lo,
-                                                                    clip_hi, self.floor, self.clip_gradient,
-                                                                                 self.noisy) / eps_bias)).detach())
-            self.rqs1 = RequantShift(mul=torch.floor(D*eps_in/eps_adder), add=torch.Tensor((0.,)), signed=True, D=torch.Tensor((D,)), n_levels=n_levels, **kwargs)
-            #self.rqs1 = Requanl=torch.floor(D*eps_in/eps_adder), add=D*self.weight, signed=True, D=torch.Tensor((D,)), n_levels=n_levels)
-            self.rqs2 = RequantShift(mul=torch.floor(D*eps_adder/eps_out), add=torch.Tensor((0.,)), signed=True, D=torch.Tensor((D,)), n_levels=n_levels, **kwargs)
-
-        # Requantize in one step - Fewer operations, but the quantization error might be larger
-        else:
-
-            clip_lo = -torch.abs(maxval)
-            clip_hi = AlmostSymmQuantFunc.apply(clip_lo, n_levels)
-            D = 2**16
-
-            self.register_buffer('weight', torch.round(PACTQuantize(weight, eps_out/D, clip_lo, clip_hi, self.floor, self.clip_gradient, self.noisy) / (eps_out/D)).detach())
-            self.rq = RequantShift(mul=torch.floor(D*eps_in/eps_out), add=self.weight, signed=True, D=torch.Tensor((D,)), n_levels=n_levels, **kwargs)
-
-    def forward(self, x):
-        if self.twoStage:
-            out = self.rqs2(self.rqs1(x) + self.weight)
-        else:
-            out = self.rq(x)
-
-<<<<<<< HEAD
-        return out
-
-class PACTExp(torch.nn.Module):
-=======
-    def setup_quant_params(
-            self,
-            n_levels : int = 256,
-            quantize : str = 'per_layer',
-            init_clip : str= 'sawb_asymm',
-            learn_clip : bool = False,
-            symm_wts : bool = True,
-            nb_std : Union[int, float]= 3,
-            tqt : bool = False,
-            tqt_beta : float = 0.9,
-            tqt_clip_grad : bool = True,
-            rounding : bool = True,
-            mse_iters : int = 80
-    ):
-        """
-        :param n_levels: Number of weight quantization levels
-        :param quantize: how to quantize weights - 'per_layer' or 'per_channel'
-        :param init_clip: how weight clipping parameters should be initialized - 'sawb_symm', 'sawb_asymm', 'max' or 'std'
-        :param learn_clip: whether clipping bound(s) should be learned
-        :param symm_wts: Indicates that the weights should cover a symmetrical range around 0. If n_levels is an odd number,
-               the integer representations of the weights will go from -n_levels/2 to n_levels/2-1, and the clipping range will
-               be set accordingly. If init_clip is 'sawb_symm'/'sawb_asymm', and `learn_clip` or `tqt` are True, the symm_wts parameter has no effect.
-        """
-
-        quantize = quantize.lower()
-        init_clip = init_clip.lower()
-        assert_param_valid(self, quantize, 'quantize', ['per_layer', 'per_channel'])
-        assert_param_valid(self, init_clip, 'init_clip', ['max', 'std', 'sawb_symm', 'sawb_asymm', 'const', 'mse'])
-        if init_clip == 'const':
-            assert not symm_wts, f"{self.__class__.__name__}: argument combination init_clip='const' and symm_wts=True not supported!"
->>>>>>> 6565937a
-
-    def __init__(self, n_levels: int = 256, dim: int = 1):
-        super().__init__()
-        self.n_levels = n_levels
-<<<<<<< HEAD
-        self.dim = dim
-        self.coeffA = torch.Tensor((0.35815147,))
-        self.coeffB = torch.Tensor((1.353,))
-        self.coeffC =  torch.Tensor((0.344,))
-        self.log2 =  torch.Tensor((1.,))
-        self.clip_gradient = torch.tensor(True)
-        self.floor = torch.tensor(False)
-=======
-        self.quantize = quantize
-        self.init_clip = init_clip
-        self.learn_clip = learn_clip
-        self.rounding = rounding
-        # this member indicates that quantization is enabled
-        self.register_buffer('started', torch.tensor(False))
-        self.symm_wts = symm_wts
-        self.nb_std = nb_std
-        clip_lo = torch.tensor(-1.)
-        # clip_lo & clip_hi should have dimension (out_channels, 1, 1, 1) in case of per-channel quantization.
-        # The PACTController will take care of managing them according to the configuration (per-channel, per-layer)
-        clip_lo = self.expand_bounds(clip_lo)
-        self.clip_lo = nn.Parameter(clip_lo, requires_grad=learn_clip and not tqt)
-        self.register_buffer('clip_gradient', torch.tensor(True))
-
-        self.mse_iters = mse_iters
-
-
-        clip_hi = torch.tensor(1.)
-        clip_hi = self.expand_bounds(clip_hi)
-        # in the case when learn_clip and symm_wts are both True, clip_hi is not actually used;
-        # instead the upper clipping bound is calculated from clip_lo with AlmostSymmQuantFunc.
-        # This way, only the lower clip bound is
-        self.clip_hi = nn.Parameter(clip_hi, requires_grad=((learn_clip and not tqt) and not symm_wts))
-        # to provide convenient access for the controller to the clipping params, store them in a dict.
-        self.clipping_params = {'low':self.clip_lo, 'high':self.clip_hi}
->>>>>>> 6565937a
-
-
-    def updateCoeffs(self, eps):
-        """Updates the coefficients, usually only done with the IntegerizeSoftmax pass
-
-        :param eps: Input epsilon
-        :returns:
-        :rtype:
-
-        """
-
-        p = 0
-        #eps2 = torch.Tensor((0.35815147 / 2**p,))
-        eps = eps
-        eps2 = torch.Tensor((0.3585,)).type_as(eps)
-
-        self.coeffA.data[0] = torch.round(0.3585/eps2) * eps2
-        self.coeffB.data[0] = torch.round(1.353/eps) * eps
-        self.coeffC.data[0] = torch.round(0.344/(eps**2*eps2)) * eps**2*eps2
-
-        #self.log2.data[0] = 2**torch.round(torch.Tensor((math.log2(math.log2(2)/(eps)),)))
-        self.log2.data[0] = torch.round(math.log2(2)/(eps)) * eps
-
-    def forward(self, x):
-        """Approximate Softmax implementation according to the I-BERT paper:
-        https://arxiv.org/abs/2101.01321
-
-        :param x:
-        :returns:
-        :rtype:
-
-        """
-
-#         clip_lo = -torch.abs(torch.max(x))
-#         clip_hi = AlmostSymmQuantFunc.apply(clip_lo, self.n_levels)
-#         eps = (clip_hi-clip_lo)/self.n_levels
-
-        xTilde = (x - torch.max(x, -1, keepdim=True)[0])
-        z = torch.floor(-xTilde / math.log(2))
-        p = xTilde + z * math.log(2)
-        y = (0.3585*(p + 1.353)**2 + 0.344) / 2**z
-        return y
-
-class PACTIntegerExp(torch.nn.Module):
-
-    def __init__(self, n_levels: int = 256, dim: int = 1):
-        super().__init__()
-        self.n_levels = n_levels
-        self.dim = dim
-        self.register_buffer('coeffA', torch.Tensor((0.35815147,)))
-        self.register_buffer('coeffB', torch.Tensor((1.353,)))
-        self.register_buffer('coeffC',  torch.Tensor((0.344,)))
-        self.register_buffer('log2',  torch.Tensor((1.,)))
-        self.register_buffer('clip_gradient', torch.tensor(True))
-        self.register_buffer('floor', torch.tensor(False))
-
-    class MyExp(torch.autograd.Function):
-
-        @staticmethod
-        def forward(ctx, x, log2, coeffA, coeffB, coeffC, n_levels, zero):
-            xTilde = (x - torch.max(x, dim=-1, keepdim=True)[0])
-            z = torch.floor(-xTilde / log2)
-            p = xTilde + z * log2
-            y = torch.floor(((coeffA*(p + coeffB)**2 + coeffC)) // (2**z))
-            out = torch.clip(y, zero, n_levels-1)
-
-            return out
-
-        @staticmethod
-        @parse_args('v', 't', 't', 't', 't', 't', 't')
-        def symbolic(g, x, log2, coeffA, coeffB, coeffC, n_levels, zero):
-            #return g.op("PACTOps::iSoftmax", x, log2_f = log2, coeffA_f = coeffA, coeffB_f = coeffB, coeffC_f = coeffC, n_levels_f = n_levels)
-
-            log2_ = g.op("Constant", value_t=log2)
-            coeffA_ = g.op("Constant", value_t=coeffA)
-            coeffB_ = g.op("Constant", value_t=coeffB)
-            coeffC_ = g.op("Constant", value_t=coeffC)
-            n_levels_ = g.op("Constant", value_t=n_levels)
-
-            return g.op("PACTOps::iExp", x, log2_t=log2, coeffA_t=coeffA, coeffB_t=coeffB,  coeffC_t=coeffC, n_levels_t=n_levels)
-
-    def updateCoeffs(self, eps):
-        """Updates the coefficients, usually only done with the IntegerizeSoftmax pass
-
-        :param eps: Input epsilon
-        :returns:
-        :rtype:
-
-        """
-
-        p = 0
-        #eps2 = torch.Tensor((0.35815147 / 2**p,))
-        eps = eps
-        eps2 = torch.Tensor((0.3585,)).type_as(eps)
-
-        self.coeffA.data[0] = torch.round(0.3585/eps2) * eps2
-        self.coeffB.data[0] = torch.round(1.353/eps) * eps
-        self.coeffC.data[0] = torch.round(0.344/(eps**2*eps2)) * eps**2*eps2
-
-        #self.log2.data[0] = 2**torch.round(torch.Tensor((math.log2(math.log2(2)/(eps)),)))
-        self.log2.data[0] = torch.round(math.log2(2)/(eps)) * eps
-
-    def forward(self, x):
-        """Approximate Softmax implementation according to the I-BERT paper:
-        https://arxiv.org/abs/2101.01321
-
-        :param x:
-        :returns:
-        :rtype:
-
-        """
-
-        if self.export_node:
-            return self.MyExp.apply(x, self.log2.type_as(x), self.coeffA.type_as(x), self.coeffB.type_as(x), self.coeffC.type_as(x), self.n_levels.type_as(x), self.zero.type_as(x))
-        else:
-            return self.MyExp.forward(None, x, self.log2.type_as(x), self.coeffA.type_as(x), self.coeffB.type_as(x), self.coeffC.type_as(x), self.n_levels.type_as(x), self.zero.type_as(x))
-
-class PACTSoftmax(_PACTEps):
-    def __init__(self, n_levels : int = 256, dim: int = 1):
-        super().__init__(True)
-        self.n_levels = n_levels
-        self.dim = dim
-        self.register_buffer('coeffA', torch.Tensor((0.35815147,)))
-        self.register_buffer('coeffB', torch.Tensor((1.353,)))
-        self.register_buffer('coeffC',  torch.Tensor((0.344,)))
-        self.register_buffer('log2',  torch.Tensor((1.,)))
-        self.register_buffer('clip_gradient', torch.tensor(True))
-        self.register_buffer('floor', torch.tensor(False))
-
-    def set_eps_in(self, eps_list):
-        super().set_eps_in(eps_list)
-        self.updateCoeffs(self.eps_in)
-
-    def updateCoeffs(self, eps):
-        eps2 = torch.Tensor((0.3585,)).type_as(eps)
-        self.coeffA.data[0] = torch.round(0.3585/eps2) * eps2
-        self.coeffB.data[0] = torch.round(1.353/eps) * eps
-        self.coeffC.data[0] = torch.round(0.344/(eps**2*eps2)) * eps**2*eps2
-        self.log2.data[0] = torch.round(math.log2(2)/(eps)) * eps
-
-    def forward(self, x):
-
-        def RQ(x, eps): # Dequant?
-            if self.started:
-                x = torch.floor(x/eps+0.5)*eps
-            return x
-
-        xTilde = x - RQ(torch.max(x, -1, keepdim=True)[0], self.eps_in)
-        z = -RQ(xTilde / self.log2, torch.Tensor((1.,)).type_as(x))
-        p = xTilde + z * self.log2
-        y = RQ((self.coeffA*(p + self.coeffB)**2 + self.coeffC) / 2**z, self.coeffA*self.eps_in**2)
-        ysum = torch.unsqueeze(torch.sum(y, -1), dim=-1)
-        out = RQ(y / (ysum), 1./self.n_levels)
-        return out
-
-<<<<<<< HEAD
-class PACTIntegerSoftmax(torch.nn.Module):
-=======
-    def __init__(self,
-                 n_levels : int,
-                 init_clip : str,
-                 learn_clip : bool,
-                 act_kind : str,
-                 leaky : float = 0.1,
-                 nb_std : Union[float, int] = 3,
-                 symm : bool = True,
-                 noisy : bool = False,
-                 rounding : bool = False,
-                 tqt : bool = False,
-                 tqt_beta : float = 0.9,
-                 tqt_clip_grad : bool = True,
-                 signed : bool = True,
-                 upper_percentile : float = 99.5,
-                 lower_percentile : float = 0.5,
                  num_bins : int = 2**12, # SCHEREMO: Stay below or at 2**12 -
                  # everything else is super slow
                  ema : bool = True, # use exponential moving average to track statistics?
@@ -1667,21 +317,9 @@
                  ema_beta : float = 0.9,
                  mse_iters : int = 90
                  ):
->>>>>>> 6565937a
-
-    class MySoftmax(torch.autograd.Function):
-
-<<<<<<< HEAD
-        @staticmethod
-        def forward(ctx, x, log2, coeffA, coeffB, coeffC, n_levels, zero):
-            xTilde = (x - torch.max(x, dim=-1, keepdim=True)[0])
-            z = torch.floor(-xTilde / log2)
-            p = xTilde + z * log2
-            y = torch.floor(((coeffA*(p + coeffB)**2 + coeffC)) // (2**z))
-            ysum = torch.sum(y, -1, keepdim=True)
-            norm = torch.floor(y*(n_levels-1)/(ysum))
-            out = torch.clip(norm, zero, n_levels-1)
-=======
+
+        r"""Constructor.
+
         :param n_levels: currently targeted quantization level (default 256).
         :param init_clip: how the controller should initialize clipping bounds. Can be 'max', 'std', 'const', 'klj, 'percentile' or 'mse'.
         :param learn_clip: default `True`; if `False`, do not update the value of the clipping factor(s) with backpropagation.
@@ -1707,45 +345,53 @@
         init_clip = init_clip.lower()
         assert_param_valid(self, act_kind, 'act_kind', ['identity', 'relu', 'relu6', 'leaky_relu', 'htanh'])
         assert_param_valid(self, init_clip, 'init_clip', ['max', 'std', 'const', 'klj', 'percentile', 'mse'])
->>>>>>> 6565937a
-
-            return out
-
-        @staticmethod
-        @parse_args('v', 't', 't', 't', 't', 't', 't')
-        def symbolic(g, x, log2, coeffA, coeffB, coeffC, n_levels, zero):
-            #return g.op("PACTOps::iSoftmax", x, log2_f = log2, coeffA_f = coeffA, coeffB_f = coeffB, coeffC_f = coeffC, n_levels_f = n_levels)
-
-            log2_ = g.op("Constant", value_t=log2)
-            coeffA_ = g.op("Constant", value_t=coeffA)
-            coeffB_ = g.op("Constant", value_t=coeffB)
-            coeffC_ = g.op("Constant", value_t=coeffC)
-            n_levels_ = g.op("Constant", value_t=n_levels)
-
-            return g.op("PACTOps::iSoftmax", x, log2_t=log2, coeffA_t=coeffA, coeffB_t=coeffB,  coeffC_t=coeffC, n_levels_t=n_levels)
-
-    def __init__(self, n_levels: int = 256, eps_in: float = 1./255, export_node=False):
-        super().__init__()
-
-        self.eps_in = eps_in
-        self.n_levels = torch.Tensor((n_levels,))
-        self.coeffA = torch.Tensor((0.35815147,))
-        self.coeffB = torch.Tensor((1.353,))
-        self.coeffC = torch.Tensor((0.344,))
-        self.log2 = torch.Tensor((1.,))
-        self.zero = torch.Tensor((0.,))
-
-        self.updateCoeffs(eps_in)
-        self.export_node = export_node
-
-<<<<<<< HEAD
-    def updateCoeffs(self, eps):
-        """Updates the coefficients, usually only done with the IntegerizeSoftmax pass
-
-        :param eps: Input epsilon
-        :returns:
-        :rtype:
-=======
+
+        self.upper_percentile = upper_percentile/100
+        self.lower_percentile = lower_percentile/100
+
+        self.tqt = tqt
+        self.n_levels = n_levels
+
+        if act_kind == 'relu6':
+            self.clip_hi  = torch.nn.Parameter(torch.Tensor((6.,)),  requires_grad=(learn_clip and not symm) and not tqt)
+        else:
+            self.clip_hi  = torch.nn.Parameter(torch.Tensor((1.,)),  requires_grad=(learn_clip and not symm) and not tqt)
+
+        # to provide convenient access for the controller to the clipping params, store them in a dict.
+        self.clipping_params = {'high' : self.clip_hi}
+        if signed:
+            self.clip_lo = torch.nn.Parameter(torch.Tensor((-1.,)), requires_grad=learn_clip and not tqt)
+            self.clipping_params['low'] = self.clip_lo
+        else:
+            self.register_buffer('clip_lo', torch.zeros(1))
+
+        self.learn_clip = learn_clip
+        self.act_kind = act_kind
+        self.leaky = leaky
+        self.init_clip = init_clip
+        self.nb_std = nb_std
+        self.symm = symm
+        self.register_buffer('noisy', torch.tensor(noisy))
+        self.rounding = rounding
+        self.signed = signed
+
+        self.tqt = tqt
+
+        if self.tqt:
+            assert (not noisy and learn_clip and symm), f"{self.__class__.__name__}: TQT quantization requires noisy=False, learn_clip=True, symm=True - you provided noisy={noisy}, learn_clip={learn_clip}, symm={symm}"
+            self.register_parameter("log_t", nn.Parameter(torch.tensor((0.)), requires_grad=True))
+            self.register_buffer("tqt_beta", torch.tensor(tqt_beta))
+            self.register_buffer("tqt_running_beta", torch.tensor(1.))
+            self.register_buffer("tqt_running_grad_var", torch.tensor((0.)))
+            self.register_buffer("tqt_clip_grad", torch.tensor(tqt_clip_grad))
+            self.clipping_params["log_t"] = self.log_t
+        else:
+            self.tqt_beta = torch.tensor(tqt_beta)
+            self.tqt_clip_grad = torch.tensor(tqt_clip_grad)
+
+        # this is switched on/off by the PACTActController
+        self.register_buffer('started', torch.tensor(False))
+
         # these are only used to gather statistics
         self.max          = torch.nn.Parameter(torch.zeros_like(self.clip_hi.data), requires_grad=False)
         self.min          = torch.nn.Parameter(torch.zeros_like(self.clip_hi.data), requires_grad=False)
@@ -1767,17 +413,12 @@
             min_init = -1. if self.signed else 0.
             self.truemin          = torch.nn.Parameter(torch.Tensor((min_init,)), requires_grad=False)
             self.register_buffer('ready', torch.tensor(False))
->>>>>>> 6565937a
-
-        """
-        eps = eps
-        eps2 = torch.Tensor((0.3585,))
-
-<<<<<<< HEAD
-        self.coeffA.data[0] = torch.round(0.3585/eps2)
-        self.coeffB.data[0] = torch.round(1.353/eps)
-        self.coeffC.data[0] = torch.round(0.344/(eps**2*eps2))
-=======
+
+    # SCHEREMO: Assume self.histogram magnitude list of data, binned
+    def updateHistogram(self, stat):
+        if self.init_clip != "percentile":
+            return
+
         def rebinInt(histogram, factor):
             factor = min(self.num_bins//2, factor)
             weight = torch.Tensor([1]*factor).reshape(1,1,-1).type_as(histogram)
@@ -1790,27 +431,18 @@
             else:
                 newHistogram[:res.numel()] = res.reshape(-1)
             return newHistogram
->>>>>>> 6565937a
-
-        #self.log2.data[0] = 2**torch.round(torch.Tensor((math.log2(math.log2(2)/(eps)),)))
-        #self.log2.data[0] = torch.round(torch.Tensor((math.log2(2)/(eps)),))
-        self.log2.data[0] = torch.round(math.log2(2)/(eps))
-
-    def forward(self, x):
-        """Approximate Softmax implementation according to the I-BERT paper:
-        https://arxiv.org/abs/2101.01321
-
-<<<<<<< HEAD
-        :param x:
-        :returns:
-        :rtype:
-
-        """
-        if self.export_node:
-            return self.MySoftmax.apply(x, self.log2.type_as(x), self.coeffA.type_as(x), self.coeffB.type_as(x), self.coeffC.type_as(x), self.n_levels.type_as(x), self.zero.type_as(x))
-        else:
-            return self.MySoftmax.forward(None, x, self.log2.type_as(x), self.coeffA.type_as(x), self.coeffB.type_as(x), self.coeffC.type_as(x), self.n_levels.type_as(x), self.zero.type_as(x))
-=======
+
+        with torch.no_grad():
+            # SCHEREMO: get min and max
+            newTruemax = max(self.truemax.item(), stat.max())
+            newTruemin = min(self.truemin.item(), stat.min())
+
+            # SCHEREMO: only rescale exponentially - allows us to rebin very fast and easy
+            binTop = max(abs(self.truemin), self.truemax)
+            newBinTop = max(abs(newTruemin), newTruemax)
+            expFact = int(max(2**torch.ceil(torch.log2(newBinTop / binTop)),1))
+            expTop =  expFact * binTop
+
             # SCHEREMO: Calculate new histogram according to new range
             new_min_hist = -expTop.item() if self.signed else 0.
             addHistogram = torch.histc(input=stat, min=new_min_hist, max=expTop.item(), bins=self.num_bins)
@@ -1820,57 +452,45 @@
             self.histogram[:] = resampledHistogram + addHistogram
             self.truemax[:] = expTop
             self.truemin[:] = -expTop if self.signed else 0.
->>>>>>> 6565937a
-
-class PACTITAMax(_PACTEps):
-    def __init__(self,  n_levels: int = 256, **kwargs):
-        super().__init__(True)
-
-        kwargs_stats = {
-            'init_clip': 'percentile',
-            'n_levels': n_levels, 
-            'rounding': True,
-            'noisy': False,
-            'act_kind': 'identity',
-            'learn_clip': True,
-            'upper_percentile': 95.0
-        }
-        kwargs_stats.update(kwargs)
-        
-        self.act = PACTAsymmetricAct(**kwargs_stats)
-        self.n_levels = n_levels
-
-        self.B = math.log2( self.n_levels )
-        self.eps_max = torch.Tensor( (self.B / (2**self.B),) )
-
-    def set_eps_in(self, eps_list):
-        super().set_eps_in(eps_list)
-
-
+
+    # SCHEREMO: Calculate clipping bounds
+    def updateClipBounds(self):
+        self.prevEdges[:] = torch.linspace(self.truemin[0], self.truemax[0], self.num_bins+1)
+        pdf = self.histogram / (torch.sum(self.histogram))
+        weight = torch.Tensor([1]*len(self.histogram.reshape(-1))).reshape(1,1,-1).type_as(self.histogram)
+        cdf = torch.nn.functional.conv1d(pdf.reshape(1,1,-1), weight, bias=None, stride=1, padding=(len(self.histogram)-1)).reshape(-1)
+        cdf = cdf[:len(self.histogram)]
+        rightMinIdx = torch.sum((cdf<self.lower_percentile))
+        rightMaxIdx = torch.sum((cdf<self.upper_percentile))
+        leftMinIdx = torch.clip(rightMinIdx-1, min=0.).int()
+        leftMaxIdx = torch.clip(rightMaxIdx-1, min=0.).int()
+        #assert rightMaxIdx >= rightMinIdx, "PACTActivation: Clipping bounds swapped!"
+        self.min[:] = (self.prevEdges[rightMinIdx]+self.prevEdges[leftMinIdx])/2
+        self.max[:] = (self.prevEdges[rightMaxIdx]+self.prevEdges[leftMaxIdx])/2
+
+    def get_eps(self, *args):
+        return ((self.clip_hi-self.clip_lo)/(self.n_levels-1)).detach().clone()
+
+    def extra_repr(self):
+        r = f"n_levels={self.n_levels}, init_clip='{self.init_clip}', learn_clip={self.learn_clip}, act_kind='{self.act_kind}', leaky={self.leaky}, nb_std={self.nb_std}, tqt={self.tqt}, tqt_beta={self.tqt_beta.item():.2f}, tqt_clip_grad={self.tqt_clip_grad.item()}, rounding={self.rounding}"
+        return r
 
     def forward(self, x):
-
-        def RQ(x, eps, round=True):
-            if self.started:
-                if round:
-                    # Also add the minimal representalbe float value to prevent edge cases from being rounded down
-                    x = torch.floor(x/eps + 0.5 + torch.finfo(x.dtype).eps)*eps
-                else: 
-                    x = torch.floor(x/eps + torch.finfo(x.dtype).eps)*eps
-            return x
-        
-        _, H, S, _ = x.size()
-        
-        # Gather statistics about inputs
-        _ = self.act(x)
-
-<<<<<<< HEAD
-        ######################## Requantized and Shift ########################¼
-        with torch.no_grad():
-            # Center inputs around zero
-            # eps = torch.minimum(self.eps_max.type_as(x), self.eps_in)
-            eps = self.eps_max.type_as(x)
-=======
+        if not self.started:
+            if self.act_kind == 'identity':
+                res =  x
+            elif self.act_kind == 'relu':
+                res = torch.nn.functional.relu(x)
+            elif self.act_kind == 'relu6':
+                res = torch.nn.functional.relu6(x)
+            elif self.act_kind == 'leaky_relu':
+                res = torch.nn.functional.leaky_relu(x, self.leaky)
+            elif self.act_kind == 'htanh':
+                res = torch.nn.functional.hardtanh(x)
+
+            x_stat = torch.tensor(res, device=self.max.device, dtype=self.max.dtype) if not isinstance(res, torch.Tensor) else res
+            self.updateHistogram(x_stat)
+
             if self.init_clip == 'percentile' and self.ready:
                 res = torch.clip(res, min=self.min, max=self.max)
             else:
@@ -1896,263 +516,429 @@
                         self.max[:] = new_max
                     self.running_mean[:] = self.ema_beta * self.running_mean.item() + (1-self.ema_beta) * x_stat.mean()
                     self.running_var[:]  = self.ema_beta * self.running_var.item()  + (1-self.ema_beta) * x_stat.std()*x_stat.std()
->>>>>>> 6565937a
-
-            if self.act.started:
-                # Use maximum gather by statistics
-                x = x - torch.repeat_interleave(self.act.max, H*S*S).reshape(-1, H, S, S) + (((self.n_levels-1)/2))*eps
+
+            return res
+        else:
+            eps = self.get_eps()
+            if self.tqt:
+                #Make sure that the activation is correctly registered with a
+                #controller which assigns clip_hi = 2**log_t!
+                result = TQTQuantize(x, eps, self.log_t, self.clip_lo, self.clip_hi, self.tqt_beta, self.tqt_running_grad_var, self.tqt_running_beta, self.tqt_clip_grad, self.rounding)
             else:
-                # Use actual maximum
-                global_max = torch.max(x, dim = -1)[0]
-                x = x - torch.repeat_interleave(global_max, S).reshape(-1, H, S, S) + (((self.n_levels-1)/2))*eps
-            
-            # Get quantized values
-            x = RQ(x/eps, 1, round=True)
-            
-            # Clip quantized values
-            x = torch.clamp(x, min=-128, max=127)
-        ########################################################################
-        
-        # Find maximum for each row
-        global_max = torch.max(x, dim = -1)[0]
-
-        # Find the difference between the maximum and x in the current part of the row
-        diff = torch.repeat_interleave(global_max, S).reshape(-1, H, S, S) - x
-
-        # Shift the values by B-log2B -> multiply by B/2**B = eps_max = log2e * eps_in
-        shift = RQ(diff*self.eps_max.type_as(x), 1, round = True)
-
-        # Update the accumulated sum and add the accumulation over the current part of the row
-        exp_sum = RQ(torch.sum(self.n_levels / 2**shift, dim = -1), 1, round = False)
-        
-        exp_sum_inverse = RQ(self.n_levels * (self.n_levels-1) / exp_sum, 1, round = False)
-
-        # Calculate the activation value
-        ret = RQ((torch.repeat_interleave(exp_sum_inverse, S).reshape(-1, H, S, S) / 2**shift), 1, round=False) / (self.n_levels-1)
-        return ret
-
-class PACTIntegerITAMax(torch.nn.Module):
-    class MySoftmax(torch.autograd.Function):
-        @staticmethod
-        def forward(ctx, x: torch.Tensor, n_levels: torch.Tensor):
-
-            B = torch.log2(n_levels).type_as(x)
-            eps_max = B / (2**B)
-
-            _, H, S, _ = x.size()
-
-            global_max = torch.max(x, dim = -1)[0].type(torch.int8)
-
-            # Find the difference between the maximum and x in the current part of the row
-            diff = torch.repeat_interleave(global_max, S).reshape(-1, H, S, S) - x.type(torch.int32)
-
-            # shift = torch.floor(diff * eps_max)
-            shift = torch.floor(diff * eps_max + 0.5 + torch.finfo(x.dtype).eps)
-
-            # Update the accumulated sum and add the accumulation over the current part of the row
-            exp_sum = torch.floor(torch.sum(n_levels / 2**shift, dim = -1))
-            
-            exp_sum_inverse = torch.floor(n_levels * (n_levels-1) / exp_sum)
-
-            # Calculate the activation value
-            ret = torch.floor(torch.repeat_interleave(exp_sum_inverse, S).reshape(-1, H, S, S) / 2**shift).type_as(x)
-            return ret 
-        
-        @staticmethod
-        @parse_args('v', 't')
-        def symbolic(g, x, n_levels):
-
-            n_levels_ = g.op("Constant", value_t=n_levels)
-
-            return g.op("PACTOps::ITAMax", x, n_levels_t=n_levels)
-        
-    def __init__(self, max_value, n_levels: int = 256, eps_in: float = 1./255, export_node=False, **kwargs):
+                if self.learn_clip and self.symm and self.signed:
+                    clip_upper = AlmostSymmQuantFunc.apply(self.clip_lo, self.n_levels)
+                else:
+                    clip_upper = self.clip_hi
+                result = PACTQuantize(x, eps, self.clip_lo, clip_upper, floor=(not self.rounding), clip_gradient=self.clip_gradient, noisy=self.noisy)
+            if isinstance(result, QTensor):
+                result.eps = eps
+            return result
+
+
+class PACTUnsignedAct(_PACTActivation):
+    r"""PACT/TQT activation for unsigned outputs - lower clipping bound is fixed to 0.
+    This class is intended to replace ReLU(6), etc. activations in quantized networks.
+    Before it's 'started', this layer will collect statistics."""
+    def __init__(self, *args, **kwargs):
+        super(PACTUnsignedAct, self).__init__(*args, **kwargs, signed=False)
+
+
+class PACTAsymmetricAct(_PACTActivation):
+    r"""PACT/TQT activation, considering signed outputs, not necessarily symmetric.
+
+    Before it's 'started', this layer will collect statistics.
+    """
+
+    def __init__(self, *args, **kwargs):
+        super(PACTAsymmetricAct, self).__init__(*args, **kwargs, signed=True)
+
+class PACTIntegerConcat(torch.nn.Module):
+    r"""Fake-quantized concatenation node. Each input is requantized before being
+    concatenated. The
+    :class:`quantlib.algorithms.pact.PACTIntegerModulesController` calls the
+    :func:`reassign_epsilons` function during every training batch to ensure
+    that all input epsilons are identical, forcing each input activation to the
+    maximum epsilon of all the inputs. If :func:`torch.stack` is to be used
+    instead of :func:`torch.cat`, set `stack_flag` parameter to True.
+
+    """
+    def __init__(
+            self,
+            num_args = 1,
+            dim: int = 0,
+            stack_flag : bool = False,
+            signed : bool = True,
+            **kwargs
+    ):
+
         super().__init__()
 
-        self.max = max_value
-        self.n_levels = torch.Tensor((n_levels,))
-        self.eps_in = eps_in
-        self.export_node = export_node
-
-        D = 2**16
-        B = torch.log2(self.n_levels) 
-        eps_max = B / (2**B) 
-        mul = torch.floor(D * eps_in / eps_max)
-        bias = torch.floor(D * (self.n_levels-1)/2 - D * self.max / eps_max)
-
-        # Make sure that eps_max is enforces
-        self.rq = RequantShift(mul=mul[0], add=bias[0], signed=True, D=torch.Tensor((D,)), n_levels=n_levels, **kwargs)
-
-    def forward(self, x):
-        # Clip and rescale values to enforce eps_max = B / 2**B
-        x = self.rq(x)
-        if self.export_node:
-            return self.MySoftmax.apply(x, self.n_levels.type_as(x))
-        else:
-            return self.MySoftmax.forward(None, x, self.n_levels.type_as(x))
-
-class PACTITAPartialMax(_PACTEps):
-    def __init__(self, processing_uints: int = 16, ita_sequence_length: int = 64, n_levels: int = 256, **kwargs):
-        super().__init__(True)
-
-        kwargs_stats = {
-            'init_clip': 'percentile',
-            'n_levels': n_levels, 
-            'rounding': True,
-            'noisy': False,
-            'act_kind': 'identity',
-            'learn_clip': True,
-            'upper_percentile': 95.0
-        }
-        self.act = PACTAsymmetricAct(**kwargs_stats)
+        self.dim = dim
+        self.stack_flag = stack_flag
+
+        act_cls = PACTAsymmetricAct if signed else PACTUnsignedAct
+        self.acts = torch.nn.ModuleList([])
+        for i in range(num_args):
+            self.acts.append(act_cls(**kwargs))
+
+        self.clip_lo = self.acts[0].clip_lo
+        self.clip_hi = self.acts[0].clip_hi
+        self.n_levels = self.acts[0].n_levels
+        self.force_out_eps = force_out_eps
+
+    def reassign_epsilons(self):
+        if not self.force_out_eps:
+            max_clip = -math.inf
+            min_clip = math.inf
+            eps = math.inf
+
+            for i in self.acts:
+                if (i.clip_hi.data - i.clip_lo.data) > (max_clip - min_clip):
+                    max_clip = i.clip_hi.data
+                    min_clip = i.clip_lo.data
+                    diff = max_clip - min_clip
+                    #print(diff)
+                    eps = diff/(self.n_levels-1)
+
+            # SCHEREMO: This is the part that I might have to think about a bit more...
+            for i in self.acts:
+                # Closer to unsigned than to signed -- Is this reasonable?
+                #if abs(i.clip_lo) < abs(i.clip_hi)/2:
+                # Make it unsigned if it is only really barely signed... 5 is really arbitrary, though
+                if abs(i.clip_lo) < i.get_eps():
+                    i.symm = False
+                    i.clip_hi.data.copy_(torch.Tensor((eps * (self.n_levels-1),)))
+                    i.clip_lo.data.copy_(torch.Tensor((0.,)))
+                    # Closer to signed than unsigned
+                else:
+                    i.symm = True
+                    i.clip_lo.data.copy_(torch.Tensor((-(self.n_levels/2)*eps,)))
+                    i.clip_hi.data.copy_(torch.Tensor(((self.n_levels/2 - 1)*eps,)))
+#                     i.clip_lo.data.copy_(lower_bound)
+#                     i.clip_hi.data.copy_(upper_bound)
+        else:
+            clip_hi = self.act_out.clip_hi.data.detach().clone()
+            clip_lo = self.act_out.clip_lo.data.detach().clone()
+            for i in self.acts:
+                i.clip_hi.data.copy_(clip_hi)
+                i.clip_lo.data.copy_(clip_lo)
+
+    def forward(self, *x):
+        if self.stack_flag:
+            z = list(map(lambda x: torch.unsqueeze(x, self.dim), x))
+        else:
+            z = list(x)
+        z_act = []
+        for idx, i in enumerate(z):
+            z_act.append(self.acts[idx](i))
+        y = torch.cat(z_act, dim=self.dim)
+        return y
+
+class PACTIntegerAdd(torch.nn.Module):
+    r"""
+    Fake-quantized addition node. Each input is quantized before being added. The
+    :class:`quantlib.algorithms.pact.PACTIntegerModulesController` calls the
+    :func:`reassign_epsilons` function during every training batch to ensure
+    that all input epsilons are identical, forcing each input activation to the
+    maximum epsilon of all the inputs.
+    """
+    def __init__(
+            self,
+            num_args = 1,
+            force_out_eps=False,
+            signed : Union[bool, list] = True,
+            n_levels : Union[int, list] = 256,
+            **kwargs
+    ):
+        super().__init__()
+        # signed can be different for all the activations -> num_args+1
+        # elements in the list
+        if isinstance(signed, bool):
+            signed = [signed] * (num_args + 1)
+        assert len(signed) == num_args + 1, f"PACTIntegerAdd expected 2 elements in 'signed', got {len(signed)}"
+        # n_levels can be different for input and output, but has to be the
+        # same for all inputs. if a list is passed, the first element is used
+        # for the inputs' n_levels and the last for the output
+        if isinstance(n_levels, torch.Tensor):
+            if len(n_levels) == 1:
+                n_levels = n_levels.to(dtype=int).item()
+            else:
+                n_levels = n_levels.to(dtype=int).tolist
+        if isinstance(n_levels, int):
+            n_levels = [n_levels] * 2
+        assert len(n_levels) == 2, f"PACTIntegerAdd expected 2 elements in 'n_levels', got {len(n_levels)}"
+
+        self.acts = torch.nn.ModuleList([])
+        for i in range(num_args):
+            act_cls = PACTAsymmetricAct if signed[i] else PACTUnsignedAct
+            self.acts.append(act_cls(n_levels=n_levels[0], **kwargs))
+
+        if n_levels[1] > 0:
+            act_cls_out = PACTAsymmetricAct if signed[-1] else PACTUnsignedAct
+            self.act_out = act_cls_out(n_levels=n_levels[1], **kwargs)
+        else:
+            self.act_out = None
+
+        assert not (force_out_eps and not self.act_out), "Can't use force_eps_out with no output activation!"
+
+        self.clip_lo = self.acts[0].clip_lo
+        self.clip_hi = self.acts[0].clip_hi
+        # DEPRECATED MEMBER; IF YOU USE THIS PLEASE STOP
+        self.n_levels = self.acts[0].n_levels
+        self.n_levels_in = n_levels[0]
+        self.n_levels_out = n_levels[1] if n_levels[1] > 0 else None
+        self.force_out_eps = force_out_eps
+
+
+    def __getattribute__(self, name):
+        if name == "n_levels":
+            warnings.warn("PACTIntegerAdd.n_levels was accessed - this member is deprecated; please use n_levels_in and n_levels_out!")
+        return super(PACTIntegerAdd, self).__getattribute__(name)
+
+    def reassign_epsilons(self):
+        if not self.force_out_eps:
+            max_clip = -math.inf
+            min_clip = math.inf
+            eps = math.inf
+
+            for i in self.acts:
+                if (i.clip_hi.data - i.clip_lo.data) > (max_clip - min_clip):
+                    max_clip = i.clip_hi.data
+                    min_clip = i.clip_lo.data
+                    diff = max_clip - min_clip
+                    eps = diff/(self.n_levels_in-1)
+
+        else:
+            clip_hi = self.act_out.clip_hi.data.detach().clone()
+            clip_lo = self.act_out.clip_lo.data.detach().clone()
+            eps = (clip_hi - clip_lo) / (self.act_out.n_levels-1)
+        for i in self.acts:
+            if isinstance(i, PACTUnsignedAct):
+                i.clip_hi.data.copy_(torch.Tensor((eps * (self.n_levels_in-1),)))
+            else:
+                i.symm = True
+                i.clip_lo.data.copy_(torch.Tensor((-(self.n_levels_in/2)*eps,)))
+                i.clip_hi.data.copy_(torch.Tensor(((self.n_levels_in/2 - 1)*eps,)))
+
+    def forward(self, *x: torch.Tensor):
+        total = self.acts[0](x[0])
+        for idx, i in enumerate(x[1:]):
+            total = total + self.acts[idx+1](i)
+
+        if self.act_out is not None:
+            total = self.act_out(total)
+        if isinstance(total, QTensor):
+            if self.act_out is not None:
+                total.eps = self.act_out.get_eps()
+            else:
+                total.eps = self.acts[0].get_eps()
+        return total
+
+
+class PACTIntegerMatmul(torch.nn.Module):
+    def __init__(
+            self,
+            n_levels=256,
+            init_clip='max',
+            learn_clip=True,
+            act_kind='relu',
+            symm=False,
+            leaky=0,
+            nb_std=3,
+            **kwargs
+    ):
+
+        super().__init__()
+
+    def reassign_epsilons(self):
+        pass
+
+    def forward(self, x: torch.Tensor, y: torch.Tensor):
+        mulresult = torch.matmul(x,y)
+        if all(isinstance(t, QTensor) and t.eps is not None for t in (x,y)):
+            mulresult.eps = x.eps * y.eps
+        return mulresult
+
+class _PACTEps(nn.Module):
+    def __init__(self, registerStartedFlag=False):
+        super().__init__()
+        self.register_buffer('_eps_in',torch.Tensor((1.,)))
+
+        if registerStartedFlag:
+            self.register_buffer('started', torch.tensor(False))
+
+        self.locked = False
+
+    def set_eps_in(self, eps_in_list):
+        self._eps_in[:] = eps_in_list[0]
+
+    def get_eps_in(self):
+        return self._eps_in
+
+    @property
+    def eps_in(self):
+        return self.get_eps_in()
+
+class _PACTLinOp:
+    # a helper class to provide initialization code common to all PACT/TQT
+    # linear operators in the setup_quant_params() function.
+    # always call nn.Module.__init__() before calling setup_quant_params()!
+
+    def __init__(self, *args, **kwargs):
+        pass
+
+    def expand_bounds(self, t):
+        return t
+
+    # ensure backward compatibility with checkpoints from before the addition
+    # of "params_frozen" by adding this as a load_state_dict_pre_hook
+    def make_state_dicts_compat(self, state_dict, prefix, _, strict, *args, **kwargs):
+        if strict:
+            to_fix = ["params", "weight"]
+            try:
+                if self.bias is not None:
+                    to_fix.append("bias")
+            except AttributeError:
+                pass
+            for p in to_fix:
+                if prefix+p+"_frozen" not in state_dict.keys():
+                    state_dict[prefix+p+"_frozen"] = getattr(self, p+"_frozen")
+
+    def setup_quant_params(
+            self,
+            n_levels : int = 256,
+            quantize : str = 'per_layer',
+            init_clip : str= 'sawb_asymm',
+            learn_clip : bool = False,
+            symm_wts : bool = True,
+            nb_std : Union[int, float]= 3,
+            tqt : bool = False,
+            tqt_beta : float = 0.9,
+            tqt_clip_grad : bool = True,
+            rounding : bool = True,
+            mse_iters : int = 80
+    ):
+        """
+        :param n_levels: Number of weight quantization levels
+        :param quantize: how to quantize weights - 'per_layer' or 'per_channel'
+        :param init_clip: how weight clipping parameters should be initialized - 'sawb_symm', 'sawb_asymm', 'max' or 'std'
+        :param learn_clip: whether clipping bound(s) should be learned
+        :param symm_wts: Indicates that the weights should cover a symmetrical range around 0. If n_levels is an odd number,
+               the integer representations of the weights will go from -n_levels/2 to n_levels/2-1, and the clipping range will
+               be set accordingly. If init_clip is 'sawb_symm'/'sawb_asymm', and `learn_clip` or `tqt` are True, the symm_wts parameter has no effect.
+        """
+
+        quantize = quantize.lower()
+        init_clip = init_clip.lower()
+        assert_param_valid(self, quantize, 'quantize', ['per_layer', 'per_channel'])
+        assert_param_valid(self, init_clip, 'init_clip', ['max', 'std', 'sawb_symm', 'sawb_asymm', 'const', 'mse'])
+        if init_clip == 'const':
+            assert not symm_wts, f"{self.__class__.__name__}: argument combination init_clip='const' and symm_wts=True not supported!"
+
+        super(_PACTLinOp, self).__init__()
         self.n_levels = n_levels
-        self.width = processing_uints
-        self.groups = ita_sequence_length//processing_uints
-
-        self.B = math.log2( self.n_levels )
-        self.eps_max = torch.Tensor((self.B / (2**self.B),))
-
-    def set_eps_in(self, eps_list):
-        super().set_eps_in(eps_list)
-
-    def forward(self, x):
-
-        def RQ(x, eps, round=True):
-            if self.started:
-                if round:
-                    # Also add the minimal representalbe float value to prevent edge cases from being rounded down
-                    x = torch.floor(x/eps + 0.5 + torch.finfo(x.dtype).eps)*eps
-                else: 
-                    x = torch.floor(x/eps + torch.finfo(x.dtype).eps)*eps
-            return x
-        
-        _, H, S, _ = x.size()
-
-        # WIESEP: Even though it is technically possible to support other sequence lengths, this has not yet been implemented. 
-        # To support smaller sequence lengths at the moment, the inputs must be padded with -128 to a 64x64 tensor, because 
-        # the internal sequence length of ITA is fixed to 64.
-        assert S == 64, f"[PACTITAPartialMax] Currently only a sequence length of 64 is supported with ITA!"
-
-        # Gather statistics about inputs
-        _ = self.act(x)
-
-        ######################## Requantized and Shift ########################¼
-        with torch.no_grad():
-            # Center inputs around zero
-            eps = self.eps_max.type_as(x)
-
-            if self.act.started:
-                # Use maximum gather by statistics
-                x = x - torch.repeat_interleave(self.act.max, H*S*S).reshape(-1, H, S, S) + (((self.n_levels-1)/2))*eps
+        self.quantize = quantize
+        self.init_clip = init_clip
+        self.learn_clip = learn_clip
+        self.rounding = rounding
+        # this member indicates that quantization is enabled
+        self.register_buffer('started', torch.tensor(False))
+        self.symm_wts = symm_wts
+        self.nb_std = nb_std
+        clip_lo = torch.tensor(-1.)
+        # clip_lo & clip_hi should have dimension (out_channels, 1, 1, 1) in case of per-channel quantization.
+        # The PACTController will take care of managing them according to the configuration (per-channel, per-layer)
+        clip_lo = self.expand_bounds(clip_lo)
+        self.clip_lo = nn.Parameter(clip_lo, requires_grad=learn_clip and not tqt)
+        self.register_buffer('clip_gradient', torch.tensor(True))
+        self.mse_iters = mse_iters
+
+        clip_hi = torch.tensor(1.)
+        clip_hi = self.expand_bounds(clip_hi)
+        # in the case when learn_clip and symm_wts are both True, clip_hi is not actually used;
+        # instead the upper clipping bound is calculated from clip_lo with AlmostSymmQuantFunc.
+        # This way, only the lower clip bound is
+        self.clip_hi = nn.Parameter(clip_hi, requires_grad=((learn_clip and not tqt) and not symm_wts))
+        # to provide convenient access for the controller to the clipping params, store them in a dict.
+        self.clipping_params = {'low':self.clip_lo, 'high':self.clip_hi}
+        self.tqt = tqt
+
+        if self.tqt:
+            assert (learn_clip and symm_wts), f"{self.__class__.__name__}: TQT quantization requires learn_clip=True and symm_wts=True, you provided learn_clip={learn_clip}, symm_wts={symm_wts}"
+            self.register_parameter("log_t", nn.Parameter(torch.zeros_like(self.clip_lo.data), requires_grad=True))
+            self.register_buffer("tqt_beta", torch.tensor(tqt_beta))
+            self.register_buffer("tqt_running_beta", torch.tensor(1.))
+            self.register_buffer("tqt_running_grad_var", torch.zeros_like(self.clip_lo.data))
+            self.register_buffer("tqt_clip_grad", torch.tensor(tqt_clip_grad))
+            self.clipping_params["log_t"] = self.log_t
+        else:
+            self.tqt_beta = torch.tensor(tqt_beta)
+            self.tqt_clip_grad = torch.tensor(tqt_clip_grad)
+
+        # this member indicates that the module's clipping bounds should not be
+        # touched. it is set by the controller
+        self.register_buffer('frozen', torch.tensor(False))
+        # this member indicates that parameters (weight + bias) of the layer
+        # are frozen
+        self.register_buffer('params_frozen', torch.tensor(False))
+
+    def get_eps_w(self):
+        """
+        :return: epsilon of the weight quantization.
+        """
+        return ((self.clip_hi-self.clip_lo)/(self.n_levels-1)).clone().detach()
+
+    def get_eps_out(self, eps_in, *args, **kwargs):
+        """
+        :return: epsilons of the output pre-activations
+        """
+        return self.get_eps_w().type_as(eps_in)*eps_in
+
+    @property
+    def pact_repr_str(self):
+        return f", n_levels={self.n_levels}, quantize='{self.quantize}', init_clip='{self.init_clip}', learn_clip={self.learn_clip}, symm_wts={self.symm_wts}, nb_std={self.nb_std}, tqt={self.tqt}, tqt_beta={self.tqt_beta.item():.2f}, tqt_clip_grad={self.tqt_clip_grad.item()}"
+
+    def extra_repr(self):
+        # this might be a little bit dangerous - always inherit from the
+        # nn.Module you're extending FIRST and PACTLinOp SECOND
+        r = super(self.__class__, self).extra_repr()
+        r += self.pact_repr_str
+        return r
+
+    @property
+    def weight_q(self):
+        if self.params_frozen:
+            wt = self.weight_frozen
+        else:
+            wt = self.weight
+        if not self.tqt:
+            if self.learn_clip and self.symm_wts:
+                clip_upper = AlmostSymmQuantFunc.apply(self.clip_lo, self.n_levels)
             else:
-                # Use actual maximum
-                global_max = torch.max(x, dim = -1)[0]
-                x = x - torch.repeat_interleave(global_max, S).reshape(-1, H, S, S) + (((self.n_levels-1)/2))*eps
-            
-            # Get quantized values
-            x = RQ(x/eps, 1, round=True)
-            
-            # Clip quantized values
-            x = torch.clamp(x, min=-128, max=127)
-        ########################################################################
-        
-        # Initialize denominator
-        exp_partial_sum = torch.zeros_like(x)[...,0]
-
-        # Initialize maximum with minimal possible value
-        global_max = torch.full_like(x, -torch.inf)[...,0]
-
-        ## STAGE 1: Compute the denominator of the softmax
-        for i in range(self.groups):
-            # Find the maximum for each row in the current column block (consisting of 16 columns)
-            current_max = torch.max(x[...,0 + i * self.width:self.width + i * self.width], dim = -1)[0]
-
-            # Initialize all shift values for each row to zero
-            shift_sum = torch.zeros_like(x)[...,0]
-
-            # Calculate the number of shifts required to updated the already accumulated sum
-            # Make sure to do use round-half-up instead of round-half-to-even
-            max_shift = RQ((current_max - global_max) * self.eps_max.type_as(x), 1, round=True)
-
-            # Update all shift values where new maximum is larger
-            shift_sum = torch.where(current_max > global_max, max_shift, shift_sum)
-
-            # Updated all maximums where they changed
-            global_max = torch.where(current_max > global_max, current_max, global_max)
-
-            # Find the difference between the maximum and x in the current part of the row
-            diff = torch.repeat_interleave(global_max, self.width).reshape(
-               -1, H, S, self.width) - x[...,0 + i * self.width:self.width + i * self.width]
-
-            # Shift the values by B-log2B -> multiply by B/2**B = eps_max = log2e * eps_in
-            shift = RQ(diff * self.eps_max.type_as(x), 1, round=True)
-
-            # Calculate exponential sum over the current part of the row
-            exp_sum = RQ(torch.sum(self.n_levels / 2**shift, dim = -1), 1, round=False)
-
-            # Update the accumulated sum and add the accumulation over the current part of the row
-            exp_partial_sum = RQ(exp_partial_sum / 2**shift_sum, 1, round=False) + exp_sum
-
-        ## STAGE 2: Calculate the softmax activation
-        # Invert the partial sum
-        exp_partial_sum_inverse = RQ(self.n_levels * (self.n_levels-1) / exp_partial_sum, 1, round=False)
-            
-        # Find the difference between the maximum and x
-        diff = torch.repeat_interleave(global_max, S).reshape(-1, H, S, S) - x
-
-        # Shift the values by B-log2B -> multiply by B/2**B = eps_max = log2e * eps_in
-        shift = RQ(diff * self.eps_max.type_as(x), 1, round=True)
-
-        # Calculate the activation value
-        ret = RQ(torch.repeat_interleave(exp_partial_sum_inverse, S).reshape(-1, H, S, S) / 2**shift, 1 , round=False) / (self.n_levels - 1)
-        return ret
-
-
-class PACTIntegerITAPartialMax(torch.nn.Module):
-    class MySoftmax(torch.autograd.Function):
-        @staticmethod
-        def forward(ctx, x: torch.Tensor, n_levels: torch.Tensor, groups: int, group_width: int):
-
-            B = torch.log2(n_levels).type_as(x)
-            eps_max = B / (2**B)
-
-            _, H, S, _ = x.size()
-
-            # Initialize denominator
-            exp_partial_sum = torch.zeros_like(x)[...,0].type(torch.int32)
-
-            # Initialize maximum with minimal possible value
-            global_max = torch.full_like(x, -127)[...,0].type(torch.int8)
-
-            ## STAGE 1: Compute the denominator of the softmax
-            for i in range(groups):
-                # Find the maximum for each row in the current column block (consisting of 16 columns)
-                current_max = torch.max(x[...,0 + i * group_width:group_width + i * group_width].type(torch.int32), dim = -1)[0]
-
-                # Initialize all shift values for each row to zero
-                shift_sum = torch.zeros_like(x)[...,0].type(torch.int32)
-
-                # Calculate the number of shifts required to updated the already accumulated sum
-                # Make sure to do use round-half-up instead of round-half-to-even
-                max_shift = torch.floor((current_max - global_max) * eps_max + 0.5 + torch.finfo(x.dtype).eps)
-
-                # Update all shift values where new maximum is larger
-                shift_sum = torch.where(current_max > global_max, max_shift, shift_sum)
-
-                # Updated all maximums where they changed
-                global_max = torch.where(current_max > global_max, current_max, global_max)
-
-                # Find the difference between the maximum and x in the current part of the row
-                diff = torch.repeat_interleave(global_max, group_width).reshape(
-                -1, H, S, group_width) - x[...,0 + i * group_width:group_width + i * group_width].type(torch.int32)
-
-<<<<<<< HEAD
-                # Shift the values by B-log2B -> multiply by B/2**B = eps_max = log2e * eps_in
-                shift = torch.floor(diff * eps_max + 0.5 + torch.finfo(x.dtype).eps).type(torch.int32)
-
-                # Calculate exponential sum over the current part of the row
-                exp_sum = torch.floor(torch.sum(n_levels / 2**shift, dim = -1))
-=======
+                clip_upper = self.clip_hi
+
+            return PACTQuantize(wt, self.get_eps_w(), self.clip_lo, clip_upper, floor=False, clip_gradient=self.clip_gradient)
+        else:
+            return TQTQuantize(wt, self.get_eps_w(), self.log_t, self.clip_lo, self.clip_hi, self.tqt_beta, self.tqt_running_grad_var, self.tqt_running_beta, self.tqt_clip_grad, rounding=True)
+
+    @property
+    def weight_int(self):
+        return (self.weight_q / self.get_eps_w()).detach().clone().round()
+
+    # not nice: inheriting classes must set up weight_frozen/bias_frozen in
+    # their constructors!!!
+    def freeze_params(self):
+        self.weight_frozen.copy_(self.weight.data)
+        if self.bias is not None:
+            self.bias_frozen.copy_(self.bias.data)
+
+        self.params_frozen |= True
+
+    def unfreeze_params(self):
+        self.params_frozen &= False
+
+
+
 class PACTConv2d(nn.Conv2d, _PACTLinOp):
     def __init__(
             self,
@@ -2169,7 +955,6 @@
             tqt_beta = 0.9,
             tqt_clip_grad = True,
             rounding = True,
-            mse_iters : int = 80,
             **kwargs
     ):
         """
@@ -2179,31 +964,113 @@
         :param kwargs: passed to Conv2d constructor
         """
 
+        super(PACTConv2d, self).__init__(in_channels, out_channels, kernel_size, **kwargs)
+        self.setup_quant_params(n_levels=n_levels,
+                                quantize=quantize,
+                                init_clip=init_clip,
+                                learn_clip=learn_clip,
+                                symm_wts=symm_wts,
+                                nb_std=nb_std,
+                                tqt=tqt,
+                                tqt_beta=tqt_beta,
+                                tqt_clip_grad=tqt_clip_grad)
+        # we want to be able to freeze weights; to avoid updating them, we must
+        # keep them in a buffer (e.g., ADAM will keep updating weights even
+        # with requires_grad == False)
+        self.register_buffer('weight_frozen', self.weight.data.clone())
+        if self.bias is not None:
+            self.register_buffer('bias_frozen', self.bias.data.clone())
+        else:
+            self.bias_frozen = None
+
+        self._register_load_state_dict_pre_hook(self.make_state_dicts_compat)
+
+
+    def expand_bounds(self, t):
+        if self.quantize == 'per_channel':
+            if t.numel() == 1:
+                t = torch.reshape(t, (1,))
+                t = torch.cat(self.out_channels*[t])
+            t = torch.reshape(t, (self.out_channels, 1, 1, 1))
+        return t
+
+
+    def forward(self, x):
+        b = self.bias
+        if self.started:
+            w = self.weight_q
+        elif self.params_frozen:
+            w = self.weight_frozen
+            b = self.bias_frozen
+        else:
+            w = self.weight
+
+        return nn.functional.conv2d(x, w, b, self.stride, self.padding, self.dilation, self.groups)
+
+
+    # this is not very pretty. Any suggestions on how to avoid it are welcome...
+    def extra_repr(self):
+        return _PACTLinOp.extra_repr(self)
+
+    @classmethod
+    def from_conv2d(cls, c : nn.Conv2d, **kwargs):
+        # kwargs should be arguments to PACTConv2d
+        pact_conv = cls(in_channels=c.in_channels,
+                   out_channels=c.out_channels,
+                   kernel_size=c.kernel_size,
+                   stride=c.stride,
+                   padding=c.padding,
+                   dilation=c.dilation,
+                   groups=c.groups,
+                   bias=(c.bias is not None),
+                   padding_mode=c.padding_mode,
+                   **kwargs)
+        # initialize parameters from the nn.Conv2d
+        pact_conv.weight.data.copy_(c.weight.data)
+        if c.bias is not None:
+            pact_conv.bias.data.copy_(c.bias.data)
+
+        return pact_conv
+
+
+
+class PACTConv1d(nn.Conv1d, _PACTLinOp):
+    def __init__(
+            self,
+            in_channels,
+            out_channels,
+            kernel_size,
+            n_levels = 256,
+            quantize = 'per_layer',
+            init_clip = 'sawb_asymm',
+            learn_clip = False,
+            symm_wts = True,
+            nb_std = 3,
+            tqt = False,
+            tqt_beta = 0.9,
+            tqt_clip_grad = True,
+            rounding = True,
+            **kwargs
+    ):
+        """
+        :param in_channels: See torch.nn.Conv2d
+        :param out_channels: See torch.nn.Conv2d
+        :param kernel_size: See torch.nn.Conv2d
+        :param kwargs: passed to Conv1d constructor
+        """
+
         valid_padding_modes = {'zeros', 'reflect', 'replicate', 'circular'}
         try:
             pm = kwargs['padding_mode']
         except KeyError:
             pm = 'zeros'
         if pm not in valid_padding_modes:
-            assert pm in ['eps', 'neg_ones'], f'PACTConv2d got invalid padding mode {pm} - expected one of {valid_padding_modes.union({"eps", "neg_ones"})}'
+            assert pm in ['eps', 'neg_ones'], f'PACTConv1d got invalid padding mode {pm} - expected one of {valid_padding_modes.union({"eps", "neg_ones"})}'
             # for Conv1d initializer, pretend we are doing zero padding...
             kwargs['padding_mode'] = 'zeros'
->>>>>>> 6565937a
-
-                # Update the accumulated sum and add the accumulation over the current part of the row
-                exp_partial_sum = torch.floor(exp_partial_sum / 2**shift_sum) + exp_sum
-
-            ## STAGE 2: Calculate the softmax activation
-            # Invert the partial sum
-            exp_partial_sum_inverse = torch.floor(n_levels * (n_levels-1) / exp_partial_sum).type(torch.int32)
-                
-            # Find the difference between the maximum and x
-            diff = torch.repeat_interleave(global_max, S).reshape(-1, H, S, S) - x.type(torch.int32)
-
-<<<<<<< HEAD
-            # Shift the values by B-log2B -> multiply by B/2**B = log2e*eps_x
-            shift = torch.floor(diff * eps_max + 0.5 + torch.finfo(x.dtype).eps).type(torch.int32)
-=======
+
+        super(PACTConv1d, self).__init__(in_channels, out_channels, kernel_size, **kwargs)
+        self.padding_mode = pm
         self.setup_quant_params(n_levels=n_levels,
                                 quantize=quantize,
                                 init_clip=init_clip,
@@ -2213,163 +1080,35 @@
                                 tqt=tqt,
                                 tqt_beta=tqt_beta,
                                 tqt_clip_grad=tqt_clip_grad,
-                                mse_iters=mse_iters)
-        # we want to be able to freeze weights; to avoid updating them, we must
-        # keep them in a buffer (e.g., ADAM will keep updating weights even
-        # with requires_grad == False)
+                                rounding=rounding)
+
+
         self.register_buffer('weight_frozen', self.weight.data.clone())
         if self.bias is not None:
             self.register_buffer('bias_frozen', self.bias.data.clone())
         else:
             self.bias_frozen = None
->>>>>>> 6565937a
-
-            # Calculate the activation value
-            ret = torch.floor(torch.repeat_interleave(exp_partial_sum_inverse, S).reshape(-1, H, S, S) / 2**shift).type_as(x)
-            return ret
-        
-        @staticmethod
-        @parse_args('v', 't', 'i','i')
-        def symbolic(g, x, n_levels, groups, group_width):
-
-            n_levels_ = g.op("Constant", value_t=n_levels)
-
-            return g.op("PACTOps::ITAPartialMax", x, n_levels_t=n_levels, groups_i=groups, group_width_i=group_width)
-        
-    def __init__(self, max_value, n_levels: int = 256, processing_uints: int = 16, ita_sequence_length: int = 64, eps_in: float = 1./255, export_node=False, **kwargs):
-        super().__init__()
-
-        self.max = max_value
-        self.n_levels = torch.Tensor((n_levels,))
-        self.group_width = processing_uints
-        self.groups = ita_sequence_length//processing_uints
-        self.eps_in = eps_in
-        self.export_node = export_node
-
-        D = 2**16
-        B = torch.log2(self.n_levels) 
-        eps_max = B / (2**B) 
-        mul = torch.floor(D * eps_in / eps_max)
-        bias = torch.floor(D * (self.n_levels-1)/2 - D * self.max / eps_max)
-
-        # Make sure that eps_max is enforces
-        self.rq = RequantShift(mul=mul[0], add=bias[0], signed=True, D=torch.Tensor((D,)), n_levels=n_levels, **kwargs)
-
-<<<<<<< HEAD
+
+        self._register_load_state_dict_pre_hook(self.make_state_dicts_compat)
+
+    def expand_bounds(self, t):
+        if self.quantize == 'per_channel':
+            if t.numel() == 1:
+                t = torch.reshape(t, (1,))
+                t = torch.cat(self.out_channels*[t])
+            t = torch.reshape(t, (self.out_channels, 1, 1))
+        return t
+
     def forward(self, x):
-        # Clip and rescale values to enforce eps_max = B / 2**B
-        x = self.rq(x)
-        if self.export_node:
-            return self.MySoftmax.apply(x, self.n_levels.type_as(x), int(self.groups), int(self.group_width))
-=======
-        if self.padding_mode != 'zeros':
-            mode = 'constant' if self.padding_mode in ['neg_ones', 'eps'] else self.padding_mode
-            pad_val = 0.0 if (not self.started or not isinstance(x, QTensor) or x.eps is None) else x.eps.item() if self.padding_mode == 'eps' else -1.0
-
-            x = nn.functional.pad(x, self._reversed_padding_repeated_twice, mode=mode, value=pad_val)
-            padding = 0
->>>>>>> 6565937a
-        else:
-            return self.MySoftmax.forward(None, x, self.n_levels.type_as(x), int(self.groups), int(self.group_width))
-          
-class PACTGELU(_PACTEps):
-
-    def __init__(self):
-        super().__init__(True)
-        self.register_buffer('a',torch.Tensor((-0.2888,)))
-        self.register_buffer('b',torch.Tensor((-1.769,)))
-        self.register_buffer('one', torch.Tensor((1.,)))
-        self.register_buffer('sqrttwo', torch.Tensor((math.sqrt(2),)))
-
-        self.register_buffer('epsA',torch.Tensor((1.,)))
-        self.register_buffer('epsB',torch.Tensor((1.,)))
-        self.register_buffer('epsOne', torch.Tensor((1.,)))
-        self.register_buffer('epsOut', torch.Tensor((1.,)))
-
-    def get_eps_out(self, eps_in=None):
-        if eps_in is not None:
-            self.set_eps_in(eps_in)
-        return self.epsOut.type_as(eps_in)
-
-    def set_eps_in(self, eps_in_list):
-        super().set_eps_in(eps_in_list)
-        self.updateCoeffs(self.eps_in)
-
-    def updateCoeffs(self, eps_in):
-        def RQ(x,eps):
-            if self.started:
-                x = torch.floor(x/eps+0.5)*eps
-            return x
-
-        with torch.no_grad():
-            epsB = eps_in / math.sqrt(2.)
-            epsA = torch.Tensor(((0.2888),)).type_as(eps_in)
-            epsOne = epsB**2*epsA
-            epsOut = epsOne * eps_in
-
-            self.epsB = epsB
-            self.epsA = epsA
-            self.epsOne = epsOne
-            self.epsOut = epsOut
-
-            self.a = RQ(torch.Tensor((-0.2888,)).type_as(self.a), epsA)
-            self.b = RQ(torch.Tensor((-1.769,)).type_as(self.b), epsB)
-            self.one = RQ(torch.Tensor((1.,)).type_as(self.one),epsB**2*epsA)
-            self.sqrttwo = RQ(torch.Tensor((math.sqrt(2.),)).type_as(self.sqrttwo),torch.Tensor((math.sqrt(2.),)).type_as(self.sqrttwo))
-
-<<<<<<< HEAD
-    def forward(self, x):
-        def RQ(x,eps):
-            if self.started:
-                x = torch.floor(x/eps+0.5)*eps
-            return x
-=======
-        valid_padding_modes = {'zeros', 'reflect', 'replicate', 'circular'}
-        try:
-            pm = kwargs['padding_mode']
-        except KeyError:
-            pm = 'zeros'
-        if pm not in valid_padding_modes:
-            assert pm in ['eps', 'neg_ones'], f'PACTConv1d got invalid padding mode {pm} - expected one of {valid_padding_modes.union({"eps", "neg_ones"})}'
-            # for Conv1d initializer, pretend we are doing zero padding...
-            kwargs['padding_mode'] = 'zeros'
->>>>>>> 6565937a
-
-        q = RQ(torch.clip(torch.abs(x/self.sqrttwo), max=-self.b), self.epsB)
-        L = torch.sign(x) * (self.a * (q + self.b)**2 + self.one)
-
-        y = x * RQ(((self.one+L)/2),self.epsOne)
-        return y
-
-class PACTIntegerGELU(torch.nn.Module):
-
-    class MyGELU(torch.autograd.Function):
-
-        @staticmethod
-        def forward(ctx, x, b, one):
-            L = torch.sign(x) * ( - (torch.clip(torch.abs(x), max=-b) + b)**2 + one)
-            y = x*torch.floor(((one+L)/2))
-
-            return y
-
-        @staticmethod
-        @parse_args('v','i','i')
-        def symbolic(g, x, b, one):
-            return g.op("PACTOps::iGELU", x, b_i=b, one_i=one)
-
-    def __init__(self, eps_in = 1., D=2**14, export_node = False):
-        super().__init__()
-
-        self.register_buffer('a',torch.Tensor((-0.288,)))
-        self.register_buffer('b',torch.Tensor((-1.769,)))
-        self.register_buffer('one',torch.Tensor((1.,)))
-        self.register_buffer('sqrttwo',torch.Tensor((math.sqrt(2.),)))
-        self.register_buffer('D', torch.Tensor((D,)))
-        self.export_node = export_node
-
-<<<<<<< HEAD
-        self.register_buffer("eps_out",torch.Tensor((0,)))
-=======
+        b = self.bias
+        if self.started:
+            w = self.weight_q
+        elif self.params_frozen:
+            w = self.weight_frozen
+            b = self.bias_frozen
+        else:
+            w = self.weight
+
         if self.padding_mode != 'zeros':
             mode = 'constant' if self.padding_mode in ['eps', 'neg_ones'] else self.padding_mode
             pad_val = 0.0 if (not self.started or not isinstance(x, QTensor) or x.eps is None) else x.eps.item() if mode == 'eps' else -1.0
@@ -2381,34 +1120,53 @@
         if self.started and isinstance(result, QTensor) and x.eps is not None:
             result.eps = self.get_eps_out(x.eps)
         return result
->>>>>>> 6565937a
-
-        self.updateCoeffs(eps_in)
-
-    def updateCoeffs(self, eps_in):
-        def RQ(x,eps):
-            x = torch.floor(x/eps + 0.5)
-            return x
-
-        with torch.no_grad():
-            epsB = eps_in / math.sqrt(2.)
-            epsA = torch.Tensor(((0.2888),)).type_as(eps_in)
-            epsOne = epsB**2*epsA
-            epsOut = epsOne * eps_in
-
-            self.epsB = epsB
-            self.epsA = epsA
-            self.epsOne = epsOne
-            self.epsOut = epsOut
-
-            self.a = RQ(torch.Tensor((-0.2888,)).type_as(self.a), epsA)
-            self.b = RQ(torch.Tensor((-1.769,)).type_as(self.b), epsB)
-            self.one = RQ(torch.Tensor((1.,)).type_as(self.one),epsB**2*epsA)
-            self.sqrttwo = RQ(torch.Tensor((math.sqrt(2.),)).type_as(self.sqrttwo),torch.Tensor((math.sqrt(2.),)).type_as(self.sqrttwo))
-
-<<<<<<< HEAD
-    def forward(self, x):
-=======
+
+    def extra_repr(self):
+        return _PACTLinOp.extra_repr(self)
+
+    @classmethod
+    def from_conv1d(cls, c : nn.Conv1d, **kwargs):
+        pm = c.padding_mode
+        if 'padding_mode' in kwargs:
+            pm = kwargs['padding_mode']
+            kwargs.pop('padding_mode')
+        # kwargs should be arguments to PACTConv1d
+        pact_conv = cls(in_channels=c.in_channels,
+                   out_channels=c.out_channels,
+                   kernel_size=c.kernel_size,
+                   stride=c.stride,
+                   padding=c.padding,
+                   dilation=c.dilation,
+                   groups=c.groups,
+                   bias=(c.bias is not None),
+                   padding_mode=pm,
+                   **kwargs)
+        # initialize parameters from the nn.Conv1d
+        pact_conv.weight.data.copy_(c.weight.data)
+        if c.bias is not None:
+            pact_conv.bias.data.copy_(c.bias.data)
+
+        return pact_conv
+
+
+class PACTCausalConv1d(PACTConv1d, _PACTLinOp):
+    def __init__(
+            self,
+            in_channels,
+            out_channels,
+            kernel_size,
+            n_levels = 256,
+            quantize = 'per_layer',
+            init_clip = 'sawb_asymm',
+            learn_clip = False,
+            symm_wts = True,
+            nb_std = 3,
+            tqt = False,
+            tqt_beta = 0.9,
+            tqt_clip_grad = True,
+            **kwargs
+    ):
+
         valid_padding_modes = {'zeros', 'reflect', 'replicate', 'circular'}
         try:
             pm = kwargs['padding_mode']
@@ -2431,24 +1189,30 @@
         else:
             dil = dilation
         self.__padding = (k-1) * dil
->>>>>>> 6565937a
-
-        """Approximate Integer GELU implementation according to the I-BERT paper:
-        https://arxiv.org/abs/2101.01321
-
-        :param eps_in:
-        :returns:
-        :rtype:
-
-        """
-        if self.export_node:
-            return self.MyGELU.apply(x, int(self.b.item()), int(self.one.item()))
-        else:
-            return self.MyGELU.forward(None, x, self.b.type_as(x), self.one.type_as(x))
-
-<<<<<<< HEAD
-class PACTIntegerLayerNorm(torch.nn.Module):
-=======
+
+        super(PACTCausalConv1d, self).__init__(
+            in_channels,
+            out_channels,
+            kernel_size,
+            n_levels,
+            quantize,
+            init_clip,
+            learn_clip,
+            symm_wts,
+            nb_std,
+            tqt,
+            tqt_beta,
+            tqt_clip_grad,
+            padding=0,
+            **kwargs)
+        self.padding_mode = pm
+
+    def extra_repr(self):
+        # done veryy ugly, but I was getting a recursion error all the time and couldn't figure it out
+        return f"{self.in_channels}, {self.out_channels}, kernel_size={self.kernel_size}, n_levels={self.n_levels}, quantize='{self.quantize}', init_clip='{self.init_clip}', learn_clip={self.learn_clip}, symm_wts={self.symm_wts}, nb_std={self.nb_std}, tqt={self.tqt}, tqt_beta={self.tqt_beta.item():.2f}, tqt_clip_grad={self.tqt_clip_grad.item()}"
+
+    def forward(self, input):
+
         pad_mode = 'constant' if self.padding_mode in ['eps', 'zeros', 'neg_ones'] else self.padding_mode
         pad_val = 0.0
         if self.padding_mode == 'eps' and self.started and isinstance(input, QTensor) and input.eps is not None:
@@ -2457,7 +1221,1039 @@
             pad_val = -1.0
 
         padding = 0
->>>>>>> 6565937a
+
+        x = nn.functional.pad(input, (self.__padding, 0), mode=pad_mode, value=pad_val)
+        result = super(PACTCausalConv1d, self).forward(x)
+
+        if self.started and isinstance(result, QTensor) and x.eps is not None:
+            result.eps = self.get_eps_out(x.eps)
+        return result
+
+
+    @classmethod
+    def from_causalconv1d(cls, c : CausalConv1d, **kwargs):
+        # kwargs should be arguments to PACTCausalConv1d
+        pm = c.padding_mode
+        if 'padding_mode' in kwargs:
+            pm = kwargs['padding_mode']
+            kwargs.pop('padding_mode')
+
+        pact_causalconv = cls(
+            in_channels=c.in_channels,
+            out_channels=c.out_channels,
+            kernel_size=c.kernel_size,
+            stride=c.stride,
+            dilation=c.dilation,
+            groups=c.groups,
+            bias=(c.bias is not None),
+            padding_mode=pm,
+            **kwargs)
+        # initialize parameters from the nn.Conv1d
+        pact_causalconv.weight.data.copy_(c.weight.data)
+        if c.bias is not None:
+            pact_causalconv.bias.data.copy_(c.bias.data)
+
+        return pact_causalconv
+
+
+class PACTLinear(nn.Linear, _PACTLinOp):
+    def __init__(self,
+                 in_features : int,
+                 out_features : int,
+                 n_levels : int = 256,
+                 quantize : str = 'per_layer',
+                 init_clip : str = 'sawb_asymm',
+                 learn_clip : bool = False,
+                 symm_wts : bool = True,
+                 nb_std : int = 3,
+                 tqt = False,
+                 tqt_beta = 0.9,
+                 tqt_clip_grad = True,
+                 rounding = True,
+                 **kwargs):
+        """
+        :param in_features:   see nn.Linear
+        :param out_features:  see nn.Linear
+        :param kwargs:        passed to nn.Linear constructor
+        """
+
+        super(PACTLinear, self).__init__(in_features, out_features, **kwargs)
+        self.setup_quant_params(n_levels=n_levels,
+                                quantize=quantize,
+                                init_clip=init_clip,
+                                learn_clip=learn_clip,
+                                symm_wts=symm_wts,
+                                nb_std=nb_std,
+                                tqt=tqt,
+                                tqt_beta=tqt_beta,
+                                tqt_clip_grad=tqt_clip_grad,
+                                rounding=rounding)
+
+        self.register_buffer('weight_frozen', self.weight.data.clone())
+        if self.bias is not None:
+            self.register_buffer('bias_frozen', self.bias.data.clone())
+        else:
+            self.bias_frozen = None
+
+        self._register_load_state_dict_pre_hook(self.make_state_dicts_compat)
+
+    def expand_bounds(self, t):
+        if self.quantize == 'per_channel':
+            if t.numel() == 1:
+                t = torch.reshape(t, (1,))
+                t = torch.cat(self.out_features * [t])
+            t = t.reshape((self.out_features, 1))
+        return t
+    # do not use in training!
+    def get_bias_q(self, eps_in):
+        # we assume that bias gets quantized to a really high bitwidth so don't
+        # clip it
+        with torch.no_grad():
+            b = PACTQuantize(self.bias, self.get_eps_out(eps_in), -1000.*torch.ones_like(self.clip_lo.flatten()), 1000.*torch.ones_like(self.clip_hi.flatten()), clip_gradient=self.clip_gradient, floor=False)
+        return b
+
+    # do not use in training!
+    def get_bias_int(self, eps_in):
+        return (self.get_bias_q(eps_in)/self.get_eps_out(eps_in)).round()
+
+    def get_eps_out(self, eps_in):
+        return self.get_eps_w().flatten()*eps_in
+
+    def forward(self, x):
+        b = self.bias
+        if self.started:
+            w = self.weight_q
+        elif self.params_frozen:
+            w = self.weight_frozen
+            b = self.bias_frozen
+        else:
+            w = self.weight
+
+        result = nn.functional.linear(x, w, b)
+
+        if self.started and isinstance(result, QTensor) and x.eps is not None:
+            result.eps = self.get_eps_out(x.eps)
+
+        return result
+
+    def extra_repr(self):
+        return _PACTLinOp.extra_repr(self)
+
+    @classmethod
+    def from_linear(cls, l : nn.Linear, **kwargs):
+        pact_linear = cls(in_features=l.in_features,
+                          out_features=l.out_features,
+                          bias=(l.bias is not None),
+                          **kwargs)
+        # initialize parameters from nn.Linear instance
+        pact_linear.weight.data.copy_(l.weight.data)
+        if l.bias is not None:
+            pact_linear.bias.data.copy_(l.bias.data)
+        return pact_linear
+
+
+
+
+#############################################################
+# THE FOLLOWING CLASSES:
+# PACTIntegerLayerNorm, PACTIntegerMatmul, PACTIntegerSoftmax
+# ARE STILL IN BETA STADIUM - DO NOT USE FOR IMPORTANT THINGS!
+#############################################################
+class PACTHardswish(nn.Module):
+    def __init__(self, eps_s : float):
+        super(PACTHardswish, self).__init__()
+        self.eps_s = eps_s
+
+    def forward(self, x):
+        inp = x
+        three = torch.tensor(3., dtype=x.dtype, device=x.device)
+        six = 2 * three
+        z = torch.zeros(1, dtype=x.dtype, device=x.device)
+        o = torch.ones(1, dtype=x.dtype, device=x.device)
+        # if we have a handle on the input epsilon, quantize the constants 3
+        # and 6 to eps_in
+        if isinstance(x, QTensor) and x.eps is not None:
+            three = PACTQuantize(three, x.eps, 2., 4., floor=False)
+            six = PACTQuantize(six, x.eps, 5., 6., floor=False)
+        # now perform quantized hswish with the input data:
+        # 1. relu6(x+3)
+        x = x + three
+        x = torch.minimum(torch.maximum(z, x), six)
+        # 2. /6
+        one_over_six = PACTQuantize(o/6, self.eps_s, 0., 1., floor=False)
+        x = x * one_over_six
+        # 3. x * (ans)
+        return inp * x
+
+    def get_eps_out(self, eps_in):
+        return self.eps_s.type_as(eps_in) * eps_in * eps_in
+
+
+class PACTIntegerHardswish(nn.Module):
+    def __init__(self, eps_in : float, eps_s : float):
+        super(PACTIntegerHardswish, self).__init__()
+        self.eps_in = eps_in
+        self.eps_s = eps_s
+        three = torch.tensor(3.)
+        six = 2 * three
+        three_q = torch.round(three/self.eps_in)
+        six_q = torch.round(six/self.eps_in)
+        self.register_buffer("three", three_q)
+        self.register_buffer("six", six_q)
+        one_over_six = 1/six
+        one_over_six_q = torch.round(one_over_six/eps_s)
+        self.register_buffer("one_over_six", one_over_six_q)
+
+    def forward(self, x):
+        z = torch.zeros.type_as(x)
+        inp = x
+        x = x + self.three
+        x = torch.clip(x, z, self.six)
+        x = x * self.one_over_six
+        return inp * x
+
+
+
+
+class PACTHardsigmoid(nn.Module):
+    def __init__(self, eps_s : float):
+        super(PACTHardsigmoid, self).__init__()
+        self.eps_s = eps_s
+
+    def forward(self, x):
+        three = torch.tensor(3., dtype=x.dtype, device=x.device)
+        six = 2 * three
+        z = torch.zeros(1, dtype=x.dtype, device=x.device)
+        o = torch.ones(1, dtype=x.dtype, device=x.device)
+        # if we have a handle on the input epsilon, quantize the constants 3
+        # and 6 to eps_in
+        if isinstance(x, QTensor) and x.eps is not None:
+            three = PACTQuantize(three, x.eps, 2., 4., floor=False)
+            six = PACTQuantize(six, x.eps, 5., 6.5, floor=False)
+        # now perform quantized hswish with the input data:
+        # 1. relu6(x+3)
+        x = x + three
+        x = torch.minimum(torch.maximum(z, x), six)
+        # 2. /6
+        one_over_six = PACTQuantize(o/six, self.eps_s, z, o, floor=False)
+        return x * one_over_six
+
+    def get_eps_out(self, eps_in):
+        return self.eps_s.type_as(eps_in) * eps_in
+
+
+class PACTIntegerHardsigmoid(nn.Module):
+    def __init__(self, eps_in : float, eps_s : float):
+        super(PACTIntegerHardsigmoid, self).__init__()
+        self.eps_in = eps_in
+        self.eps_s = eps_s
+        three = torch.tensor(3.)
+        six = 2 * three
+        three_q = torch.round(three/self.eps_in)
+        six_q = torch.round(six/self.eps_in)
+        self.register_buffer("three", three_q)
+        self.register_buffer("six", six_q)
+        one_over_six = 1/six
+        one_over_six_q = torch.round(one_over_six/eps_s)
+        self.register_buffer("one_over_six", one_over_six_q)
+
+
+    def forward(self, x):
+        z = torch.zeros.type_as(x)
+        inp = x
+        x = x + self.three
+        x = torch.clip(x, z, self.six)
+        return x * self.one_over_six
+
+class PACTEmbedding(torch.nn.Module):
+
+    def __init__(self, n_levels:int = 256, weights : torch.Tensor = torch.Tensor((1.,)), **kwargs):
+        super().__init__()
+        self.weights = nn.Parameter(weights)
+        self.adder = PACTIntegerAdd(n_levels=n_levels, num_args = 2, **kwargs)
+
+        self.register_buffer('maxval', torch.Tensor((0.,)))
+
+    def reassign_epsilons(self):
+        self.adder.reassign_epsilons()
+
+    def forward(self, x):
+        out = self.adder(x,self.weights)
+        self.maxval.data[0] = max(torch.max(torch.abs(out)).item(), self.maxval)
+
+        return out
+
+class PACTIntegerEmbedding(torch.nn.Module):
+
+    # Implements the integerized version of an Embedding
+    # Supports single stage mode, i.e. embeddings are quantized to the output epsilon and double stage mode where weights are quantized to an intermediate epsilon, which is more precise
+
+    def __init__(self, n_levels: int = 256, weight : torch.Tensor = torch.Tensor((1.,)), eps_in:float = 1./255, eps_adder:float=1./255, maxval:float=1., twoStage:bool = False, **kwargs):
+        super().__init__()
+        self.n_levels = n_levels
+
+        self.register_buffer('floor', torch.Tensor((False,)))
+        self.register_buffer('clip_gradient', torch.Tensor((True,)))
+        self.register_buffer('noisy', torch.Tensor((False,)))
+        self.register_buffer('twoStage', torch.Tensor((twoStage,)))
+
+        eps_out = maxval/(self.n_levels//2-1)
+        self.register_buffer("eps_out",torch.Tensor((eps_out,)))
+
+        # Requantize in two steps - the intermediate step allows for the embedding to have a lower quantization error
+        if twoStage:
+
+            clip_lo = -(torch.max(torch.max(torch.abs(weight))))
+            clip_hi = AlmostSymmQuantFunc.apply(clip_lo, n_levels)
+
+            eps_weights = (clip_hi-clip_lo)/(n_levels-1)
+            eps_bias = eps_weights/eps_adder
+            D = 2**16
+
+            self.register_buffer('weight', torch.Tensor(torch.round(PACTQuantize(weight, eps_bias, clip_lo,
+                                                                    clip_hi, self.floor, self.clip_gradient,
+                                                                                 self.noisy) / eps_bias)).detach())
+            self.rqs1 = RequantShift(mul=torch.floor(D*eps_in/eps_adder), add=torch.Tensor((0.,)), signed=True, D=torch.Tensor((D,)), n_levels=n_levels, **kwargs)
+            #self.rqs1 = Requanl=torch.floor(D*eps_in/eps_adder), add=D*self.weight, signed=True, D=torch.Tensor((D,)), n_levels=n_levels)
+            self.rqs2 = RequantShift(mul=torch.floor(D*eps_adder/eps_out), add=torch.Tensor((0.,)), signed=True, D=torch.Tensor((D,)), n_levels=n_levels, **kwargs)
+
+        # Requantize in one step - Fewer operations, but the quantization error might be larger
+        else:
+
+            clip_lo = -torch.abs(maxval)
+            clip_hi = AlmostSymmQuantFunc.apply(clip_lo, n_levels)
+            D = 2**16
+
+            self.register_buffer('weight', torch.round(PACTQuantize(weight, eps_out/D, clip_lo, clip_hi, self.floor, self.clip_gradient, self.noisy) / (eps_out/D)).detach())
+            self.rq = RequantShift(mul=torch.floor(D*eps_in/eps_out), add=self.weight, signed=True, D=torch.Tensor((D,)), n_levels=n_levels, **kwargs)
+
+    def forward(self, x):
+        if self.twoStage:
+            out = self.rqs2(self.rqs1(x) + self.weight)
+        else:
+            out = self.rq(x)
+
+        return out
+
+class PACTExp(torch.nn.Module):
+
+    def __init__(self, n_levels: int = 256, dim: int = 1):
+        super().__init__()
+        self.n_levels = n_levels
+        self.dim = dim
+        self.coeffA = torch.Tensor((0.35815147,))
+        self.coeffB = torch.Tensor((1.353,))
+        self.coeffC =  torch.Tensor((0.344,))
+        self.log2 =  torch.Tensor((1.,))
+        self.clip_gradient = torch.tensor(True)
+        self.floor = torch.tensor(False)
+
+
+    def updateCoeffs(self, eps):
+        """Updates the coefficients, usually only done with the IntegerizeSoftmax pass
+
+        :param eps: Input epsilon
+        :returns:
+        :rtype:
+
+        """
+
+        p = 0
+        #eps2 = torch.Tensor((0.35815147 / 2**p,))
+        eps = eps
+        eps2 = torch.Tensor((0.3585,)).type_as(eps)
+
+        self.coeffA.data[0] = torch.round(0.3585/eps2) * eps2
+        self.coeffB.data[0] = torch.round(1.353/eps) * eps
+        self.coeffC.data[0] = torch.round(0.344/(eps**2*eps2)) * eps**2*eps2
+
+        #self.log2.data[0] = 2**torch.round(torch.Tensor((math.log2(math.log2(2)/(eps)),)))
+        self.log2.data[0] = torch.round(math.log2(2)/(eps)) * eps
+
+    def forward(self, x):
+        """Approximate Softmax implementation according to the I-BERT paper:
+        https://arxiv.org/abs/2101.01321
+
+        :param x:
+        :returns:
+        :rtype:
+
+        """
+
+#         clip_lo = -torch.abs(torch.max(x))
+#         clip_hi = AlmostSymmQuantFunc.apply(clip_lo, self.n_levels)
+#         eps = (clip_hi-clip_lo)/self.n_levels
+
+        xTilde = (x - torch.max(x, -1, keepdim=True)[0])
+        z = torch.floor(-xTilde / math.log(2))
+        p = xTilde + z * math.log(2)
+        y = (0.3585*(p + 1.353)**2 + 0.344) / 2**z
+        return y
+
+class PACTIntegerExp(torch.nn.Module):
+
+    def __init__(self, n_levels: int = 256, dim: int = 1):
+        super().__init__()
+        self.n_levels = n_levels
+        self.dim = dim
+        self.register_buffer('coeffA', torch.Tensor((0.35815147,)))
+        self.register_buffer('coeffB', torch.Tensor((1.353,)))
+        self.register_buffer('coeffC',  torch.Tensor((0.344,)))
+        self.register_buffer('log2',  torch.Tensor((1.,)))
+        self.register_buffer('clip_gradient', torch.tensor(True))
+        self.register_buffer('floor', torch.tensor(False))
+
+    class MyExp(torch.autograd.Function):
+
+        @staticmethod
+        def forward(ctx, x, log2, coeffA, coeffB, coeffC, n_levels, zero):
+            xTilde = (x - torch.max(x, dim=-1, keepdim=True)[0])
+            z = torch.floor(-xTilde / log2)
+            p = xTilde + z * log2
+            y = torch.floor(((coeffA*(p + coeffB)**2 + coeffC)) // (2**z))
+            out = torch.clip(y, zero, n_levels-1)
+
+            return out
+
+        @staticmethod
+        @parse_args('v', 't', 't', 't', 't', 't', 't')
+        def symbolic(g, x, log2, coeffA, coeffB, coeffC, n_levels, zero):
+            #return g.op("PACTOps::iSoftmax", x, log2_f = log2, coeffA_f = coeffA, coeffB_f = coeffB, coeffC_f = coeffC, n_levels_f = n_levels)
+
+            log2_ = g.op("Constant", value_t=log2)
+            coeffA_ = g.op("Constant", value_t=coeffA)
+            coeffB_ = g.op("Constant", value_t=coeffB)
+            coeffC_ = g.op("Constant", value_t=coeffC)
+            n_levels_ = g.op("Constant", value_t=n_levels)
+
+            return g.op("PACTOps::iExp", x, log2_t=log2, coeffA_t=coeffA, coeffB_t=coeffB,  coeffC_t=coeffC, n_levels_t=n_levels)
+
+    def updateCoeffs(self, eps):
+        """Updates the coefficients, usually only done with the IntegerizeSoftmax pass
+
+        :param eps: Input epsilon
+        :returns:
+        :rtype:
+
+        """
+
+        p = 0
+        #eps2 = torch.Tensor((0.35815147 / 2**p,))
+        eps = eps
+        eps2 = torch.Tensor((0.3585,)).type_as(eps)
+
+        self.coeffA.data[0] = torch.round(0.3585/eps2) * eps2
+        self.coeffB.data[0] = torch.round(1.353/eps) * eps
+        self.coeffC.data[0] = torch.round(0.344/(eps**2*eps2)) * eps**2*eps2
+
+        #self.log2.data[0] = 2**torch.round(torch.Tensor((math.log2(math.log2(2)/(eps)),)))
+        self.log2.data[0] = torch.round(math.log2(2)/(eps)) * eps
+
+    def forward(self, x):
+        """Approximate Softmax implementation according to the I-BERT paper:
+        https://arxiv.org/abs/2101.01321
+
+        :param x:
+        :returns:
+        :rtype:
+
+        """
+
+        if self.export_node:
+            return self.MyExp.apply(x, self.log2.type_as(x), self.coeffA.type_as(x), self.coeffB.type_as(x), self.coeffC.type_as(x), self.n_levels.type_as(x), self.zero.type_as(x))
+        else:
+            return self.MyExp.forward(None, x, self.log2.type_as(x), self.coeffA.type_as(x), self.coeffB.type_as(x), self.coeffC.type_as(x), self.n_levels.type_as(x), self.zero.type_as(x))
+
+class PACTSoftmax(_PACTEps):
+    def __init__(self, n_levels : int = 256, dim: int = 1):
+        super().__init__(True)
+        self.n_levels = n_levels
+        self.dim = dim
+        self.register_buffer('coeffA', torch.Tensor((0.35815147,)))
+        self.register_buffer('coeffB', torch.Tensor((1.353,)))
+        self.register_buffer('coeffC',  torch.Tensor((0.344,)))
+        self.register_buffer('log2',  torch.Tensor((1.,)))
+        self.register_buffer('clip_gradient', torch.tensor(True))
+        self.register_buffer('floor', torch.tensor(False))
+
+    def set_eps_in(self, eps_list):
+        super().set_eps_in(eps_list)
+        self.updateCoeffs(self.eps_in)
+
+    def updateCoeffs(self, eps):
+        eps2 = torch.Tensor((0.3585,)).type_as(eps)
+        self.coeffA.data[0] = torch.round(0.3585/eps2) * eps2
+        self.coeffB.data[0] = torch.round(1.353/eps) * eps
+        self.coeffC.data[0] = torch.round(0.344/(eps**2*eps2)) * eps**2*eps2
+        self.log2.data[0] = torch.round(math.log2(2)/(eps)) * eps
+
+    def forward(self, x):
+
+        def RQ(x, eps): # Dequant?
+            if self.started:
+                x = torch.floor(x/eps+0.5)*eps
+            return x
+
+        xTilde = x - RQ(torch.max(x, -1, keepdim=True)[0], self.eps_in)
+        z = -RQ(xTilde / self.log2, torch.Tensor((1.,)).type_as(x))
+        p = xTilde + z * self.log2
+        y = RQ((self.coeffA*(p + self.coeffB)**2 + self.coeffC) / 2**z, self.coeffA*self.eps_in**2)
+        ysum = torch.unsqueeze(torch.sum(y, -1), dim=-1)
+        out = RQ(y / (ysum), 1./self.n_levels)
+        return out
+
+class PACTIntegerSoftmax(torch.nn.Module):
+
+    class MySoftmax(torch.autograd.Function):
+
+        @staticmethod
+        def forward(ctx, x, log2, coeffA, coeffB, coeffC, n_levels, zero):
+            xTilde = (x - torch.max(x, dim=-1, keepdim=True)[0])
+            z = torch.floor(-xTilde / log2)
+            p = xTilde + z * log2
+            y = torch.floor(((coeffA*(p + coeffB)**2 + coeffC)) // (2**z))
+            ysum = torch.sum(y, -1, keepdim=True)
+            norm = torch.floor(y*(n_levels-1)/(ysum))
+            out = torch.clip(norm, zero, n_levels-1)
+
+            return out
+
+        @staticmethod
+        @parse_args('v', 't', 't', 't', 't', 't', 't')
+        def symbolic(g, x, log2, coeffA, coeffB, coeffC, n_levels, zero):
+            #return g.op("PACTOps::iSoftmax", x, log2_f = log2, coeffA_f = coeffA, coeffB_f = coeffB, coeffC_f = coeffC, n_levels_f = n_levels)
+
+            log2_ = g.op("Constant", value_t=log2)
+            coeffA_ = g.op("Constant", value_t=coeffA)
+            coeffB_ = g.op("Constant", value_t=coeffB)
+            coeffC_ = g.op("Constant", value_t=coeffC)
+            n_levels_ = g.op("Constant", value_t=n_levels)
+
+            return g.op("PACTOps::iSoftmax", x, log2_t=log2, coeffA_t=coeffA, coeffB_t=coeffB,  coeffC_t=coeffC, n_levels_t=n_levels)
+
+    def __init__(self, n_levels: int = 256, eps_in: float = 1./255, export_node=False):
+        super().__init__()
+
+        self.eps_in = eps_in
+        self.n_levels = torch.Tensor((n_levels,))
+        self.coeffA = torch.Tensor((0.35815147,))
+        self.coeffB = torch.Tensor((1.353,))
+        self.coeffC = torch.Tensor((0.344,))
+        self.log2 = torch.Tensor((1.,))
+        self.zero = torch.Tensor((0.,))
+
+        self.updateCoeffs(eps_in)
+        self.export_node = export_node
+
+    def updateCoeffs(self, eps):
+        """Updates the coefficients, usually only done with the IntegerizeSoftmax pass
+
+        :param eps: Input epsilon
+        :returns:
+        :rtype:
+
+        """
+        eps = eps
+        eps2 = torch.Tensor((0.3585,))
+
+        self.coeffA.data[0] = torch.round(0.3585/eps2)
+        self.coeffB.data[0] = torch.round(1.353/eps)
+        self.coeffC.data[0] = torch.round(0.344/(eps**2*eps2))
+
+        #self.log2.data[0] = 2**torch.round(torch.Tensor((math.log2(math.log2(2)/(eps)),)))
+        #self.log2.data[0] = torch.round(torch.Tensor((math.log2(2)/(eps)),))
+        self.log2.data[0] = torch.round(math.log2(2)/(eps))
+
+    def forward(self, x):
+        """Approximate Softmax implementation according to the I-BERT paper:
+        https://arxiv.org/abs/2101.01321
+
+        :param x:
+        :returns:
+        :rtype:
+
+        """
+        if self.export_node:
+            return self.MySoftmax.apply(x, self.log2.type_as(x), self.coeffA.type_as(x), self.coeffB.type_as(x), self.coeffC.type_as(x), self.n_levels.type_as(x), self.zero.type_as(x))
+        else:
+            return self.MySoftmax.forward(None, x, self.log2.type_as(x), self.coeffA.type_as(x), self.coeffB.type_as(x), self.coeffC.type_as(x), self.n_levels.type_as(x), self.zero.type_as(x))
+
+class PACTITAMax(_PACTEps):
+    def __init__(self,  n_levels: int = 256, **kwargs):
+        super().__init__(True)
+
+        kwargs_stats = {
+            'init_clip': 'percentile',
+            'n_levels': n_levels,
+            'rounding': True,
+            'noisy': False,
+            'act_kind': 'identity',
+            'learn_clip': True,
+            'upper_percentile': 95.0
+        }
+        kwargs_stats.update(kwargs)
+
+        self.act = PACTAsymmetricAct(**kwargs_stats)
+        self.n_levels = n_levels
+
+        self.B = math.log2( self.n_levels )
+        self.eps_max = torch.Tensor( (self.B / (2**self.B),) )
+
+    def set_eps_in(self, eps_list):
+        super().set_eps_in(eps_list)
+
+    def forward(self, x):
+
+        def RQ(x, eps, round=True):
+            if self.started:
+                if round:
+                    # Also add the minimal representalbe float value to prevent edge cases from being rounded down
+                    x = torch.floor(x/eps + 0.5 + torch.finfo(x.dtype).eps)*eps
+                else:
+                    x = torch.floor(x/eps + torch.finfo(x.dtype).eps)*eps
+            return x
+
+        _, H, S, _ = x.size()
+
+        # Gather statistics about inputs
+        _ = self.act(x)
+
+        ######################## Requantized and Shift ########################¼
+        with torch.no_grad():
+            # Center inputs around zero
+            # eps = torch.minimum(self.eps_max.type_as(x), self.eps_in)
+            eps = self.eps_max.type_as(x)
+
+            if self.act.started:
+                # Use maximum gather by statistics
+                x = x - torch.repeat_interleave(self.act.max, H*S*S).reshape(-1, H, S, S) + (((self.n_levels-1)/2))*eps
+            else:
+                # Use actual maximum
+                global_max = torch.max(x, dim = -1)[0]
+                x = x - torch.repeat_interleave(global_max, S).reshape(-1, H, S, S) + (((self.n_levels-1)/2))*eps
+
+            # Get quantized values
+            x = RQ(x/eps, 1, round=True)
+
+            # Clip quantized values
+            x = torch.clamp(x, min=-128, max=127)
+        ########################################################################
+
+        # Find maximum for each row
+        global_max = torch.max(x, dim = -1)[0]
+
+        # Find the difference between the maximum and x in the current part of the row
+        diff = torch.repeat_interleave(global_max, S).reshape(-1, H, S, S) - x
+
+        # Shift the values by B-log2B -> multiply by B/2**B = eps_max = log2e * eps_in
+        shift = RQ(diff*self.eps_max.type_as(x), 1, round = True)
+
+        # Update the accumulated sum and add the accumulation over the current part of the row
+        exp_sum = RQ(torch.sum(self.n_levels / 2**shift, dim = -1), 1, round = False)
+
+        exp_sum_inverse = RQ(self.n_levels * (self.n_levels-1) / exp_sum, 1, round = False)
+
+        # Calculate the activation value
+        ret = RQ((torch.repeat_interleave(exp_sum_inverse, S).reshape(-1, H, S, S) / 2**shift), 1, round=False) / (self.n_levels-1)
+        return ret
+
+class PACTIntegerITAMax(torch.nn.Module):
+    class MySoftmax(torch.autograd.Function):
+        @staticmethod
+        def forward(ctx, x: torch.Tensor, n_levels: torch.Tensor):
+
+            B = torch.log2(n_levels).type_as(x)
+            eps_max = B / (2**B)
+
+            _, H, S, _ = x.size()
+
+            global_max = torch.max(x, dim = -1)[0].type(torch.int8)
+
+            # Find the difference between the maximum and x in the current part of the row
+            diff = torch.repeat_interleave(global_max, S).reshape(-1, H, S, S) - x.type(torch.int32)
+
+            # shift = torch.floor(diff * eps_max)
+            shift = torch.floor(diff * eps_max + 0.5 + torch.finfo(x.dtype).eps)
+
+            # Update the accumulated sum and add the accumulation over the current part of the row
+            exp_sum = torch.floor(torch.sum(n_levels / 2**shift, dim = -1))
+
+            exp_sum_inverse = torch.floor(n_levels * (n_levels-1) / exp_sum)
+
+            # Calculate the activation value
+            ret = torch.floor(torch.repeat_interleave(exp_sum_inverse, S).reshape(-1, H, S, S) / 2**shift).type_as(x)
+            return ret
+
+        @staticmethod
+        @parse_args('v', 't')
+        def symbolic(g, x, n_levels):
+
+            n_levels_ = g.op("Constant", value_t=n_levels)
+
+            return g.op("PACTOps::ITAMax", x, n_levels_t=n_levels)
+
+    def __init__(self, max_value, n_levels: int = 256, eps_in: float = 1./255, export_node=False, **kwargs):
+        super().__init__()
+
+        self.max = max_value
+        self.n_levels = torch.Tensor((n_levels,))
+        self.eps_in = eps_in
+        self.export_node = export_node
+
+        D = 2**16
+        B = torch.log2(self.n_levels)
+        eps_max = B / (2**B)
+        mul = torch.floor(D * eps_in / eps_max)
+        bias = torch.floor(D * (self.n_levels-1)/2 - D * self.max / eps_max)
+
+        # Make sure that eps_max is enforces
+        self.rq = RequantShift(mul=mul[0], add=bias[0], signed=True, D=torch.Tensor((D,)), n_levels=n_levels, **kwargs)
+
+    def forward(self, x):
+        # Clip and rescale values to enforce eps_max = B / 2**B
+        x = self.rq(x)
+        if self.export_node:
+            return self.MySoftmax.apply(x, self.n_levels.type_as(x))
+        else:
+            return self.MySoftmax.forward(None, x, self.n_levels.type_as(x))
+
+class PACTITAPartialMax(_PACTEps):
+    def __init__(self, processing_uints: int = 16, ita_sequence_length: int = 64, n_levels: int = 256, **kwargs):
+        super().__init__(True)
+
+        kwargs_stats = {
+            'init_clip': 'percentile',
+            'n_levels': n_levels,
+            'rounding': True,
+            'noisy': False,
+            'act_kind': 'identity',
+            'learn_clip': True,
+            'upper_percentile': 95.0
+        }
+        self.act = PACTAsymmetricAct(**kwargs_stats)
+        self.n_levels = n_levels
+        self.width = processing_uints
+        self.groups = ita_sequence_length//processing_uints
+
+        self.B = math.log2( self.n_levels )
+        self.eps_max = torch.Tensor((self.B / (2**self.B),))
+
+    def set_eps_in(self, eps_list):
+        super().set_eps_in(eps_list)
+
+    def forward(self, x):
+
+        def RQ(x, eps, round=True):
+            if self.started:
+                if round:
+                    # Also add the minimal representalbe float value to prevent edge cases from being rounded down
+                    x = torch.floor(x/eps + 0.5 + torch.finfo(x.dtype).eps)*eps
+                else:
+                    x = torch.floor(x/eps + torch.finfo(x.dtype).eps)*eps
+            return x
+
+        _, H, S, _ = x.size()
+
+        # WIESEP: Even though it is technically possible to support other sequence lengths, this has not yet been implemented.
+        # To support smaller sequence lengths at the moment, the inputs must be padded with -128 to a 64x64 tensor, because
+        # the internal sequence length of ITA is fixed to 64.
+        assert S == 64, f"[PACTITAPartialMax] Currently only a sequence length of 64 is supported with ITA!"
+
+        # Gather statistics about inputs
+        _ = self.act(x)
+
+        ######################## Requantized and Shift ########################¼
+        with torch.no_grad():
+            # Center inputs around zero
+            eps = self.eps_max.type_as(x)
+
+            if self.act.started:
+                # Use maximum gather by statistics
+                x = x - torch.repeat_interleave(self.act.max, H*S*S).reshape(-1, H, S, S) + (((self.n_levels-1)/2))*eps
+            else:
+                # Use actual maximum
+                global_max = torch.max(x, dim = -1)[0]
+                x = x - torch.repeat_interleave(global_max, S).reshape(-1, H, S, S) + (((self.n_levels-1)/2))*eps
+
+            # Get quantized values
+            x = RQ(x/eps, 1, round=True)
+
+            # Clip quantized values
+            x = torch.clamp(x, min=-128, max=127)
+        ########################################################################
+
+        # Initialize denominator
+        exp_partial_sum = torch.zeros_like(x)[...,0]
+
+        # Initialize maximum with minimal possible value
+        global_max = torch.full_like(x, -torch.inf)[...,0]
+
+        ## STAGE 1: Compute the denominator of the softmax
+        for i in range(self.groups):
+            # Find the maximum for each row in the current column block (consisting of 16 columns)
+            current_max = torch.max(x[...,0 + i * self.width:self.width + i * self.width], dim = -1)[0]
+
+            # Initialize all shift values for each row to zero
+            shift_sum = torch.zeros_like(x)[...,0]
+
+            # Calculate the number of shifts required to updated the already accumulated sum
+            # Make sure to do use round-half-up instead of round-half-to-even
+            max_shift = RQ((current_max - global_max) * self.eps_max.type_as(x), 1, round=True)
+
+            # Update all shift values where new maximum is larger
+            shift_sum = torch.where(current_max > global_max, max_shift, shift_sum)
+
+            # Updated all maximums where they changed
+            global_max = torch.where(current_max > global_max, current_max, global_max)
+
+            # Find the difference between the maximum and x in the current part of the row
+            diff = torch.repeat_interleave(global_max, self.width).reshape(
+               -1, H, S, self.width) - x[...,0 + i * self.width:self.width + i * self.width]
+
+            # Shift the values by B-log2B -> multiply by B/2**B = eps_max = log2e * eps_in
+            shift = RQ(diff * self.eps_max.type_as(x), 1, round=True)
+
+            # Calculate exponential sum over the current part of the row
+            exp_sum = RQ(torch.sum(self.n_levels / 2**shift, dim = -1), 1, round=False)
+
+            # Update the accumulated sum and add the accumulation over the current part of the row
+            exp_partial_sum = RQ(exp_partial_sum / 2**shift_sum, 1, round=False) + exp_sum
+
+        ## STAGE 2: Calculate the softmax activation
+        # Invert the partial sum
+        exp_partial_sum_inverse = RQ(self.n_levels * (self.n_levels-1) / exp_partial_sum, 1, round=False)
+
+        # Find the difference between the maximum and x
+        diff = torch.repeat_interleave(global_max, S).reshape(-1, H, S, S) - x
+
+        # Shift the values by B-log2B -> multiply by B/2**B = eps_max = log2e * eps_in
+        shift = RQ(diff * self.eps_max.type_as(x), 1, round=True)
+
+        # Calculate the activation value
+        ret = RQ(torch.repeat_interleave(exp_partial_sum_inverse, S).reshape(-1, H, S, S) / 2**shift, 1 , round=False) / (self.n_levels - 1)
+        return ret
+
+
+class PACTIntegerITAPartialMax(torch.nn.Module):
+    class MySoftmax(torch.autograd.Function):
+        @staticmethod
+        def forward(ctx, x: torch.Tensor, n_levels: torch.Tensor, groups: int, group_width: int):
+
+            B = torch.log2(n_levels).type_as(x)
+            eps_max = B / (2**B)
+
+            _, H, S, _ = x.size()
+
+            # Initialize denominator
+            exp_partial_sum = torch.zeros_like(x)[...,0].type(torch.int32)
+
+            # Initialize maximum with minimal possible value
+            global_max = torch.full_like(x, -127)[...,0].type(torch.int8)
+
+            ## STAGE 1: Compute the denominator of the softmax
+            for i in range(groups):
+                # Find the maximum for each row in the current column block (consisting of 16 columns)
+                current_max = torch.max(x[...,0 + i * group_width:group_width + i * group_width].type(torch.int32), dim = -1)[0]
+
+                # Initialize all shift values for each row to zero
+                shift_sum = torch.zeros_like(x)[...,0].type(torch.int32)
+
+                # Calculate the number of shifts required to updated the already accumulated sum
+                # Make sure to do use round-half-up instead of round-half-to-even
+                max_shift = torch.floor((current_max - global_max) * eps_max + 0.5 + torch.finfo(x.dtype).eps)
+
+                # Update all shift values where new maximum is larger
+                shift_sum = torch.where(current_max > global_max, max_shift, shift_sum)
+
+                # Updated all maximums where they changed
+                global_max = torch.where(current_max > global_max, current_max, global_max)
+
+                # Find the difference between the maximum and x in the current part of the row
+                diff = torch.repeat_interleave(global_max, group_width).reshape(
+                -1, H, S, group_width) - x[...,0 + i * group_width:group_width + i * group_width].type(torch.int32)
+
+                # Shift the values by B-log2B -> multiply by B/2**B = eps_max = log2e * eps_in
+                shift = torch.floor(diff * eps_max + 0.5 + torch.finfo(x.dtype).eps).type(torch.int32)
+
+                # Calculate exponential sum over the current part of the row
+                exp_sum = torch.floor(torch.sum(n_levels / 2**shift, dim = -1))
+
+                # Update the accumulated sum and add the accumulation over the current part of the row
+                exp_partial_sum = torch.floor(exp_partial_sum / 2**shift_sum) + exp_sum
+
+            ## STAGE 2: Calculate the softmax activation
+            # Invert the partial sum
+            exp_partial_sum_inverse = torch.floor(n_levels * (n_levels-1) / exp_partial_sum).type(torch.int32)
+
+            # Find the difference between the maximum and x
+            diff = torch.repeat_interleave(global_max, S).reshape(-1, H, S, S) - x.type(torch.int32)
+
+            # Shift the values by B-log2B -> multiply by B/2**B = log2e*eps_x
+            shift = torch.floor(diff * eps_max + 0.5 + torch.finfo(x.dtype).eps).type(torch.int32)
+
+            # Calculate the activation value
+            ret = torch.floor(torch.repeat_interleave(exp_partial_sum_inverse, S).reshape(-1, H, S, S) / 2**shift).type_as(x)
+            return ret
+
+        @staticmethod
+        @parse_args('v', 't', 'i','i')
+        def symbolic(g, x, n_levels, groups, group_width):
+
+            n_levels_ = g.op("Constant", value_t=n_levels)
+
+            return g.op("PACTOps::ITAPartialMax", x, n_levels_t=n_levels, groups_i=groups, group_width_i=group_width)
+
+    def __init__(self, max_value, n_levels: int = 256, processing_uints: int = 16, ita_sequence_length: int = 64, eps_in: float = 1./255, export_node=False, **kwargs):
+        super().__init__()
+
+        self.max = max_value
+        self.n_levels = torch.Tensor((n_levels,))
+        self.group_width = processing_uints
+        self.groups = ita_sequence_length//processing_uints
+        self.eps_in = eps_in
+        self.export_node = export_node
+
+        D = 2**16
+        B = torch.log2(self.n_levels)
+        eps_max = B / (2**B)
+        mul = torch.floor(D * eps_in / eps_max)
+        bias = torch.floor(D * (self.n_levels-1)/2 - D * self.max / eps_max)
+
+        # Make sure that eps_max is enforces
+        self.rq = RequantShift(mul=mul[0], add=bias[0], signed=True, D=torch.Tensor((D,)), n_levels=n_levels, **kwargs)
+
+    def forward(self, x):
+        # Clip and rescale values to enforce eps_max = B / 2**B
+        x = self.rq(x)
+        if self.export_node:
+            return self.MySoftmax.apply(x, self.n_levels.type_as(x), int(self.groups), int(self.group_width))
+        else:
+            return self.MySoftmax.forward(None, x, self.n_levels.type_as(x), int(self.groups), int(self.group_width))
+
+class PACTGELU(_PACTEps):
+
+    def __init__(self):
+        super().__init__(True)
+        self.register_buffer('a',torch.Tensor((-0.2888,)))
+        self.register_buffer('b',torch.Tensor((-1.769,)))
+        self.register_buffer('one', torch.Tensor((1.,)))
+        self.register_buffer('sqrttwo', torch.Tensor((math.sqrt(2),)))
+
+        self.register_buffer('epsA',torch.Tensor((1.,)))
+        self.register_buffer('epsB',torch.Tensor((1.,)))
+        self.register_buffer('epsOne', torch.Tensor((1.,)))
+        self.register_buffer('epsOut', torch.Tensor((1.,)))
+
+    def get_eps_out(self, eps_in=None):
+        if eps_in is not None:
+            self.set_eps_in(eps_in)
+        return self.epsOut.type_as(eps_in)
+
+    def set_eps_in(self, eps_in_list):
+        super().set_eps_in(eps_in_list)
+        self.updateCoeffs(self.eps_in)
+
+    def updateCoeffs(self, eps_in):
+        def RQ(x,eps):
+            if self.started:
+                x = torch.floor(x/eps+0.5)*eps
+            return x
+
+        with torch.no_grad():
+            epsB = eps_in / math.sqrt(2.)
+            epsA = torch.Tensor(((0.2888),)).type_as(eps_in)
+            epsOne = epsB**2*epsA
+            epsOut = epsOne * eps_in
+
+            self.epsB = epsB
+            self.epsA = epsA
+            self.epsOne = epsOne
+            self.epsOut = epsOut
+
+            self.a = RQ(torch.Tensor((-0.2888,)).type_as(self.a), epsA)
+            self.b = RQ(torch.Tensor((-1.769,)).type_as(self.b), epsB)
+            self.one = RQ(torch.Tensor((1.,)).type_as(self.one),epsB**2*epsA)
+            self.sqrttwo = RQ(torch.Tensor((math.sqrt(2.),)).type_as(self.sqrttwo),torch.Tensor((math.sqrt(2.),)).type_as(self.sqrttwo))
+
+    def forward(self, x):
+        def RQ(x,eps):
+            if self.started:
+                x = torch.floor(x/eps+0.5)*eps
+            return x
+
+        q = RQ(torch.clip(torch.abs(x/self.sqrttwo), max=-self.b), self.epsB)
+        L = torch.sign(x) * (self.a * (q + self.b)**2 + self.one)
+
+        y = x * RQ(((self.one+L)/2),self.epsOne)
+        return y
+
+class PACTIntegerGELU(torch.nn.Module):
+
+    class MyGELU(torch.autograd.Function):
+
+        @staticmethod
+        def forward(ctx, x, b, one):
+            L = torch.sign(x) * ( - (torch.clip(torch.abs(x), max=-b) + b)**2 + one)
+            y = x*torch.floor(((one+L)/2))
+
+            return y
+
+        @staticmethod
+        @parse_args('v','i','i')
+        def symbolic(g, x, b, one):
+            return g.op("PACTOps::iGELU", x, b_i=b, one_i=one)
+
+    def __init__(self, eps_in = 1., D=2**14, export_node = False):
+        super().__init__()
+
+        self.register_buffer('a',torch.Tensor((-0.288,)))
+        self.register_buffer('b',torch.Tensor((-1.769,)))
+        self.register_buffer('one',torch.Tensor((1.,)))
+        self.register_buffer('sqrttwo',torch.Tensor((math.sqrt(2.),)))
+        self.register_buffer('D', torch.Tensor((D,)))
+        self.export_node = export_node
+
+        self.register_buffer("eps_out",torch.Tensor((0,)))
+
+        self.updateCoeffs(eps_in)
+
+    def updateCoeffs(self, eps_in):
+        def RQ(x,eps):
+            x = torch.floor(x/eps + 0.5)
+            return x
+
+        with torch.no_grad():
+            epsB = eps_in / math.sqrt(2.)
+            epsA = torch.Tensor(((0.2888),)).type_as(eps_in)
+            epsOne = epsB**2*epsA
+            epsOut = epsOne * eps_in
+
+            self.epsB = epsB
+            self.epsA = epsA
+            self.epsOne = epsOne
+            self.epsOut = epsOut
+
+            self.a = RQ(torch.Tensor((-0.2888,)).type_as(self.a), epsA)
+            self.b = RQ(torch.Tensor((-1.769,)).type_as(self.b), epsB)
+            self.one = RQ(torch.Tensor((1.,)).type_as(self.one),epsB**2*epsA)
+            self.sqrttwo = RQ(torch.Tensor((math.sqrt(2.),)).type_as(self.sqrttwo),torch.Tensor((math.sqrt(2.),)).type_as(self.sqrttwo))
+
+    def forward(self, x):
+
+        """Approximate Integer GELU implementation according to the I-BERT paper:
+        https://arxiv.org/abs/2101.01321
+
+        :param eps_in:
+        :returns:
+        :rtype:
+
+        """
+        if self.export_node:
+            return self.MyGELU.apply(x, int(self.b.item()), int(self.one.item()))
+        else:
+            return self.MyGELU.forward(None, x, self.b.type_as(x), self.one.type_as(x))
+
+class PACTIntegerLayerNorm(torch.nn.Module):
 
     class MyLayerNorm(torch.autograd.Function):
 
