#
# pact_ops.py
#
# Author(s):
# Francesco Conti <f.conti@unibo.it>
# Georg Rutishauser <georgr@iis.ee.ethz.ch>
# Moritz Scherer <scheremo@iis.ee.ethz.ch>
# Philip Wiese <wiesep@student.ethz.ch>
#
# Copyright (c) 2020-2021 ETH Zurich.
#
# Licensed under the Apache License, Version 2.0 (the "License");
# you may not use this file except in compliance with the License.
# You may obtain a copy of the License at
#
# http://www.apache.org/licenses/LICENSE-2.0
#
# Unless required by applicable law or agreed to in writing, software
# distributed under the License is distributed on an "AS IS" BASIS,
# WITHOUT WARRANTIES OR CONDITIONS OF ANY KIND, either express or implied.
# See the License for the specific language governing permissions and
# limitations under the License.
#
import copy
import math
import warnings
from inspect import signature
from typing import Literal, Optional, Union

import numpy as np
import torch
from torch import nn
import torch.fx
from torch.onnx import register_custom_op_symbolic
from torch.onnx.symbolic_helper import parse_args

from quantlib.algorithms.generic import CausalConv1d
from quantlib.QTensor import QTensor

from .pact_functions import (AlmostSymmQuantFunc, PACTQuantFunc, PACTQuantize,
                             TQTQuantize)
from .util import almost_symm_quant, assert_param_valid, mse_bounds

warnings.filterwarnings("ignore", category=DeprecationWarning)

torch.fx.wrap('len')

__all__ = [
    '_PACTActivation', '_PACTLinOp', '_PACTEps', 'PACTUnsignedAct', 'PACTAsymmetricAct', 'PACTConv2d', 'PACTConv1d',
    'PACTConstWrap', 'PACTIntegerConstWrap', 'PACTCausalConv1d', 'PACTLinear', 'PACTQuantize', 'TQTQuantize',
    'PACTIntegerAdd', 'PACTIntegerAddMask', 'PACTIntegerConcat', 'PACTIntegerMatmul', 'PACTIntegerSoftmax',
    'PACTIntegerLayerNorm', 'PACTIntegerGELU', 'PACTSoftmax', 'PACTITAMax', 'PACTIntegerITAMax', 'PACTITAPartialMax',
    'PACTIntegerITAPartialMax', 'PACTGELU', 'PACTLayerNorm', 'PACTRMSNorm', 'PACTIntegerRMSNorm',
    'PACTIntegerEmbedding', 'PACTEmbedding', 'PACTWrapModule', 'PACTWrapMHSA', 'PACTWrapLinearAttention',
    'PACTWrapCLCA', 'RequantShift', 'HardActRequantShift', 'PACTHardswish', 'PACTHardsigmoid', 'PACTIntegerHardswish',
    'PACTIntegerHardsigmoid', 'PACTMean', 'PACTIntegerMean', 'PACTDiv', 'PACTIntegerDiv', 'PACTTrueIntegerDiv',
    'PACTExp', 'PACTIntegerExp', 'ChannelwiseThreshold',
    'SofterMax', 'IntegerSofterMax',
]

class RequantShift(nn.Module):

    class MyRequantShift(torch.autograd.Function):

        @staticmethod
        def forward(ctx, x, mul, add, div, signed, n_levels_out, cmsis_requant):
            # CMSIS-NN performs addition first, then multiplication and
            # division. The rounding in (y / div).round() is folded into the
            # addition.

            if cmsis_requant:
                y = (x + torch.floor((add/mul) + 0.5)) * mul
                # Avoid round to even behaviour, friggin pytorch
                y = torch.floor((y / div) + 0.5)
            # PULP-NN performs multiplication first, then addition and
            # division. Division is with flooring.
            else:
                y = x * mul + add
                # Avoid round to even behaviour, friggin pytorch
                y = torch.floor((y / div) + 0.5)

            if not signed:
                # if unsigned: clip y to interval (0, n_levels-1)
                y_tilde =  torch.clip(y, min=torch.zeros(1), max=(n_levels_out-1))
                return y_tilde
            else:
                # if signed: clip y to interval (-n_levels/2, n_levels/2-1)
                c = torch.round(n_levels_out/2. + 0.001).type_as(y)
                # to get correct operators in the exported graph, type_as(x)
                # must be the last thing called on a tensor before feeding into
                # the clip operator. Otherwise, it may get exported as
                # min(max(..)) or some other weirdness
                lo = (c * -1)
                hi = (c-1)

                #y_tilde = torch.where(torch.isfinite(y), torch.clip(y, min=lo, max=hi), y)
                y_tilde = torch.clip(y, min=lo, max=hi)
                return y_tilde

        @staticmethod
        @parse_args('v', 'v', 'v', 't', 't', 't', 't')
        def symbolic(g, x, mul, add, div, signed, n_levels_out, cmsis_requant):
            signed = torch.Tensor((signed,))
            div_ = g.op("Constant", value_t=div)
            signed_ = g.op("Constant", value_t=signed)
            n_levels_out_ = g.op("Constant", value_t=n_levels_out)


            output = g.op("PACTOps::RequantShift", x, mul, add, div_t=div, signed_t=signed, n_levels_out_t=n_levels_out)
            return output

    def __init__(self, mul : torch.Tensor, add : torch.Tensor, n_levels : int, signed : bool = False, D : torch.Tensor = torch.Tensor((2**16,)), cmsis_requant=False, requant_node=True):
        super(RequantShift, self).__init__()
        self.register_buffer('mul', mul.clone().detach())
        self.register_buffer('add', add.clone().detach())
        if cmsis_requant:
            self.add = torch.round((self.add / (self.mul+1e-15)) + 1e-3) * self.mul
        self.div = D.clone().type_as(add).detach()
        self.signed = signed
        self.n_levels_out = torch.Tensor((n_levels,)).detach()
        # cmsis_requant specifies whether we want to do requantization in
        # CMSIS-NN (true) or PULP-NN (false) style
        self.cmsis_requant = cmsis_requant
        # requant_node specifies whether we want to export a "RequantShift"
        # node in the ONNX graph or explicit mul/add/div operations
        self.requant_node = requant_node

    def forward(self, x):

        mul = self.mul
        add = self.add

        if len(self.mul.shape) == 1:
            mul = self.mul.reshape([-1]+[1]*(len(x.shape)-2))
        if len(self.add.shape) == 1:
            add = self.add.reshape([-1]+[1]*(len(x.shape)-2))

        # if torch.equal(mul.type_as(x), self.div.type_as(x)) and torch.equal(add.type_as(x), torch.Tensor((0.,)).type_as(x)):
        #     return x
        if self.requant_node:
            return self.MyRequantShift.apply(x, mul, add, self.div, self.signed, self.n_levels_out, self.cmsis_requant)
        else:
            # calling `forward` directly does not trigger the symbolic export
            return self.MyRequantShift.forward(None, x, mul, add, self.div, self.signed, self.n_levels_out, self.cmsis_requant)

    def __repr__(self):
        return f"RequantShift(mul={self.mul}, add={self.add}, div={self.div}, signed={self.signed}, n_levels_out={self.n_levels_out}, cmsis_requant={self.cmsis_requant})"
<<<<<<< HEAD

=======
>>>>>>> 63b9895c
class HardActRequantShift(nn.Module):
    #def __init__(self, gamma_h : torch.Tensor, beta_h : torch.Tensor, three :
    #torch.Tensor, six : torch.Tensor, one_over_six : torch.Tensor, D1 : float,
    #D2 : float, hsigmoid : bool, c_lo : torch.Tensor, c_hi : torch.Tensor,
    #eps_half : Optional[float] = None):
    def __init__(self, gamma_h : torch.Tensor, beta_h : torch.Tensor, three : torch.Tensor, six : torch.Tensor, D1 : float, D2 : float, hsigmoid : bool, c_lo : torch.Tensor, c_hi : torch.Tensor, eps_half : Optional[float] = None):
        super(HardActRequantShift, self).__init__()
        self.register_buffer("gamma_h", gamma_h)
        self.register_buffer("beta_h", beta_h)
        self.register_buffer("three", three)
        self.register_buffer("six", six)
        #self.register_buffer("one_over_six", one_over_six)
        self.D1 = D1
        self.D2 = D2
        self.hsigmoid = hsigmoid
        self.shift_factor = D1
        self.c_lo = c_lo
        self.c_hi = c_hi
        if not hsigmoid:
            self.shift_factor = self.shift_factor * D1/D2
        self.register_buffer("eps_half", eps_half)

    def forward(self, x):
        x = x * self.gamma_h.type_as(x)
        x = x + self.beta_h.type_as(x)
        if not self.hsigmoid:
            clip_lo = torch.zeros(1).type_as(x)
            clip_hi = torch.tensor(self.six.item()).type_as(x)
            x1 = x + self.three.type_as(x)
            x1 = torch.clip(x1, clip_lo, clip_hi)
        else:
            x1 = x
        #x1 = x1 * self.one_over_six.type_as(x1)
        if not self.hsigmoid:
            x = x/self.D2
            x = torch.floor(x)
            x1 = x1 * x
            if self.eps_half is not None:
                x1 = x1 + self.eps_half.type_as(x)
        x1 = x1/self.shift_factor.type_as(x)
        x1 = torch.floor(x1)
        clip_lo = torch.tensor(self.c_lo.item()).type_as(x)
        clip_hi = torch.tensor(self.c_hi.item()).type_as(x)
        x1 = torch.clip(x1, clip_lo, clip_hi)
        return x1

class ChannelwiseThreshold(nn.Module):

    class MyChannelwiseThreshold(torch.autograd.Function):

        @staticmethod
        def forward(ctx, x, thresh_lo, thresh_hi):
            tmp1 = -1*(x < thresh_lo).type_as(x)
            tmp2 = (x >= thresh_hi).type_as(x)

            return tmp1 + tmp2

        @staticmethod
        @parse_args('v', 't', 't')
        def symbolic(g, x, thresh_lo, thresh_hi):
            thresh_lo_ = g.op("Constant", value_t=thresh_lo)
            thresh_hi_ = g.op("Constant", value_t=thresh_hi)
            return g.op("PACTOps::ChannelwiseThreshold2d", x, thresh_lo_t=thresh_lo, thresh_hi_t=thresh_hi)

    def __init__(self, thresh_lo : torch.Tensor, thresh_hi : torch.Tensor, n_dim : Literal[1,2] = 2):
        super(ChannelwiseThreshold, self).__init__()
        if n_dim == 1:
            thresh_shape = (-1, 1)
        elif n_dim == 2:
            thresh_shape = (-1, 1, 1)
        else:
            assert False, f"ChannelwiseThreshold: n_dim must be 1 or 2, got {n_dim}!"
        self.register_buffer('thresh_lo', thresh_lo.reshape(*thresh_shape).clone().detach())
        self.register_buffer('thresh_hi', thresh_hi.reshape(*thresh_shape).clone().detach())

    def forward(self, x):
        return self.MyChannelwiseThreshold.apply(x, self.thresh_lo.data.type_as(x), self.thresh_hi.data.type_as(x))

r"""Broadly configurable implementations of the PACT
(https://arxiv.org/pdf/1807.06964) and TQT (https://arxiv.org/abs/1903.08066)
algorithms. These layers require the corresponding `Controller`s to work correctly!

To quantize a given network with these layers, follow these steps:
1. Replace all unsigned activation functions (ReLU, ReLU6, etc) with
`PACTUnsignedAct`, and signed activation functions ([H]TanH, sigmoid etc) with
`PACTAsymmetricAct`, configuring them appropriately (i.e., to replace a HtanH,
you would initialize the `PACTAsymmetricActivation`'s clipping bounds to -1 and
1).
2. Replace all Conv/Linear layers with their quantized counterparts
3. Run the :class:`quantlib.editing.fx.passes.pact.HarmonizePACTNetPass` over
the network if you think it has topological features which require
harmonization (e.g., back-to-back linear layers, branches, etc.)
4. Instantiate :class:`quantlib.algorithms.Controller`s for activations, linear
operators and harmonized operator (i.e., :class:`PACTIntegerAdd` and
:class:`PACTIntegerConcat`) nodes, making sure that all the corresponding nodes
are registered with the correct controller. Note that the
:class:`quantlib.algorithms.pact.PACTActController` must also control the
activations internal to, e.g. :class:`quantlib.algorithms.pact.PACTIntegerAdd`!
The QuantLab project contains an example (MobileNetV2) of how to achieve this
easily and cleanly.
"""



class _PACTActivation(nn.Module):
    # base class to provide common code for PACT Activations
    r"""PACT/TQT activation base class. Before it is 'started', this layer will
        operate in statistics collection mode, in which
        the layer runs in forward-prop without quantization, collecting
        statistics on the activations that can then be used to reset the value
        of :math:`clip_{lo/hi}`. In this mode, the layer collects:
        - tensor-wise maximum value ever seen
        - running average with momentum 0.9
        - running variance with momentum 0.9
        """

    def __init__(self,
                 n_levels : int,
                 init_clip : str,
                 learn_clip : bool,
                 act_kind : str,
                 leaky : float = 0.1,
                 nb_std : Union[float, int] = 3,
                 symm : bool = True,
                 noisy : bool = False,
                 rounding : bool = False,
                 tqt : bool = False,
                 tqt_beta : float = 0.9,
                 tqt_clip_grad : bool = True,
                 signed : bool = True,
                 upper_percentile : float = 99.5,
                 lower_percentile : float = 0.5,
                 num_bins : int = 2**12, # SCHEREMO: Stay below or at 2**12 -
                 # everything else is super slow
                 ema : bool = True, # use exponential moving average to track statistics?
                 # note: std/mean and MSE bounds always calculated as EMA!
                 # EMA not supported for 'percentile'
                 ema_beta : float = 0.9,
                 mse_iters : int = 90
                 ):

        r"""Constructor.

        :param n_levels: currently targeted quantization level (default 256).
        :param init_clip: how the controller should initialize clipping bounds. Can be 'max', 'std', 'const', 'klj, 'percentile' or 'mse'.
        :param learn_clip: default `True`; if `False`, do not update the value of the clipping factor(s) with backpropagation.
        :param act_kind: Activation function to use in unquantized mode - can be 'identity', 'relu', 'relu6', 'leaky_relu' or 'htanh'
        :param leaky:     leakiness parameter for leaky ReLU activation; unused if act_kind is not 'leaky_relu'
        :param nb_std:    number of standard deviations from mean to initialize the clipping value
        :param symm:      Whether to enforce symmetric clipping bounds in signed mode, i.e. :math `clip_{hi} = -\frac{n_{levels}-2}{n_{levels}}clip_{lo}`. Unused if `signed` is False
        :param noisy:     whether to add uniform noise with max. amplitude :math `1/2 \epsilon` to the output to simulate additional quantization noise during training. Empirically not very useful.
        :param rounding:  Whether to use rounding (rather than flooring) in the quantization function. This is still integerizable (see paper)!
        :param tqt:       Whether to use the TQT algorithm. Requires `learn_clip=True`, `noisy=False`
        :param tqt_beta:  Momentum for gradient normalization of TQT (see TQT paper).
        :param tqt_clip_grad: Whether to apply the :math `tanh` function to the TQT gradients.
        :param signed:    True if this is a signed activation.
        :param upper_percentile: At which percentile of all observed activations to set the upper clipping bound on quantization activation when using init_clip='percentile'
        :param lower_percentile: At which percentile of all observed activations to set the lower clipping bound on quantization activation when using init_clip='percentile'
        :param num_bins:  How many bins to use for the histogram used to calculate the percentile values when using init_clip='percentile'
        :param ema:       Whether or not to use exponential moving average to calculate min/max statistics. If `True`` use EMA with weight `ema_beta`. Only used for `init_clip='max'`; `init_clip='std'/'mse'` always uses EMA to update mean/standard deviation or the MSE-optimal min/max bounds, respectively.
        :param ema_beta:  Weight for EMA calculation. An EMA value :math `x` is updated with a new value :math `x_{new}` as :math `x\gets\text{ema_beta} * x + (1-\text{ema_beta})x_{new}`. Not used if `init_clip` is not `'max'` or `'std'`.
        :param mse_iters: How many iterations to search for the MSE-optimal clipping bounds. In each iteration, clipping bounds are set to the observed maximum/minimum values minus :math `i\%`; so `mse_iters=90` will search clipping bounds from :math `10\%` to :math `100\%` of the observed maximum/minimum values and choose the clipping bounds that result in the smallest L2 distance between the quantized and unquantized outputs.
        """
        super(_PACTActivation, self).__init__()
        act_kind = act_kind.lower()
        init_clip = init_clip.lower()
        assert_param_valid(self, act_kind, 'act_kind', ['identity', 'relu', 'relu6', 'leaky_relu', 'htanh'])
        assert_param_valid(self, init_clip, 'init_clip', ['max', 'std', 'const', 'klj', 'percentile', 'mse'])

        self.upper_percentile = upper_percentile/100
        self.lower_percentile = lower_percentile/100

        self.tqt = tqt
        self.n_levels = n_levels

        if act_kind == 'relu6':
            self.clip_hi  = torch.nn.Parameter(torch.Tensor((6.,)),  requires_grad=(learn_clip and not symm) and not tqt)
        else:
            self.clip_hi  = torch.nn.Parameter(torch.Tensor((1.,)),  requires_grad=(learn_clip and not symm) and not tqt)

        # to provide convenient access for the controller to the clipping params, store them in a dict.
        self.clipping_params = {'high' : self.clip_hi}
        if signed:
            self.clip_lo = torch.nn.Parameter(torch.Tensor((-1.,)), requires_grad=learn_clip and not tqt)
            self.clipping_params['low'] = self.clip_lo
        else:
            self.register_buffer('clip_lo', torch.zeros(1))

        self.learn_clip = learn_clip
        self.act_kind = act_kind
        self.leaky = leaky
        self.init_clip = init_clip
        self.nb_std = nb_std
        self.symm = symm
        self.register_buffer('noisy', torch.tensor(noisy))
        self.rounding = rounding
        self.signed = signed

        self.tqt = tqt

        if self.tqt:
            assert (not noisy and learn_clip and symm), f"{self.__class__.__name__}: TQT quantization requires noisy=False, learn_clip=True, symm=True - you provided noisy={noisy}, learn_clip={learn_clip}, symm={symm}"
            self.register_parameter("log_t", nn.Parameter(torch.tensor((0.)), requires_grad=True))
            self.register_buffer("tqt_beta", torch.tensor(tqt_beta))
            self.register_buffer("tqt_running_beta", torch.tensor(1.))
            self.register_buffer("tqt_running_grad_var", torch.tensor((0.)))
            self.register_buffer("tqt_clip_grad", torch.tensor(tqt_clip_grad))
            self.clipping_params["log_t"] = self.log_t
        else:
            self.tqt_beta = torch.tensor(tqt_beta)
            self.tqt_clip_grad = torch.tensor(tqt_clip_grad)

        # this is switched on/off by the PACTActController
        self.register_buffer('started', torch.tensor(False))

        # these are only used to gather statistics
        self.max          = torch.nn.Parameter(torch.zeros_like(self.clip_hi.data), requires_grad=False)
        self.min          = torch.nn.Parameter(torch.zeros_like(self.clip_hi.data), requires_grad=False)
        self.running_mean = torch.nn.Parameter(torch.zeros_like(self.clip_hi.data), requires_grad=False)
        self.running_var  = torch.nn.Parameter(torch.ones_like(self.clip_hi.data),  requires_grad=False)
        self.ema_beta = ema_beta
        self.ema = ema

        self.stats_initialized = False
        self.mse_iters = mse_iters

        self.register_buffer('clip_gradient', torch.tensor(True))

        if init_clip == "percentile":
            self.num_bins = num_bins
            self.register_buffer("histogram",torch.zeros_like(torch.Tensor(range(self.num_bins))))
            self.register_buffer("prevEdges",torch.zeros_like(torch.Tensor(range(self.num_bins+1))))
            self.truemax          = torch.nn.Parameter(torch.Tensor((1,)), requires_grad=False)
            min_init = -1. if self.signed else 0.
            self.truemin          = torch.nn.Parameter(torch.Tensor((min_init,)), requires_grad=False)
            self.register_buffer('ready', torch.tensor(False))

<<<<<<< HEAD

=======
>>>>>>> 63b9895c
    def resetHistogram(self):
        if self.init_clip == "percentile":
            self.histogram[:] = torch.zeros_like(self.histogram)
            self.prevEdges[:] = torch.zeros_like(self.prevEdges)
            self.truemax[:] = 1
            min_init = -1. if self.signed else 0.
            self.truemin[:] = min_init

<<<<<<< HEAD
=======

>>>>>>> 63b9895c
    # SCHEREMO: Assume self.histogram magnitude list of data, binned
    def updateHistogram(self, stat):
        if self.init_clip != "percentile":
            return

        def rebinInt(histogram, factor):
            factor = min(self.num_bins//2, factor)
            weight = torch.Tensor([1]*factor).reshape(1,1,-1).type_as(histogram)
            newHistogram = torch.zeros_like(torch.Tensor(range(self.num_bins))).type_as(histogram)
            # Downsample histogram
            res = torch.nn.functional.conv1d(histogram.reshape(1,1,-1), weight, bias=None, stride=factor, padding=0)
            # Set new downsampled histogram in the middle
            if self.signed:
                newHistogram[(self.num_bins//2 - self.num_bins//(2*factor)):(self.num_bins//2 + self.num_bins//(2*factor))] = res.reshape(-1)
            else:
                newHistogram[:res.numel()] = res.reshape(-1)
            return newHistogram

        with torch.no_grad():
            # Get stat without infinities
            stat = stat[torch.isfinite(stat)]
            stat = stat[stat > (torch.finfo(stat.dtype).min )]
            stat = stat[stat < (torch.finfo(stat.dtype).max)]

<<<<<<< HEAD
=======
            if(stat.numel() == 0):
                return
>>>>>>> 63b9895c

            # SCHEREMO: get min and max
            newTruemax = max(self.truemax.item(), stat.max())
            newTruemin = min(self.truemin.item(), stat.min())

            # SCHEREMO: only rescale exponentially - allows us to rebin very fast and easy
            binTop = max(abs(self.truemin), self.truemax)
            newBinTop = max(abs(newTruemin), newTruemax)
            expFact = int(max(2**torch.ceil(torch.log2(newBinTop / binTop)),1))
            expTop =  expFact * binTop

            # SCHEREMO: Calculate new histogram according to new range
            new_min_hist = -expTop.item() if self.signed else 0.
            addHistogram = torch.histc(input=stat, min=new_min_hist, max=expTop.item(), bins=self.num_bins)
            resampledHistogram = rebinInt(self.histogram, expFact)

            # SCHEREMO: Add histograms, preserve information about edges
            self.histogram[:] = resampledHistogram + addHistogram
            self.truemax[:] = expTop
            self.truemin[:] = -expTop if self.signed else 0.

    # SCHEREMO: Calculate clipping bounds
    def updateClipBounds(self):
        self.prevEdges[:] = torch.linspace(self.truemin[0], self.truemax[0], self.num_bins+1)
        pdf = self.histogram / (torch.sum(self.histogram))
        weight = torch.Tensor([1]*len(self.histogram.reshape(-1))).reshape(1,1,-1).type_as(self.histogram)
        cdf = torch.nn.functional.conv1d(pdf.reshape(1,1,-1), weight, bias=None, stride=1, padding=(len(self.histogram)-1)).reshape(-1)
        cdf = cdf[:len(self.histogram)]
        rightMinIdx = torch.sum((cdf<self.lower_percentile))
        rightMaxIdx = torch.sum((cdf<self.upper_percentile))
        leftMinIdx = torch.clip(rightMinIdx-1, min=0.).int()
        leftMaxIdx = torch.clip(rightMaxIdx-1, min=0.).int()
        #assert rightMaxIdx >= rightMinIdx, "PACTActivation: Clipping bounds swapped!"
        self.min[:] = (self.prevEdges[rightMinIdx]+self.prevEdges[leftMinIdx])/2
        self.max[:] = (self.prevEdges[rightMaxIdx]+self.prevEdges[leftMaxIdx])/2

    def get_eps(self, *args):
        return ((self.clip_hi-self.clip_lo)/(self.n_levels-1)).detach().clone()

    def extra_repr(self):
        r = f"n_levels={self.n_levels}, init_clip='{self.init_clip}', learn_clip={self.learn_clip}, act_kind='{self.act_kind}', leaky={self.leaky}, nb_std={self.nb_std}, tqt={self.tqt}, tqt_beta={self.tqt_beta.item():.2f}, tqt_clip_grad={self.tqt_clip_grad.item()}, rounding={self.rounding}, symm={self.symm}"
        return r

    def forward(self, x):
<<<<<<< HEAD
=======
        # if x.numel() == 0:
        #     return x

>>>>>>> 63b9895c
        if not self.started:
            if self.act_kind == 'identity':
                res =  x
            elif self.act_kind == 'relu':
                res = torch.nn.functional.relu(x)
            elif self.act_kind == 'relu6':
                res = torch.nn.functional.relu6(x)
            elif self.act_kind == 'leaky_relu':
                res = torch.nn.functional.leaky_relu(x, self.leaky)
            elif self.act_kind == 'htanh':
                res = torch.nn.functional.hardtanh(x)

            x_stat = torch.tensor(res, device=self.max.device, dtype=self.max.dtype) if not isinstance(res, torch.Tensor) else res
            self.updateHistogram(x_stat)
            x_stat = x_stat[torch.isfinite(x_stat)]
            x_stat = x_stat[x_stat > (torch.finfo(x_stat.dtype).min )]
            x_stat = x_stat[x_stat < (torch.finfo(x_stat.dtype).max)]
            if self.init_clip == 'percentile' and self.ready:
                res = torch.clip(res, min=self.min, max=self.max)
            else:
                with torch.no_grad():
                    if self.init_clip != 'mse':
                        if self.ema and self.stats_initialized:
                            self.min[:] = self.ema_beta*self.min.item() + (1-self.ema_beta) * x_stat.min()
                            self.max[:] = self.ema_beta*self.max.item() + (1-self.ema_beta) * x_stat.max()
                        else:
                            self.min[:] = min(self.min.item(), x_stat.min())
                            self.max[:] = max(self.max.item(), x_stat.max())
                            self.stats_initialized = True
                    else:
                        mse_min, mse_max = mse_bounds(x_stat, self.n_levels, self.signed, False, False, self.mse_iters, self.symm, self.rounding)
                        if self.stats_initialized:
                            new_min = self.min[:] * self.ema_beta + mse_min * (1-self.ema_beta)
                            new_max = self.max[:] * self.ema_beta + mse_max * (1-self.ema_beta)
                        else:
                            new_min, new_max = mse_min, mse_max
                            self.stats_initialized = True

                        self.min[:] = new_min
                        self.max[:] = new_max
                    self.running_mean[:] = self.ema_beta * self.running_mean.item() + (1-self.ema_beta) * x_stat.mean()
                    self.running_var[:]  = self.ema_beta * self.running_var.item()  + (1-self.ema_beta) * x_stat.std()*x_stat.std()

            return res
        else:
            res = x

            eps = self.get_eps()
            if self.tqt:
                #Make sure that the activation is correctly registered with a
                #controller which assigns clip_hi = 2**log_t!
                result = TQTQuantize(x, eps, self.log_t, self.clip_lo, self.clip_hi, self.tqt_beta, self.tqt_running_grad_var, self.tqt_running_beta, self.tqt_clip_grad, self.rounding)
            else:
                if self.learn_clip and self.symm and self.signed:
                    clip_upper = AlmostSymmQuantFunc.apply(self.clip_lo, self.n_levels)
                else:
                    clip_upper = self.clip_hi
                result = PACTQuantize(x, eps, self.clip_lo, clip_upper, floor=(not self.rounding), clip_gradient=self.clip_gradient, noisy=self.noisy)
            if isinstance(result, QTensor):
                result.eps = eps

<<<<<<< HEAD
            # WIESEP: Propagate -inf values
            result[x == torch.finfo(x.dtype).min] = -torch.inf

            x_stat = torch.tensor(result, device=self.max.device, dtype=self.max.dtype) if not isinstance(result, torch.Tensor) else result
            # import IPython; IPython.embed()

=======
            result[x == torch.finfo(x.dtype).min] = -torch.inf
            x_stat = torch.tensor(result, device=self.max.device, dtype=self.max.dtype) if not isinstance(result, torch.Tensor) else result
            x_stat = x_stat[torch.isfinite(x_stat)]
            x_stat = x_stat[x_stat > -self.n_levels//2 ]
            x_stat = x_stat[x_stat < self.n_levels//2]
>>>>>>> 63b9895c
            self.updateHistogram(x_stat)
            return result


class PACTUnsignedAct(_PACTActivation):
    r"""PACT/TQT activation for unsigned outputs - lower clipping bound is fixed to 0.
    This class is intended to replace ReLU(6), etc. activations in quantized networks.
    Before it's 'started', this layer will collect statistics."""
    def __init__(self, *args, **kwargs):
        super(PACTUnsignedAct, self).__init__(*args, **kwargs, signed=False)


class PACTAsymmetricAct(_PACTActivation):
    r"""PACT/TQT activation, considering signed outputs, not necessarily symmetric.

    Before it's 'started', this layer will collect statistics.
    """

    def __init__(self, *args, **kwargs):
        super(PACTAsymmetricAct, self).__init__(*args, **kwargs, signed=True)

class PACTIntegerConcat(torch.nn.Module):
    r"""Fake-quantized concatenation node. Each input is requantized before being
    concatenated. The
    :class:`quantlib.algorithms.pact.PACTIntegerModulesController` calls the
    :func:`reassign_epsilons` function during every training batch to ensure
    that all input epsilons are identical, forcing each input activation to the
    maximum epsilon of all the inputs. If :func:`torch.stack` is to be used
    instead of :func:`torch.cat`, set `stack_flag` parameter to True.

    """
    def __init__(
            self,
            num_args = 1,
            dim: int = 0,
            stack_flag : bool = False,
            signed : bool = True,
            **kwargs
    ):

        super().__init__()

        self.dim = dim
        self.stack_flag = stack_flag

        act_cls = PACTAsymmetricAct if signed else PACTUnsignedAct
        self.acts = torch.nn.ModuleList([])
        for i in range(num_args):
            self.acts.append(act_cls(**kwargs))
        self.act_out = act_cls(**kwargs)

        self.clip_lo = self.acts[0].clip_lo
        self.clip_hi = self.acts[0].clip_hi
        self.n_levels = self.acts[0].n_levels
        if "force_out_eps" in kwargs.keys():
            self.force_out_eps = kwargs['force_out_eps']
        else:
            self.force_out_eps = True

    def reassign_epsilons(self):
        if not self.force_out_eps:
            max_clip = -math.inf
            min_clip = math.inf
            eps = math.inf

            for i in self.acts:
                if (i.clip_hi.data - i.clip_lo.data) > (max_clip - min_clip):
                    max_clip = i.clip_hi.data
                    min_clip = i.clip_lo.data
                    diff = max_clip - min_clip
                    eps = diff/(self.n_levels-1)

        else:
            clip_hi = self.act_out.clip_hi.data.detach().clone()
            clip_lo = self.act_out.clip_lo.data.detach().clone()
            eps = (clip_hi - clip_lo) / (self.act_out.n_levels-1)

        for i in self.acts:
            if isinstance(i, PACTUnsignedAct):
                i.clip_hi.data.copy_(torch.Tensor((eps * (self.n_levels-1),)))
            else:
                i.symm = True
                i.clip_lo.data.copy_(torch.Tensor((-(self.n_levels/2)*eps,)))
                i.clip_hi.data.copy_(torch.Tensor(((self.n_levels/2 - 1)*eps,)))


    def forward(self, *x):
        if self.stack_flag:
            z = list(map(lambda x: torch.unsqueeze(x, self.dim), x))
        else:
            z = list(x)
        z_act = []
        for idx, i in enumerate(z):
            z_act.append(self.acts[idx](i))
        y = torch.cat(z_act, dim=self.dim)
        out = self.act_out(y)
        return out

class PACTIntegerAdd(torch.nn.Module):
    r"""
    Fake-quantized addition node. Each input is quantized before being added. The
    :class:`quantlib.algorithms.pact.PACTIntegerModulesController` calls the
    :func:`reassign_epsilons` function during every training batch to ensure
    that all input epsilons are identical, forcing each input activation to the
    maximum epsilon of all the inputs.
    """
    def __init__(
            self,
            num_args = 1,
            force_out_eps=False,
            signed : Union[bool, list] = True,
            n_levels : Union[int, list] = 256,
            **kwargs
    ):
        super().__init__()
        # signed can be different for all the activations -> num_args+1
        # elements in the list
        if isinstance(signed, bool):
            signed = [signed] * (num_args + 1)
        assert len(signed) == num_args + 1, f"PACTIntegerAdd expected 2 elements in 'signed', got {len(signed)}"
        # n_levels can be different for input and output, but has to be the
        # same for all inputs. if a list is passed, the first element is used
        # for the inputs' n_levels and the last for the output
        if isinstance(n_levels, torch.Tensor):
            if len(n_levels) == 1:
                n_levels = n_levels.to(dtype=int).item()
            else:
                n_levels = n_levels.to(dtype=int).tolist
        if isinstance(n_levels, int):
            n_levels = [n_levels] * 2
        assert len(n_levels) == 2, f"PACTIntegerAdd expected 2 elements in 'n_levels', got {len(n_levels)}"

        self.acts = torch.nn.ModuleList([])
        for i in range(num_args):
            act_cls = PACTAsymmetricAct if signed[i] else PACTUnsignedAct
            self.acts.append(act_cls(n_levels=n_levels[0], **kwargs))

        if n_levels[1] > 0:
            act_cls_out = PACTAsymmetricAct if signed[-1] else PACTUnsignedAct
            self.act_out = act_cls_out(n_levels=n_levels[1], **kwargs)
        else:
            self.act_out = None

        assert not (force_out_eps and not self.act_out), "Can't use force_eps_out with no output activation!"

        self.clip_lo = self.acts[0].clip_lo
        self.clip_hi = self.acts[0].clip_hi
        # DEPRECATED MEMBER; IF YOU USE THIS PLEASE STOP
        self.n_levels = self.acts[0].n_levels
        self.n_levels_in = n_levels[0]
        self.n_levels_out = n_levels[1] if n_levels[1] > 0 else None
        self.force_out_eps = force_out_eps


    def __getattribute__(self, name):
        if name == "n_levels":
            warnings.warn("PACTIntegerAdd.n_levels was accessed - this member is deprecated; please use n_levels_in and n_levels_out!")
        return super(PACTIntegerAdd, self).__getattribute__(name)

    def reassign_epsilons(self):
        if not self.force_out_eps:
            max_clip = -math.inf
            min_clip = math.inf
            eps = math.inf

            for i in self.acts:
                if (i.clip_hi.data - i.clip_lo.data) > (max_clip - min_clip):
                    max_clip = i.clip_hi.data
                    min_clip = i.clip_lo.data
                    diff = max_clip - min_clip
                    eps = diff/(self.n_levels_in-1)

        else:
            clip_hi = self.act_out.clip_hi.data.detach().clone()
            clip_lo = self.act_out.clip_lo.data.detach().clone()
            eps = (clip_hi - clip_lo) / (self.act_out.n_levels-1)
        for i in self.acts:
            if isinstance(i, PACTUnsignedAct):
                i.clip_hi.data.copy_(torch.Tensor((eps * (self.n_levels_in-1),)))
            else:
                i.symm = True
                i.clip_lo.data.copy_(torch.Tensor((-(self.n_levels_in/2)*eps,)))
                i.clip_hi.data.copy_(torch.Tensor(((self.n_levels_in/2 - 1)*eps,)))

    def forward(self, *x: torch.Tensor):
        total = self.acts[0](x[0])
        for idx, i in enumerate(x[1:]):
            total = total + self.acts[idx+1](i)

        if self.act_out is not None:
            total = self.act_out(total)
        if isinstance(total, QTensor):
            if self.act_out is not None:
                total.eps = self.act_out.get_eps()
            else:
                total.eps = self.acts[0].get_eps()
        return total

class PACTIntegerAddMask(PACTIntegerAdd):
    def __init__(
            self,
            num_args = 1,
            force_out_eps=False,
            signed : Union[bool, list] = True,
            n_levels : Union[int, list] = 256,
            **kwargs
    ):
        super().__init__(num_args, force_out_eps, signed, n_levels, **kwargs)

        # JUNGVI: We want this activation to be assymetric and shift activations during integerization as softmax is shift-invariant
        # self.acts[0] = PACTAsymmetricAct(**act_out_cfg)
        # self.act_out = PACTAsymmetricAct(**act_out_cfg)

        # JUNGVI: Do not requantize the mask to 8 bits
        self.acts[1].n_levels = 2**9

    def reassign_epsilons(self):
        # Always use the epislon from the first activation
        self.act_out.clip_lo.data.copy_(self.acts[0].clip_lo.data)
        self.act_out.clip_hi.data.copy_(self.acts[0].clip_hi.data)

    def forward(self, *x: torch.Tensor):
        total = self.acts[0](x[0]) + x[1]

        if self.act_out is not None:
            total = self.act_out(total)
        if isinstance(total, QTensor):
            if self.act_out is not None:
                total.eps = self.act_out.get_eps()
            else:
                total.eps = self.acts[0].get_eps()
        return total

        self.acts[1].clip_lo.data = torch.Tensor((-256,))

class PACTIntegerMatmul(torch.nn.Module):
    def __init__(
            self,
            **kwargs
    ):

        super().__init__()

    def reassign_epsilons(self):
        pass

    def forward(self, x: torch.Tensor, y: torch.Tensor):
        mulresult = torch.matmul(x,y)
        if all(isinstance(t, QTensor) and t.eps is not None for t in (x,y)):
            mulresult.eps = x.eps * y.eps
        return mulresult

class _PACTEps(nn.Module):
    def __init__(self, registerStartedFlag=False):
        super().__init__()
        self.register_buffer('_eps_in',torch.Tensor((1.,)))

        if registerStartedFlag:
            self.register_buffer('started', torch.tensor(False))

        self.locked = False

    def set_eps_in(self, eps_in_list):
        self._eps_in[:] = eps_in_list[0]

    def get_eps_in(self):
        return self._eps_in

    @property
    def eps_in(self):
        return self.get_eps_in()

class _PACTLinOp:
    # a helper class to provide initialization code common to all PACT/TQT
    # linear operators in the setup_quant_params() function.
    # always call nn.Module.__init__() before calling setup_quant_params()!

    def __init__(self, *args, **kwargs):
        pass

    def expand_bounds(self, t):
        return t

    # ensure backward compatibility with checkpoints from before the addition
    # of "params_frozen" by adding this as a load_state_dict_pre_hook
    def make_state_dicts_compat(self, state_dict, prefix, _, strict, *args, **kwargs):
        if strict:
            to_fix = ["params", "weight"]
            try:
                if self.bias is not None:
                    to_fix.append("bias")
            except AttributeError:
                pass
            for p in to_fix:
                if prefix+p+"_frozen" not in state_dict.keys():
                    state_dict[prefix+p+"_frozen"] = getattr(self, p+"_frozen")

    def setup_quant_params(
            self,
            n_levels : int = 256,
            quantize : str = 'per_layer',
            init_clip : str= 'sawb_asymm',
            learn_clip : bool = False,
            symm_wts : bool = True,
            nb_std : Union[int, float]= 3,
            tqt : bool = False,
            tqt_beta : float = 0.9,
            tqt_clip_grad : bool = True,
            rounding : bool = True,
            mse_iters : int = 80
    ):
        """
        :param n_levels: Number of weight quantization levels
        :param quantize: how to quantize weights - 'per_layer' or 'per_channel'
        :param init_clip: how weight clipping parameters should be initialized - 'sawb_symm', 'sawb_asymm', 'max' or 'std'
        :param learn_clip: whether clipping bound(s) should be learned
        :param symm_wts: Indicates that the weights should cover a symmetrical range around 0. If n_levels is an odd number,
               the integer representations of the weights will go from -n_levels/2 to n_levels/2-1, and the clipping range will
               be set accordingly. If init_clip is 'sawb_symm'/'sawb_asymm', and `learn_clip` or `tqt` are True, the symm_wts parameter has no effect.
        """

        quantize = quantize.lower()
        init_clip = init_clip.lower()
        assert_param_valid(self, quantize, 'quantize', ['per_layer', 'per_channel'])
        assert_param_valid(self, init_clip, 'init_clip', ['max', 'std', 'sawb_symm', 'sawb_asymm', 'const', 'mse'])
        if init_clip == 'const':
            assert not symm_wts, f"{self.__class__.__name__}: argument combination init_clip='const' and symm_wts=True not supported!"

        super(_PACTLinOp, self).__init__()
        self.n_levels = n_levels
        self.quantize = quantize
        self.init_clip = init_clip
        self.learn_clip = learn_clip
        self.rounding = rounding
        # this member indicates that quantization is enabled
        self.register_buffer('started', torch.tensor(False))
        self.symm_wts = symm_wts
        self.nb_std = nb_std
        clip_lo = torch.tensor(-1.)
        # clip_lo & clip_hi should have dimension (out_channels, 1, 1, 1) in case of per-channel quantization.
        # The PACTController will take care of managing them according to the configuration (per-channel, per-layer)
        clip_lo = self.expand_bounds(clip_lo)
        self.clip_lo = nn.Parameter(clip_lo, requires_grad=learn_clip and not tqt)
        self.register_buffer('clip_gradient', torch.tensor(True))
        self.mse_iters = mse_iters

        clip_hi = torch.tensor(1.)
        clip_hi = self.expand_bounds(clip_hi)
        # in the case when learn_clip and symm_wts are both True, clip_hi is not actually used;
        # instead the upper clipping bound is calculated from clip_lo with AlmostSymmQuantFunc.
        # This way, only the lower clip bound is
        self.clip_hi = nn.Parameter(clip_hi, requires_grad=((learn_clip and not tqt) and not symm_wts))
        # to provide convenient access for the controller to the clipping params, store them in a dict.
        self.clipping_params = {'low': self.clip_lo, 'high': self.clip_hi}
        self.tqt = tqt

        if self.tqt:
            assert (learn_clip and symm_wts), f"{self.__class__.__name__}: TQT quantization requires learn_clip=True and symm_wts=True, you provided learn_clip={learn_clip}, symm_wts={symm_wts}"
            self.register_parameter("log_t", nn.Parameter(torch.zeros_like(self.clip_lo.data), requires_grad=True))
            self.register_buffer("tqt_beta", torch.tensor(tqt_beta))
            self.register_buffer("tqt_running_beta", torch.tensor(1.))
            self.register_buffer("tqt_running_grad_var", torch.zeros_like(self.clip_lo.data))
            self.register_buffer("tqt_clip_grad", torch.tensor(tqt_clip_grad))
            self.clipping_params["log_t"] = self.log_t
        else:
            self.tqt_beta = torch.tensor(tqt_beta)
            self.tqt_clip_grad = torch.tensor(tqt_clip_grad)

        # this member indicates that the module's clipping bounds should not be
        # touched. it is set by the controller
        self.register_buffer('frozen', torch.tensor(False))
        # this member indicates that parameters (weight + bias) of the layer
        # are frozen
        self.register_buffer('params_frozen', torch.tensor(False))

    def get_eps_w(self):
        """
        :return: epsilon of the weight quantization.
        """
        return ((self.clip_hi-self.clip_lo)/(self.n_levels-1)).clone().detach()

    def get_eps_out(self, eps_in, *args, **kwargs):
        """
        :return: epsilons of the output pre-activations
        """
        return self.get_eps_w().type_as(eps_in)*eps_in

    @property
    def pact_repr_str(self):
        return f", n_levels={self.n_levels}, quantize='{self.quantize}', init_clip='{self.init_clip}', learn_clip={self.learn_clip}, symm_wts={self.symm_wts}, nb_std={self.nb_std}, tqt={self.tqt}, tqt_beta={self.tqt_beta.item():.2f}, tqt_clip_grad={self.tqt_clip_grad.item()}"

    def extra_repr(self):
        # this might be a little bit dangerous - always inherit from the
        # nn.Module you're extending FIRST and PACTLinOp SECOND
        r = super(self.__class__, self).extra_repr()
        r += self.pact_repr_str
        return r

    @property
    def weight_q(self):
        if self.params_frozen:
            wt = self.weight_frozen
        else:
            wt = self.weight
        if not self.tqt:
            if self.learn_clip and self.symm_wts:
                clip_upper = AlmostSymmQuantFunc.apply(self.clip_lo, self.n_levels)
            else:
                clip_upper = self.clip_hi

            return PACTQuantize(wt, self.get_eps_w(), self.clip_lo, clip_upper, floor=False, clip_gradient=self.clip_gradient)
        else:
            return TQTQuantize(wt, self.get_eps_w(), self.log_t, self.clip_lo, self.clip_hi, self.tqt_beta, self.tqt_running_grad_var, self.tqt_running_beta, self.tqt_clip_grad, rounding=True)

    @property
    def weight_int(self):
        return (self.weight_q / self.get_eps_w()).detach().clone().round()

    # not nice: inheriting classes must set up weight_frozen/bias_frozen in
    # their constructors!!!
    def freeze_params(self):
        self.weight_frozen.copy_(self.weight.data)
        if self.bias is not None:
            self.bias_frozen.copy_(self.bias.data)

        self.params_frozen |= True

    def unfreeze_params(self):
        self.params_frozen &= False



class PACTConv2d(nn.Conv2d, _PACTLinOp):
    def __init__(
            self,
            in_channels,
            out_channels,
            kernel_size,
            n_levels = 256,
            quantize = 'per_layer',
            init_clip = 'sawb_asymm',
            learn_clip = False,
            symm_wts = True,
            nb_std = 3,
            tqt = False,
            tqt_beta = 0.9,
            tqt_clip_grad = True,
            rounding = True,
            mse_iters : int = 80,
            eps_pad_fac : float = 1.,
            **kwargs
    ):
        """
        :param in_channels: See torch.nn.Conv2d
        :param out_channels: See torch.nn.Conv2d
        :param kernel_size: See torch.nn.Conv2d
        :param kwargs: passed to Conv2d constructor
        """

        valid_padding_modes = {'zeros', 'reflect', 'replicate', 'circular'}
        try:
            pm = kwargs['padding_mode']
        except KeyError:
            pm = 'zeros'
        if pm not in valid_padding_modes:
            assert pm in ['eps', 'neg_ones'], f'PACTConv2d got invalid padding mode {pm} - expected one of {valid_padding_modes.union({"eps", "neg_ones"})}'
            # for Conv1d initializer, pretend we are doing zero padding...
            kwargs['padding_mode'] = 'zeros'

        super(PACTConv2d, self).__init__(in_channels, out_channels, kernel_size, **kwargs)

        self.eps_pad_fac = eps_pad_fac
        self.padding_mode = pm

        self.setup_quant_params(n_levels=n_levels,
                                quantize=quantize,
                                init_clip=init_clip,
                                learn_clip=learn_clip,
                                symm_wts=symm_wts,
                                nb_std=nb_std,
                                tqt=tqt,
                                tqt_beta=tqt_beta,
                                tqt_clip_grad=tqt_clip_grad,
                                mse_iters=mse_iters)
        # we want to be able to freeze weights; to avoid updating them, we must
        # keep them in a buffer (e.g., ADAM will keep updating weights even
        # with requires_grad == False)
        self.register_buffer('weight_frozen', self.weight.data.clone())
        if self.bias is not None:
            self.register_buffer('bias_frozen', self.bias.data.clone())
        else:
            self.bias_frozen = None

        self._register_load_state_dict_pre_hook(self.make_state_dicts_compat)


    def expand_bounds(self, t):
        if self.quantize == 'per_channel':
            if t.numel() == 1:
                t = torch.reshape(t, (1,))
                t = torch.cat(self.out_channels*[t])
            t = torch.reshape(t, (self.out_channels, 1, 1, 1))
        return t


    def forward(self, x):
        b = self.bias
        if self.started:
            w = self.weight_q
        elif self.params_frozen:
            w = self.weight_frozen
            b = self.bias_frozen
        else:
            w = self.weight

        if self.padding_mode != 'zeros':
            mode = 'constant' if self.padding_mode in ['neg_ones', 'eps'] else self.padding_mode
            pad_val = 0.0 if (not self.started or not isinstance(x, QTensor) or x.eps is None) else x.eps.item() * self.eps_pad_fac if self.padding_mode == 'eps' else -1.0

            x = nn.functional.pad(x, self._reversed_padding_repeated_twice, mode=mode, value=pad_val)
            padding = 0
        else:
            padding = self.padding
        result = nn.functional.conv2d(x, w, b, self.stride, padding, self.dilation, self.groups)
        if self.started and isinstance(result, QTensor) and x.eps is not None:
            result.eps = self.get_eps_out(x.eps)

        return result


    # this is not very pretty. Any suggestions on how to avoid it are welcome...
    def extra_repr(self):
        return _PACTLinOp.extra_repr(self)

    @classmethod
    def from_conv2d(cls, c : nn.Conv2d, **kwargs):
        pm = c.padding_mode
        if 'padding_mode' in kwargs:
            pm = kwargs['padding_mode']
            kwargs.pop('padding_mode')
        # kwargs should be arguments to PACTConv2d
        pact_conv = cls(in_channels=c.in_channels,
                   out_channels=c.out_channels,
                   kernel_size=c.kernel_size,
                   stride=c.stride,
                   padding=c.padding,
                   dilation=c.dilation,
                   groups=c.groups,
                   bias=(c.bias is not None),
                   padding_mode=pm,
                   **kwargs)
        # initialize parameters from the nn.Conv2d
        pact_conv.weight.data.copy_(c.weight.data)
        if c.bias is not None:
            pact_conv.bias.data.copy_(c.bias.data)

        return pact_conv



class PACTConv1d(nn.Conv1d, _PACTLinOp):
    def __init__(
            self,
            in_channels,
            out_channels,
            kernel_size,
            n_levels = 256,
            quantize = 'per_layer',
            init_clip = 'sawb_asymm',
            learn_clip = False,
            symm_wts = True,
            nb_std = 3,
            tqt = False,
            tqt_beta = 0.9,
            tqt_clip_grad = True,
            rounding = True,
            eps_pad_fac = 1.,
            **kwargs
    ):
        """
        :param in_channels: See torch.nn.Conv2d
        :param out_channels: See torch.nn.Conv2d
        :param kernel_size: See torch.nn.Conv2d
        :param kwargs: passed to Conv1d constructor
        """

        valid_padding_modes = {'zeros', 'reflect', 'replicate', 'circular'}
        try:
            pm = kwargs['padding_mode']
        except KeyError:
            pm = 'zeros'
        if pm not in valid_padding_modes:
            assert pm in ['eps', 'neg_ones'], f'PACTConv1d got invalid padding mode {pm} - expected one of {valid_padding_modes.union({"eps", "neg_ones"})}'
            # for Conv1d initializer, pretend we are doing zero padding...
            kwargs['padding_mode'] = 'zeros'



        super(PACTConv1d, self).__init__(in_channels, out_channels, kernel_size, **kwargs)
        self.padding_mode = pm
        self.eps_pad_fac = eps_pad_fac

        self.setup_quant_params(n_levels=n_levels,
                                quantize=quantize,
                                init_clip=init_clip,
                                learn_clip=learn_clip,
                                symm_wts=symm_wts,
                                nb_std=nb_std,
                                tqt=tqt,
                                tqt_beta=tqt_beta,
                                tqt_clip_grad=tqt_clip_grad,
                                rounding=rounding)


        self.register_buffer('weight_frozen', self.weight.data.clone())
        if self.bias is not None:
            self.register_buffer('bias_frozen', self.bias.data.clone())
        else:
            self.bias_frozen = None

        self._register_load_state_dict_pre_hook(self.make_state_dicts_compat)

    def expand_bounds(self, t):
        if self.quantize == 'per_channel':
            if t.numel() == 1:
                t = torch.reshape(t, (1,))
                t = torch.cat(self.out_channels*[t])
            t = torch.reshape(t, (self.out_channels, 1, 1))
        return t

    def forward(self, x):
        b = self.bias
        if self.started:
            w = self.weight_q
        elif self.params_frozen:
            w = self.weight_frozen
            b = self.bias_frozen
        else:
            w = self.weight

        if self.padding_mode != 'zeros':
            mode = 'constant' if self.padding_mode in ['eps', 'neg_ones'] else self.padding_mode
            pad_val = 0.0 if (not self.started or not isinstance(x, QTensor) or x.eps is None) else x.eps.item() * self.eps_pad_fac if mode == 'eps' else -1.0
            x = nn.functional.pad(x, self._reversed_padding_repeated_twice, mode=mode, value=pad_val)
            padding = 0
        else:
            padding = self.padding
        result = nn.functional.conv1d(x, w, b, self.stride, padding, self.dilation, self.groups)
        if self.started and isinstance(result, QTensor) and x.eps is not None:
            result.eps = self.get_eps_out(x.eps)
        return result

    def extra_repr(self):
        return _PACTLinOp.extra_repr(self)

    @classmethod
    def from_conv1d(cls, c : nn.Conv1d, **kwargs):
        pm = c.padding_mode
        if 'padding_mode' in kwargs:
            pm = kwargs['padding_mode']
            kwargs.pop('padding_mode')
        # kwargs should be arguments to PACTConv1d
        pact_conv = cls(in_channels=c.in_channels,
                   out_channels=c.out_channels,
                   kernel_size=c.kernel_size,
                   stride=c.stride,
                   padding=c.padding,
                   dilation=c.dilation,
                   groups=c.groups,
                   bias=(c.bias is not None),
                   padding_mode=pm,
                   **kwargs)
        # initialize parameters from the nn.Conv1d
        pact_conv.weight.data.copy_(c.weight.data)
        if c.bias is not None:
            pact_conv.bias.data.copy_(c.bias.data)

        return pact_conv


class PACTCausalConv1d(PACTConv1d, _PACTLinOp):
    def __init__(
            self,
            in_channels,
            out_channels,
            kernel_size,
            n_levels = 256,
            quantize = 'per_layer',
            init_clip = 'sawb_asymm',
            learn_clip = False,
            symm_wts = True,
            nb_std = 3,
            tqt = False,
            tqt_beta = 0.9,
            tqt_clip_grad = True,
            eps_pad_fac = 1.,
            **kwargs
    ):

        valid_padding_modes = {'zeros', 'reflect', 'replicate', 'circular'}
        try:
            pm = kwargs['padding_mode']
        except KeyError:
            pm = 'zeros'
        if pm not in valid_padding_modes:
            assert pm in ['eps', 'neg_ones'], f'PACTCausalConv1d got invalid padding mode {pm} - expected one of {valid_padding_modes.union({"eps", "neg_ones"})}'
        if isinstance(kernel_size, tuple):
            assert len(kernel_size) == 1, "Invalid Kernel Size in CausalConv1d: {}".format(kernel_size)
            k = kernel_size[0]
        else:
            k = kernel_size
        try:
            dilation = kwargs['dilation']
        except KeyError:
            dilation = 1
        if isinstance(dilation, tuple):
            assert len(dilation) == 1, "Invalid Dilation in CausalConv1d: {}".format(dilation)
            dil = dilation[0]
        else:
            dil = dilation
        self.__padding = (k-1) * dil

        super(PACTCausalConv1d, self).__init__(
            in_channels,
            out_channels,
            kernel_size,
            n_levels,
            quantize,
            init_clip,
            learn_clip,
            symm_wts,
            nb_std,
            tqt,
            tqt_beta,
            tqt_clip_grad,
            padding=0,
            **kwargs)
        self.padding_mode = pm
        self.eps_pad_fac = eps_pad_fac

    def extra_repr(self):
        # done veryy ugly, but I was getting a recursion error all the time and couldn't figure it out
        return f"{self.in_channels}, {self.out_channels}, kernel_size={self.kernel_size}, n_levels={self.n_levels}, quantize='{self.quantize}', init_clip='{self.init_clip}', learn_clip={self.learn_clip}, symm_wts={self.symm_wts}, nb_std={self.nb_std}, tqt={self.tqt}, tqt_beta={self.tqt_beta.item():.2f}, tqt_clip_grad={self.tqt_clip_grad.item()}"

    def forward(self, input):

        pad_mode = 'constant' if self.padding_mode in ['eps', 'zeros', 'neg_ones'] else self.padding_mode
        pad_val = 0.0
        if self.padding_mode == 'eps' and self.started and isinstance(input, QTensor) and input.eps is not None:
            pad_val = input.eps.item() * self.eps_pad_fac
        elif self.padding_mode == 'neg_ones':
            pad_val = -1.0

        padding = 0
        padmode_real = self.padding_mode
        self.padding_mode = 'zeros'
        x = nn.functional.pad(input, (self.__padding, 0), mode=pad_mode, value=pad_val)
        result = super(PACTCausalConv1d, self).forward(x)
        self.padding_mode = padmode_real
        if self.started and isinstance(result, QTensor) and x.eps is not None:
            result.eps = self.get_eps_out(x.eps)
        return result


    @classmethod
    def from_causalconv1d(cls, c : CausalConv1d, **kwargs):
        # kwargs should be arguments to PACTCausalConv1d
        pm = c.padding_mode
        if 'padding_mode' in kwargs:
            pm = kwargs['padding_mode']
            kwargs.pop('padding_mode')

        pact_causalconv = cls(
            in_channels=c.in_channels,
            out_channels=c.out_channels,
            kernel_size=c.kernel_size,
            stride=c.stride,
            dilation=c.dilation,
            groups=c.groups,
            bias=(c.bias is not None),
            padding_mode=pm,
            **kwargs)
        # initialize parameters from the nn.Conv1d
        pact_causalconv.weight.data.copy_(c.weight.data)
        if c.bias is not None:
            pact_causalconv.bias.data.copy_(c.bias.data)

        return pact_causalconv


class PACTLinear(nn.Linear, _PACTLinOp):
    def __init__(self,
                 in_features : int,
                 out_features : int,
                 n_levels : int = 256,
                 quantize : str = 'per_layer',
                 init_clip : str = 'sawb_asymm',
                 learn_clip : bool = False,
                 symm_wts : bool = True,
                 nb_std : int = 3,
                 tqt = False,
                 tqt_beta = 0.9,
                 tqt_clip_grad = True,
                 rounding = True,
                 **kwargs):
        """
        :param in_features:   see nn.Linear
        :param out_features:  see nn.Linear
        :param kwargs:        passed to nn.Linear constructor
        """

        super(PACTLinear, self).__init__(in_features, out_features, **kwargs)
        self.setup_quant_params(n_levels=n_levels,
                                quantize=quantize,
                                init_clip=init_clip,
                                learn_clip=learn_clip,
                                symm_wts=symm_wts,
                                nb_std=nb_std,
                                tqt=tqt,
                                tqt_beta=tqt_beta,
                                tqt_clip_grad=tqt_clip_grad,
                                rounding=rounding)

        self.register_buffer('weight_frozen', self.weight.data.clone())
        if self.bias is not None:
            self.register_buffer('bias_frozen', self.bias.data.clone())
        else:
            self.bias_frozen = None

        self._register_load_state_dict_pre_hook(self.make_state_dicts_compat)

    def expand_bounds(self, t):
        if self.quantize == 'per_channel':
            if t.numel() == 1:
                t = torch.reshape(t, (1,))
                t = torch.cat(self.out_features * [t])
            t = t.reshape((self.out_features, 1))
        return t
    # do not use in training!
    def get_bias_q(self, eps_in):
        # we assume that bias gets quantized to a really high bitwidth so don't
        # clip it
        with torch.no_grad():
            b = PACTQuantize(self.bias, self.get_eps_out(eps_in), -1000.*torch.ones_like(self.clip_lo.flatten()), 1000.*torch.ones_like(self.clip_hi.flatten()), clip_gradient=self.clip_gradient, floor=False)
        return b

    # do not use in training!
    def get_bias_int(self, eps_in):
        return (self.get_bias_q(eps_in)/self.get_eps_out(eps_in)).round()

    def get_eps_out(self, eps_in):
        return self.get_eps_w().flatten().type_as(eps_in)*eps_in

    def forward(self, x):
        b = self.bias
        if self.started:
            w = self.weight_q
        elif self.params_frozen:
            w = self.weight_frozen
            b = self.bias_frozen
        else:
            w = self.weight

        result = nn.functional.linear(x, w, b)

        if self.started and isinstance(result, QTensor) and x.eps is not None:
            result.eps = self.get_eps_out(x.eps)

        return result

    def extra_repr(self):
        return _PACTLinOp.extra_repr(self)

    @classmethod
    def from_linear(cls, l : nn.Linear, **kwargs):
        pact_linear = cls(in_features=l.in_features,
                          out_features=l.out_features,
                          bias=(l.bias is not None),
                          **kwargs)
        # initialize parameters from nn.Linear instance
        pact_linear.weight.data.copy_(l.weight.data)
        if l.bias is not None:
            pact_linear.bias.data.copy_(l.bias.data)
        return pact_linear




#############################################################
# THE FOLLOWING CLASSES:
# PACTIntegerLayerNorm, PACTIntegerMatmul, PACTIntegerSoftmax
# ARE STILL IN BETA STADIUM - DO NOT USE FOR IMPORTANT THINGS!
#############################################################
class PACTHardswish(nn.Module):
    def __init__(self, eps_s : float):
        super(PACTHardswish, self).__init__()
        self.eps_s = torch.Tensor([eps_s])

    def forward(self, x):
        inp = x
        three = torch.tensor(3., dtype=x.dtype, device=x.device)
        six = 2 * three
        z = torch.zeros(1, dtype=x.dtype, device=x.device)
        o = torch.ones(1, dtype=x.dtype, device=x.device)
        # if we have a handle on the input epsilon, quantize the constants 3
        # and 6 to eps_in
        if isinstance(x, QTensor) and x.eps is not None:
            three = PACTQuantize(three, x.eps, 2., 4., floor=False)
            six = PACTQuantize(six, x.eps, 5., 6., floor=False)
        # now perform quantized hswish with the input data:
        # 1. relu6(x+3)
        x = x + three
        x = torch.minimum(torch.maximum(z, x), six)
        # 2. /6
        one_over_six = PACTQuantize(o/6, self.eps_s.type_as(o), 0., 1., floor=False)
        x = x * one_over_six
        # 3. x * (ans)
        return inp * x

    def get_eps_out(self, eps_in):
        return self.eps_s.type_as(eps_in) * eps_in * eps_in


class PACTIntegerHardswish(nn.Module):

    class MyHardswish(torch.autograd.Function):

        @staticmethod
        def forward(ctx, x, three, six, one_over_six):
            z = 0
            inp = x
            x = x + three
            x = torch.clip(x, z, six)
            x = x * one_over_six
            return inp * x

        @staticmethod
        @parse_args('v', 'i', 'i', 'i')
        def symbolic(g, x, three, six, one_over_six):
            return g.op("PACTOps::iHardswish", x, three_i = three, six_i = six, one_over_six_i = one_over_six)

    def __init__(self, eps_in : float, eps_s : float, export_node: bool = False):
        super(PACTIntegerHardswish, self).__init__()

        self.export_node = export_node
        self.eps_in = eps_in
        self.eps_s = eps_s
        three = torch.tensor(3.)
        six = 2 * three
        three_q = torch.round(three/self.eps_in)
        six_q = torch.round(six/self.eps_in)
        self.register_buffer("three", three_q)
        self.register_buffer("six", six_q)
        one_over_six = 1/six
        one_over_six_q = torch.round(one_over_six/eps_s)
        self.register_buffer("one_over_six", one_over_six_q)

    def forward(self, x):
        if self.export_node:
            return self.MyHardswish.apply(x, int(self.three.item()), int(self.six.item()), int(self.one_over_six.item()))
        else:
            return self.MyHardswish.forward(x, self.three, self.six, self.one_over_six)


class PACTHardsigmoid(nn.Module):
    def __init__(self, eps_s : float):
        super(PACTHardsigmoid, self).__init__()
        self.eps_s = eps_s

    def forward(self, x):
        three = torch.tensor(3., dtype=x.dtype, device=x.device)
        six = 2 * three
        z = torch.zeros(1, dtype=x.dtype, device=x.device)
        o = torch.ones(1, dtype=x.dtype, device=x.device)
        # if we have a handle on the input epsilon, quantize the constants 3
        # and 6 to eps_in
        if isinstance(x, QTensor) and x.eps is not None:
            three = PACTQuantize(three, x.eps, 2., 4., floor=False)
            six = PACTQuantize(six, x.eps, 5., 6.5, floor=False)
        # now perform quantized hswish with the input data:
        # 1. relu6(x+3)
        x = x + three
        x = torch.minimum(torch.maximum(z, x), six)
        # 2. /6
        one_over_six = PACTQuantize(o/six, self.eps_s, z, o, floor=False)
        return x * one_over_six

    def get_eps_out(self, eps_in):
        return self.eps_s.type_as(eps_in) * eps_in


class PACTIntegerHardsigmoid(nn.Module):
    def __init__(self, eps_in : float, eps_s : float):
        super(PACTIntegerHardsigmoid, self).__init__()
        self.eps_in = eps_in
        self.eps_s = eps_s
        three = torch.tensor(3.)
        six = 2 * three
        three_q = torch.round(three/self.eps_in)
        six_q = torch.round(six/self.eps_in)
        self.register_buffer("three", three_q)
        self.register_buffer("six", six_q)
        one_over_six = 1/six
        one_over_six_q = torch.round(one_over_six/eps_s)
        self.register_buffer("one_over_six", one_over_six_q)


    def forward(self, x):
        z = torch.zeros.type_as(x)
        inp = x
        x = x + self.three
        x = torch.clip(x, z, self.six)
        return x * self.one_over_six

class PACTEmbedding(torch.nn.Module):

    def __init__(self, n_levels:int = 256, weights : torch.Tensor = torch.Tensor((1.,)), **kwargs):
        super().__init__()
        self.weights = nn.Parameter(weights)
        self.adder = PACTIntegerAdd(n_levels=n_levels, num_args = 2, **kwargs)

        self.register_buffer('maxval', torch.Tensor((0.,)))

    def reassign_epsilons(self):
        self.adder.reassign_epsilons()

    def forward(self, x):
        out = self.adder(x,self.weights)
        self.maxval.data[0] = max(torch.max(torch.abs(out)).item(), self.maxval)

        return out

class PACTIntegerEmbedding(torch.nn.Module):

    # Implements the integerized version of an Embedding
    # Supports single stage mode, i.e. embeddings are quantized to the output epsilon and double stage mode where weights are quantized to an intermediate epsilon, which is more precise

    def __init__(self, n_levels: int = 256, weight : torch.Tensor = torch.Tensor((1.,)), eps_in:float = 1./255, eps_adder:float=1./255, maxval:float=1., twoStage:bool = False, **kwargs):
        super().__init__()
        self.n_levels = n_levels

        self.register_buffer('floor', torch.Tensor((False,)))
        self.register_buffer('clip_gradient', torch.Tensor((True,)))
        self.register_buffer('noisy', torch.Tensor((False,)))
        self.register_buffer('twoStage', torch.Tensor((twoStage,)))

        eps_out = maxval/(self.n_levels//2-1)
        self.register_buffer("eps_out",torch.Tensor((eps_out,)))

        # Requantize in two steps - the intermediate step allows for the embedding to have a lower quantization error
        if twoStage:

            clip_lo = -(torch.max(torch.max(torch.abs(weight))))
            clip_hi = AlmostSymmQuantFunc.apply(clip_lo, n_levels)

            eps_weights = (clip_hi-clip_lo)/(n_levels-1)
            eps_bias = eps_weights/eps_adder
            D = 2**16

            self.register_buffer('weight', torch.Tensor(torch.round(PACTQuantize(weight, eps_bias, clip_lo,
                                                                    clip_hi, self.floor, self.clip_gradient,
                                                                                 self.noisy) / eps_bias)).detach())
            self.rqs1 = RequantShift(mul=torch.floor(D*eps_in/eps_adder), add=torch.Tensor((0.,)), signed=True, D=torch.Tensor((D,)), n_levels=n_levels, **kwargs)
            #self.rqs1 = Requanl=torch.floor(D*eps_in/eps_adder), add=D*self.weight, signed=True, D=torch.Tensor((D,)), n_levels=n_levels)
            self.rqs2 = RequantShift(mul=torch.floor(D*eps_adder/eps_out), add=torch.Tensor((0.,)), signed=True, D=torch.Tensor((D,)), n_levels=n_levels, **kwargs)

        # Requantize in one step - Fewer operations, but the quantization error might be larger
        else:

            clip_lo = -torch.abs(maxval)
            clip_hi = AlmostSymmQuantFunc.apply(clip_lo, n_levels)
            D = 2**16

            self.register_buffer('weight', torch.round(PACTQuantize(weight, eps_out/D, clip_lo, clip_hi, self.floor, self.clip_gradient, self.noisy) / (eps_out/D)).detach())
            self.rq = RequantShift(mul=torch.floor(D*eps_in/eps_out), add=self.weight, signed=True, D=torch.Tensor((D,)), n_levels=n_levels, **kwargs)

    def forward(self, x):
        if self.twoStage:
            out = self.rqs2(self.rqs1(x) + self.weight)
        else:
            out = self.rq(x)

        return out

class PACTExp(torch.nn.Module):

    def __init__(self, n_levels: int = 256, dim: int = 1):
        super().__init__()
        self.n_levels = n_levels
        self.dim = dim
        self.coeffA = torch.Tensor((0.35815147,))
        self.coeffB = torch.Tensor((1.353,))
        self.coeffC =  torch.Tensor((0.344,))
        self.log2 =  torch.Tensor((1.,))
        self.clip_gradient = torch.tensor(True)
        self.floor = torch.tensor(False)


    def updateCoeffs(self, eps):
        """Updates the coefficients, usually only done with the IntegerizeSoftmax pass

        :param eps: Input epsilon
        :returns:
        :rtype:

        """

        p = 0
        #eps2 = torch.Tensor((0.35815147 / 2**p,))
        eps = eps
        eps2 = torch.Tensor((0.3585,)).type_as(eps)

        self.coeffA.data[0] = torch.round(0.3585/eps2) * eps2
        self.coeffB.data[0] = torch.round(1.353/eps) * eps
        self.coeffC.data[0] = torch.round(0.344/(eps**2*eps2)) * eps**2*eps2

        #self.log2.data[0] = 2**torch.round(torch.Tensor((math.log2(math.log2(2)/(eps)),)))
        self.log2.data[0] = torch.round(math.log2(2)/(eps)) * eps

    def forward(self, x):
        """Approximate Softmax implementation according to the I-BERT paper:
        https://arxiv.org/abs/2101.01321

        :param x:
        :returns:
        :rtype:

        """

<<<<<<< HEAD
=======
        #         clip_lo = -torch.abs(torch.max(x))
        #         clip_hi = AlmostSymmQuantFunc.apply(clip_lo, self.n_levels)
        #         eps = (clip_hi-clip_lo)/self.n_levels

>>>>>>> 63b9895c
        xTilde = (x - torch.max(x, -1, keepdim=True)[0])
        z = torch.floor(-xTilde / math.log(2))
        p = xTilde + z * math.log(2)
        y = (0.3585*(p + 1.353)**2 + 0.344) / 2**z
        return y

class PACTIntegerExp(torch.nn.Module):

    def __init__(self, n_levels: int = 256, dim: int = 1):
        super().__init__()
        self.n_levels = n_levels
        self.dim = dim
        self.register_buffer('coeffA', torch.Tensor((0.35815147,)))
        self.register_buffer('coeffB', torch.Tensor((1.353,)))
        self.register_buffer('coeffC',  torch.Tensor((0.344,)))
        self.register_buffer('log2',  torch.Tensor((1.,)))
        self.register_buffer('clip_gradient', torch.tensor(True))
        self.register_buffer('floor', torch.tensor(False))

    class MyExp(torch.autograd.Function):

        @staticmethod
        def forward(ctx, x, log2, coeffA, coeffB, coeffC, n_levels, zero):
            xTilde = (x - torch.max(x, dim=-1, keepdim=True)[0])
            z = torch.floor(-xTilde / log2)
            p = xTilde + z * log2
            y = torch.floor(((coeffA*(p + coeffB)**2 + coeffC)) // (2**z))
            out = torch.clip(y, zero, n_levels-1)

            return out

        @staticmethod
        @parse_args('v', 't', 't', 't', 't', 't', 't')
        def symbolic(g, x, log2, coeffA, coeffB, coeffC, n_levels, zero):
            #return g.op("PACTOps::iSoftmax", x, log2_f = log2, coeffA_f = coeffA, coeffB_f = coeffB, coeffC_f = coeffC, n_levels_f = n_levels)

            log2_ = g.op("Constant", value_t=log2)
            coeffA_ = g.op("Constant", value_t=coeffA)
            coeffB_ = g.op("Constant", value_t=coeffB)
            coeffC_ = g.op("Constant", value_t=coeffC)
            n_levels_ = g.op("Constant", value_t=n_levels)

            return g.op("PACTOps::iExp", x, log2_t=log2, coeffA_t=coeffA, coeffB_t=coeffB,  coeffC_t=coeffC, n_levels_t=n_levels)

    def updateCoeffs(self, eps):
        """Updates the coefficients, usually only done with the IntegerizeSoftmax pass

        :param eps: Input epsilon
        :returns:
        :rtype:

        """

        p = 0
        #eps2 = torch.Tensor((0.35815147 / 2**p,))
        eps = eps
        eps2 = torch.Tensor((0.3585,)).type_as(eps)

        self.coeffA.data[0] = torch.round(0.3585/eps2) * eps2
        self.coeffB.data[0] = torch.round(1.353/eps) * eps
        self.coeffC.data[0] = torch.round(0.344/(eps**2*eps2)) * eps**2*eps2

        #self.log2.data[0] = 2**torch.round(torch.Tensor((math.log2(math.log2(2)/(eps)),)))
        self.log2.data[0] = torch.round(math.log2(2)/(eps)) * eps

    def forward(self, x):
        """Approximate Softmax implementation according to the I-BERT paper:
        https://arxiv.org/abs/2101.01321

        :param x:
        :returns:
        :rtype:

        """

        if self.export_node:
            return self.MyExp.apply(x, self.log2.type_as(x), self.coeffA.type_as(x), self.coeffB.type_as(x), self.coeffC.type_as(x), self.n_levels.type_as(x), self.zero.type_as(x))
        else:
            return self.MyExp.forward(None, x, self.log2.type_as(x), self.coeffA.type_as(x), self.coeffB.type_as(x), self.coeffC.type_as(x), self.n_levels.type_as(x), self.zero.type_as(x))

class PACTSoftmax(_PACTEps):
    def __init__(self, n_levels : int = 256, dim: int = -1):
        super().__init__(True)
        self.n_levels = n_levels
        self.dim = dim
        self.register_buffer('coeffA', torch.Tensor((0.35815147,)))
        self.register_buffer('coeffB', torch.Tensor((1.353,)))
        self.register_buffer('coeffC',  torch.Tensor((0.344,)))
        self.register_buffer('log2',  torch.Tensor((1.,)))
        self.register_buffer('clip_gradient', torch.tensor(True))
        self.register_buffer('floor', torch.tensor(False))

    def set_eps_in(self, eps_list):
        super().set_eps_in(eps_list)
        self.updateCoeffs(self.eps_in)

    def updateCoeffs(self, eps):
        eps2 = torch.Tensor((0.3585,)).type_as(eps)
        self.coeffA.data[0] = torch.round(0.3585/eps2) * eps2
        self.coeffB.data[0] = torch.round(1.353/eps) * eps
        self.coeffC.data[0] = torch.round(0.344/(eps**2*eps2)) * eps**2*eps2
        self.log2.data[0] = torch.round(math.log2(2)/(eps)) * eps

    def extra_repr(self):
        return f"n_levels={self.n_levels}, dim={self.dim}"

    def forward(self, x):

        def RQ(x, eps): # Dequant?
            if self.started:
                x = torch.floor(x/eps+0.5)*eps
            return x

        rqx = RQ(torch.max(x, -1, keepdim=True)[0], self.eps_in)
        x[x <= (torch.finfo(x.dtype).min + torch.finfo(x.dtype).eps)] = torch.nan
        # return torch.zeros_like(x)

        xTilde = x - rqx
        z = -RQ(xTilde / self.log2, torch.Tensor((1.,)).type_as(x))
        p = xTilde + z * self.log2
        y = RQ((self.coeffA*(p + self.coeffB)**2 + self.coeffC) / 2**z, self.coeffA*self.eps_in**2)
        y[y.isnan()] = 0
        ysum = torch.unsqueeze(torch.sum(y, -1), dim=-1)
        out = RQ(y / (ysum), 1./self.n_levels)
        out[out.isnan()] = 0
        return out


class PACTIntegerSoftmax(torch.nn.Module):

    class MySoftmax(torch.autograd.Function):

        @staticmethod
        def forward(ctx, x, log2, coeffA, coeffB, coeffC, n_levels, zero):
            # return torch.zeros_like(x)

            rqx = torch.max(x, -1, keepdim=True)[0]
            x[x <= (torch.finfo(x.dtype).min + torch.finfo(x.dtype).eps)] = torch.nan

            xTilde = x - rqx
<<<<<<< HEAD
            z = torch.floor(-xTilde / log2)
            p = xTilde + z * log2
=======
            z = torch.floor((-xTilde / log2)*2**12)
            p = xTilde + z * log2 /2**12
>>>>>>> 63b9895c
            y = torch.floor(((coeffA * (p + coeffB)**2 + coeffC)) // (2**z))
            y[y.isnan()] = 0
            ysum = torch.sum(y, -1, keepdim = True)
            norm = torch.floor(y * (n_levels - 1) / (ysum))
            out = torch.clip(norm, zero, n_levels - 1)
            out[out.isnan()] = 0

            return out

        @staticmethod
        @parse_args('v', 't', 't', 't', 't', 't', 't')
        def symbolic(g, x, log2, coeffA, coeffB, coeffC, n_levels, zero):
            #return g.op("PACTOps::iSoftmax", x, log2_f = log2, coeffA_f = coeffA, coeffB_f = coeffB, coeffC_f = coeffC, n_levels_f = n_levels)

            log2_ = g.op("Constant", value_t = log2)
            coeffA_ = g.op("Constant", value_t = coeffA)
            coeffB_ = g.op("Constant", value_t = coeffB)
            coeffC_ = g.op("Constant", value_t = coeffC)
            n_levels_ = g.op("Constant", value_t = n_levels)

            return g.op("PACTOps::iSoftmax",
                        x,
                        log2_t = log2,
                        coeffA_t = coeffA,
                        coeffB_t = coeffB,
                        coeffC_t = coeffC,
                        n_levels_t = n_levels)

    def __init__(self, n_levels: int = 256, eps_in: float = 1. / 255, export_node = False):
        super().__init__()

        self.eps_in = eps_in
        self.n_levels = torch.Tensor((n_levels,))
        self.coeffA = torch.Tensor((0.35815147,))
        self.coeffB = torch.Tensor((1.353,))
        self.coeffC = torch.Tensor((0.344,))
        self.log2 = torch.Tensor((1.,))
        self.zero = torch.Tensor((0.,))

        self.updateCoeffs(eps_in)
        self.export_node = export_node

    def updateCoeffs(self, eps):
        """Updates the coefficients, usually only done with the IntegerizeSoftmax pass

        :param eps: Input epsilon
        :returns:
        :rtype:

        """
        eps = eps
        eps2 = torch.Tensor((0.3585,))

        self.coeffA.data[0] = torch.round(0.3585 / eps2)
        self.coeffB.data[0] = torch.round(1.353 / eps)
        self.coeffC.data[0] = torch.round(0.344 / (eps**2 * eps2))

        #self.log2.data[0] = 2**torch.round(torch.Tensor((math.log2(math.log2(2)/(eps)),)))
        #self.log2.data[0] = torch.round(torch.Tensor((math.log2(2)/(eps)),))
<<<<<<< HEAD
        self.log2.data[0] = torch.round(math.log2(2) / (eps))
=======
        self.log2.data[0] = torch.round(math.log2(2) / (eps)*(2**12))
>>>>>>> 63b9895c

    def forward(self, x):
        """Approximate Softmax implementation according to the I-BERT paper:
        https://arxiv.org/abs/2101.01321

        :param x:
        :returns:
        :rtype:

        """
        if self.export_node:
            return self.MySoftmax.apply(x, self.log2.type_as(x), self.coeffA.type_as(x), self.coeffB.type_as(x),
                                        self.coeffC.type_as(x), self.n_levels.type_as(x), self.zero.type_as(x))
        else:
            return self.MySoftmax.forward(None, x, self.log2.type_as(x), self.coeffA.type_as(x), self.coeffB.type_as(x),
                                          self.coeffC.type_as(x), self.n_levels.type_as(x), self.zero.type_as(x))

    def __repr__(self):
        return f"PACTIntegerSoftmax(n_levels={self.n_levels.item()}, eps_in={self.eps_in}, coeffA={self.coeffA.item()}, coeffB={self.coeffB.item()}, coeffC={self.coeffC.item()}, log2={self.log2.item()})"
<<<<<<< HEAD
=======

>>>>>>> 63b9895c

class PACTITAMax(_PACTEps):

    def __init__(self, n_levels: int = 256, **kwargs):
        super().__init__(True)

        kwargs_stats = {
            'init_clip': 'percentile',
            'n_levels': n_levels,
            'rounding': True,
            'noisy': False,
            'act_kind': 'identity',
            'learn_clip': True,
            'upper_percentile': 99.9
        }
        kwargs_stats.update(kwargs)

        self.act = PACTAsymmetricAct(**kwargs_stats)

        self.stats = PACTAsymmetricAct(**kwargs_stats)

        self.n_levels = n_levels

<<<<<<< HEAD
        self.B = math.log2( self.n_levels )

        self.log2e = torch.Tensor( (math.log2(math.exp(1)),) )
=======
        self.B = math.log2(self.n_levels)
        self.eps_max = torch.Tensor((self.B / (2**self.B),))

    def set_eps_in(self, eps_list):
        if eps_list[0] is None:
            eps_in = torch.Tensor((1.0,))
            self._eps_in[:] = eps_in
        else:
            super().set_eps_in(eps_list)
>>>>>>> 63b9895c

        # Maximum meaningfull scaling factor that does results in non-zero values after the softmax operation
        self.eps_max = torch.Tensor( (self.B / (2**self.B * math.log2(math.exp(1)) ),) )

        # Minimum meaningfull scaling factor that does not result in non-equal values after the softmax operation
        # self.eps_min =

    @property
    def pact_repr_str(self):
        return f", n_levels={self.n_levels}"

    def extra_repr(self):
        # this might be a little bit dangerous - always inherit from the
        # nn.Module you're extending FIRST and PACTLinOp SECOND
        r = super(self.__class__, self).extra_repr()
        r += self.pact_repr_str
        return r

    def get_eps_in(self):
        # Restrict the epsilon to the maximum meaningful value
        if self.started:
            return torch.min(self._eps_in, self.eps_max)
        else:
            return self._eps_in

    def forward(self, x, dim=-1):

        def RQ(x, eps, round = True):
            if self.started:
                if round:
                    # Also add the minimal representalbe float value to prevent edge cases from being rounded down
                    x = torch.floor(x / eps + 0.5 + torch.finfo(x.dtype).eps) * eps
                else:
                    x = torch.floor(x / eps + torch.finfo(x.dtype).eps) * eps
            return x

        _, H, S, S2 = x.size()

        assert torch.sum(torch.isnan(x)) == 0, "NaNs in input"

        # Gather statistics about inputs
        _ = self.stats(x)

        ######################## Recenter and RQS ########################¼

        with torch.no_grad():
            # Calculate the zero point based on gathered statstics

<<<<<<< HEAD
            t_view = x.view(-1, S2)
            max_vector = torch.max(t_view, dim = 0)[0]

            # global_max = torch.max(x, dim = -1)[0]
            global_max = max_vector

            zero_point = torch.max(torch.tensor((0.0,)), global_max- self.eps_in / 2 * ( self.n_levels//2) / (self.n_levels//2 - 1))

            # zero_point = torch.max(torch.tensor((0.0,)), self.stats.max - self.eps_in / 2 * ( self.n_levels) / (self.n_levels - 1))

        # Recenter values
        x_s = x - torch.repeat_interleave(zero_point, H*S).reshape(-1, H, S, S)
        # x_s = x - torch.repeat_interleave(zero_point, S).reshape(-1, H, S, S)
        # x_s = x - zero_point

        # Requantize values
        if self.started:
            clip_lower = - self.eps_in * (self.n_levels) / 2
            clip_upper = AlmostSymmQuantFunc.apply(clip_lower, self.n_levels)
            with torch.no_grad():
                x_rqs = PACTQuantize(x_s, self.eps_in, clip_lower, clip_upper, floor=False, clip_gradient=True)
        else:
            x_rqs = x_s
=======
            if self.act.started:
                # Use maximum gather by statistics
                #x = x - torch.repeat_interleave(self.act.max, H*S*S).reshape(-1, H, S, S) + (((self.n_levels-1)/2))*eps
                global_max = torch.max(x, dim = -1)[0]
                x = x - torch.repeat_interleave(global_max, S).reshape(-1, H, S, S) + ((
                    (self.n_levels - 1) / 2) - 1) * eps
            else:
                # Use actual maximum
                global_max = torch.max(x, dim = -1)[0]
                x = x - torch.repeat_interleave(global_max, S).reshape(-1, H, S, S) + ((
                    (self.n_levels - 1) / 2) - 1) * eps

            # Get quantized values
            x = RQ(x / eps, 1, round = True)

            # Clip quantized values
            x = torch.clamp(x, min = -128, max = 127)
>>>>>>> 63b9895c
        ########################################################################
        if self.started:
            pass#import IPython; IPython.embed()

        # Get quantized integer values
        with torch.no_grad():
            x_i = RQ(x_rqs/self.eps_in, 1, round=True)

        # Find maximum for each row
        global_max = torch.max(x_i, dim = -1)[0]

        # Find the difference between the maximum and x in the current part of the row
        diff = torch.repeat_interleave(global_max, S).reshape(-1, H, S, S) - x_i

<<<<<<< HEAD
        # Multiply by eps_2 = log2e * eps_in
        shift = RQ(diff * self.eps_in * self.log2e, 1, round = True)
=======
        # Shift the values by B-log2B -> multiply by B/2**B = eps_max = log2e * eps_in
        shift = RQ(diff * self.eps_max.type_as(x), 1, round = True)
>>>>>>> 63b9895c

        # Update the accumulated sum and add the accumulation over the current part of the row
        exp_sum = RQ(torch.sum(self.n_levels / 2**shift, dim = -1), 1, round = False)

        exp_sum_inverse = RQ(self.n_levels * (self.n_levels - 1) / exp_sum, 1, round = False)

        # Calculate the activation value
        ret = RQ((torch.repeat_interleave(exp_sum_inverse, S).reshape(-1, H, S, S) / 2**shift), 1,
                 round = False) / (self.n_levels - 1)
        return ret


class PACTIntegerITAMax(torch.nn.Module):

    class MySoftmax(torch.autograd.Function):

        @staticmethod
        def forward(ctx, x: torch.Tensor, n_levels: torch.Tensor, eps_in: torch.Tensor):

            B = torch.log2(n_levels).type_as(x)
            eps_max = B / (2**B)

            _, H, S, _ = x.size()

            global_max = torch.max(x, dim = -1)[0].type(torch.int8)
            # Find the difference between the maximum and x in the current part of the row
            diff = torch.repeat_interleave(global_max, S).reshape(-1, H, S, S) - x.type(torch.int32)
            # shift = torch.floor(diff * eps_max)
            #shift = torch.floor(diff * eps_max + 0.5 + torch.finfo(x.dtype).eps)
            shift = torch.floor(diff * eps_in + 0.5 + torch.finfo(x.dtype).eps)

            # Update the accumulated sum and add the accumulation over the current part of the row
            exp_sum = torch.floor(torch.sum(n_levels / 2**shift, dim = -1))

            exp_sum_inverse = torch.floor(n_levels * (n_levels - 1) / exp_sum)

            # Calculate the activation value
            ret = torch.floor(torch.repeat_interleave(exp_sum_inverse, S).reshape(-1, H, S, S) / 2**shift).type_as(x)
            ret[ret.isnan()] = 0
            return ret

        @staticmethod
        @parse_args('v', 't')
        def symbolic(g, x, n_levels):

            n_levels_ = g.op("Constant", value_t = n_levels)

            return g.op("PACTOps::ITAMax", x, n_levels_t = n_levels)

    def __init__(self,
                 max_value,
                 n_levels: int = 256,
                 eps_in: float = 1. / 255,
                 D = 2**12,
                 export_node = False,
                 **kwargs):
        super().__init__()

        self.max = max_value
        self.n_levels = torch.Tensor((n_levels,))
        self.eps_in = eps_in
        self.export_node = export_node
        self.D = D
        B = torch.log2(self.n_levels)
        eps_max = B / (2**B)
        mul = torch.floor(D * eps_in / eps_max)
        bias = torch.floor(D * (self.n_levels - 1) / 2 - D * self.max / eps_max)
        self.eps_max = eps_max
        self.mul = mul
        if (eps_max > eps_in):
            print(f"[PACTIntegerITAMax] Warning: eps_max > eps_in! eps_max: {eps_max}, eps_in: {eps_in}")
        # Make sure that eps_max is enforces
        self.rq = RequantShift(mul = mul[0],
                               add = bias,
                               signed = True,
                               D = torch.Tensor((D,)),
                               n_levels = n_levels,
                               **kwargs)

    def forward(self, x):
        # Clip and rescale values to enforce eps_max = B / 2**B
        _, H, S, _ = x.size()
        global_max = torch.max(x, dim = -1)[0]
        global_max = torch.repeat_interleave(global_max, S).reshape(-1, H, S, S)
        # x=x - global_max
        # x= x+(self.n_levels-1)/2*self.eps_max/self.eps_in
        bias= torch.floor((self.D * (self.n_levels - 1) / 2 - 1) - self.D * global_max *self.eps_in/self.eps_max)
        self.rq = RequantShift(mul = self.mul[0],
                               add = bias,
                               signed = True,
                               D = torch.Tensor((self.D,)),
                               n_levels = self.n_levels)

        x = self.rq(x)
        if self.export_node:
            return self.MySoftmax.apply(x, self.n_levels.type_as(x))
        else:
            return self.MySoftmax.forward(None, x, self.n_levels.type_as(x), self.eps_max)

class PACTITAPartialMax(_PACTEps):
<<<<<<< HEAD
    def __init__(self, processing_uints: int = 16, n_levels: int = 256, **kwargs):
=======
    def __init__(self, processing_uints: int = 16, ita_sequence_length: int = 64, n_levels: int = 256, eps_max_factor: int = 32, max_estimation: Literal['statistical', 'global'] = 'statistical', **kwargs):
>>>>>>> 63b9895c
        super().__init__(True)

        kwargs_stats = {
            'init_clip': 'percentile',
            'n_levels': n_levels,
            'rounding': True,
            'noisy': False,
            'act_kind': 'identity',
            'learn_clip': False,
            'upper_percentile': 100
        }
        self.act = PACTAsymmetricAct(**kwargs_stats)
        self.n_levels = n_levels
        self.width = processing_uints
<<<<<<< HEAD
=======
        self.groups = ita_sequence_length//processing_uints
        self.max_estimation = max_estimation
        self.eps_max_factor = eps_max_factor

        # Check valid max estimation method
        assert self.max_estimation in ['statistical', 'global'], f"[PACTITAPartialMax] Invalid max estimation method: {self.max_estimation}! Select either 'statistical' or 'global'!"
>>>>>>> 63b9895c

        self.B = math.log2( self.n_levels )
        self.eps_max = torch.Tensor((self.eps_max_factor * self.B / (2**self.B),))


    def set_eps_in(self, eps_list):
        if eps_list[0] is None:
            eps_in = torch.Tensor((1.0,))
            self._eps_in[:] = eps_in
        else:
            super().set_eps_in(eps_list)

    def extra_repr(self):
        return f"n_levels={self.n_levels}, eps_max_factor={self.eps_max_factor}, max_estimation={self.max_estimation}"

    def forward(self, x):

        def RQ(x, eps, round=True):
            if self.started:
                if round:
                    # Also add the minimal representalbe float value to prevent edge cases from being rounded down
                    x = torch.floor(x/eps + 0.5 + torch.finfo(x.dtype).eps)*eps
                else:
                    x = torch.floor(x/eps + torch.finfo(x.dtype).eps)*eps
            return x

        _, H, S, _ = x.size()

        groups = S // self.width
        assert S % self.width == 0, f"[PACTITAPartialMax] The sequence length ({S}) must be a multiple of the group width ({self.width})!"

        ######################## Requantized and Shift ########################¼
        with torch.no_grad():
            # Center inputs around zero
            eps = self.eps_max.type_as(x)

            if self.act.started and self.max_estimation == 'statistical':
                # Use maximum gather by statistics
                x = x - torch.repeat_interleave(self.act.max, H*S*S).reshape(-1, H, S, S) + (((self.n_levels-1)/2))*eps

                # import ipdb; ipdb.set_trace()
            else:
                # Gather statistics about inputs
                if not self.act.started:
                    _ = self.act(x)

                # import ipdb; ipdb.set_trace()

                # Use actual maximum
                global_max = torch.max(x, dim = -1)[0]
                x = x - torch.repeat_interleave(global_max, S).reshape(-1, H, S, S) + (((self.n_levels-1)/2))*eps

            # Get quantized values
            x = RQ(x/eps, 1, round=True)

            # Clip quantized values
            x = torch.clamp(x, min=-128, max=127)
        ########################################################################

        # Initialize denominator
        exp_partial_sum = torch.zeros_like(x)[...,0]

        # Initialize maximum with minimal possible value
        global_max = torch.full_like(x, -torch.inf)[...,0]

        ## STAGE 1: Compute the denominator of the softmax
        for i in range(groups):
            # Find the maximum for each row in the current column block (consisting of 16 columns)
            current_max = torch.max(x[...,0 + i * self.width:self.width + i * self.width], dim = -1)[0]

            # Initialize all shift values for each row to zero
            shift_sum = torch.zeros_like(x)[...,0]

            # Calculate the number of shifts required to updated the already accumulated sum
            # Make sure to do use round-half-up instead of round-half-to-even
            max_shift = RQ((current_max - global_max) * self.eps_max.type_as(x), 1, round=True)

            # Update all shift values where new maximum is larger
            shift_sum = torch.where(current_max > global_max, max_shift, shift_sum)

            # Updated all maximums where they changed
            global_max = torch.where(current_max > global_max, current_max, global_max)

            # Find the difference between the maximum and x in the current part of the row
            diff = torch.repeat_interleave(global_max, self.width).reshape(
               -1, H, S, self.width) - x[...,0 + i * self.width:self.width + i * self.width]

            # Shift the values by B-log2B -> multiply by B/2**B = eps_max = log2e * eps_in
            shift = RQ(diff * self.eps_max.type_as(x), 1, round=True)

            # Calculate exponential sum over the current part of the row
            exp_sum = RQ(torch.sum(self.n_levels / 2**shift, dim = -1), 1, round=False)

            # Update the accumulated sum and add the accumulation over the current part of the row
            exp_partial_sum = RQ(exp_partial_sum / 2**shift_sum, 1, round=False) + exp_sum

        ## STAGE 2: Calculate the softmax activation
        # Invert the partial sum
        # WIESEP: Scale Softmax to 127 instead of
        # The Softmax values are maximum 127 as sumdot modules can only do signed-signed operations for now. This is a temporary fix until sumdot is fixed.
        exp_partial_sum_inverse = RQ(self.n_levels * (self.n_levels/2-1) / exp_partial_sum, 1, round=False)

        # Find the difference between the maximum and x
        diff = torch.repeat_interleave(global_max, S).reshape(-1, H, S, S) - x

        # Shift the values by B-log2B -> multiply by B/2**B = eps_max = log2e * eps_in
        shift = RQ(diff * self.eps_max.type_as(x), 1, round=True)

        # Calculate the activation value
        ret = RQ(torch.repeat_interleave(exp_partial_sum_inverse, S).reshape(-1, H, S, S) / 2**shift, 1 , round=False) / (self.n_levels - 1)
        return ret


class PACTIntegerITAPartialMax(torch.nn.Module):

    class MySoftmax(torch.autograd.Function):

        @staticmethod
<<<<<<< HEAD
        def forward(ctx, x: torch.Tensor, n_levels: torch.Tensor, group_width: int):
=======
        def forward(ctx, x: torch.Tensor, n_levels: torch.Tensor, groups: int, group_width: int, eps_max_factor: int ):
>>>>>>> 63b9895c

            B = torch.log2(n_levels).type_as(x)
            eps_max = eps_max_factor * B / (2**B)

            _, H, S, _ = x.size()

            groups = S // group_width
            assert S % group_width == 0, f"[PACTIntegerITAPartialMax] The sequence length must be a multiple of the group width ({group_width}!"

            # Initialize denominator
            exp_partial_sum = torch.zeros_like(x)[..., 0].type(torch.int32)

            # Initialize maximum with minimal possible value
<<<<<<< HEAD
            global_max = torch.full_like(x, -128)[...,0].type(torch.int8)
=======
            global_max = torch.full_like(x, -128)[..., 0].type(torch.int8)
>>>>>>> 63b9895c

            ## STAGE 1: Compute the denominator of the softmax
            for i in range(groups):
                # Find the maximum for each row in the current column block (consisting of 16 columns)
                current_max = torch.max(x[..., 0 + i * group_width:group_width + i * group_width].type(torch.int32),
                                        dim = -1)[0]

                # Initialize all shift values for each row to zero
                shift_sum = torch.zeros_like(x)[..., 0].type(torch.int32)

                # Calculate the number of shifts required to updated the already accumulated sum
                # Make sure to do use round-half-up instead of round-half-to-even
                max_shift = torch.floor((current_max - global_max) * eps_max + 0.5 + torch.finfo(x.dtype).eps)

                # Update all shift values where new maximum is larger
                shift_sum = torch.where(current_max > global_max, max_shift, shift_sum)

                # Updated all maximums where they changed
                global_max = torch.where(current_max > global_max, current_max, global_max)

                # Find the difference between the maximum and x in the current part of the row
                diff = torch.repeat_interleave(global_max, group_width).reshape(
                    -1, H, S, group_width) - x[..., 0 + i * group_width:group_width + i * group_width].type(torch.int32)

                # Shift the values by B-log2B -> multiply by B/2**B = eps_max = log2e * eps_in
                shift = torch.floor(diff * eps_max + 0.5 + torch.finfo(x.dtype).eps).type(torch.int32)

                # Calculate exponential and set to zero if infinite
                exp = (n_levels / 2**shift)
                exp[exp == float('inf')] = 0

                # Calculate exponential sum over the current part of the row
                exp_sum = torch.floor(torch.sum(exp, dim = -1))

                # Update the accumulated sum and add the accumulation over the current part of the row
                exp_partial_sum = torch.floor(exp_partial_sum / 2**shift_sum) + exp_sum

                import ipdb; ipdb.set_trace()

            ## STAGE 2: Calculate the softmax activation
            # Invert the partial sum
<<<<<<< HEAD
            # WIESEP: Scale Softmax to 127 instead of
            # The Softmax values are maximum 127 as sumdot modules can only do signed-signed operations for now. This is a temporary fix until sumdot is fixed.
            exp_partial_sum_inverse = torch.floor(n_levels * (n_levels/2-1) / exp_partial_sum).type(torch.int32)
=======
            exp_partial_sum_inverse = torch.floor(n_levels * (n_levels - 1) / exp_partial_sum).type(torch.int32)
>>>>>>> 63b9895c

            # Find the difference between the maximum and x
            diff = torch.repeat_interleave(global_max, S).reshape(-1, H, S, S) - x.type(torch.int32)

            # Shift the values by B-log2B -> multiply by B/2**B = log2e*eps_x
            shift = torch.floor(diff * eps_max + 0.5 + torch.finfo(x.dtype).eps).type(torch.int32)

            # Calculate the activation value
            ret = torch.floor(torch.repeat_interleave(exp_partial_sum_inverse, S).reshape(-1, H, S, S) /
                              2**shift).type_as(x)

            # Replace NaN values with zero
            ret[ret == float('inf')] = 0

            return ret

        @staticmethod
<<<<<<< HEAD
        @parse_args('v', 't', 'i','i')
        def symbolic(g, x, n_levels, group_width):
=======
        @parse_args('v', 't', 'i', 'i', 'i')
        def symbolic(g, x, n_levels, groups, group_width, eps_max_factor):
>>>>>>> 63b9895c

            n_levels_ = g.op("Constant", value_t = n_levels)

<<<<<<< HEAD
            return g.op("PACTOps::ITAPartialMax", x, n_levels_t=n_levels, group_width_i=group_width)

    def __init__(self, max_value, n_levels: int = 256, processing_uints: int = 16, eps_in: float = 1./255, D=2**12, export_node=False, **kwargs):
=======
            return g.op("PACTOps::ITAPartialMax",
                        x,
                        n_levels_t = n_levels,
                        groups_i = groups,
                        group_width_i = group_width,
                        eps_max_factor_i = eps_max_factor)

    def __init__(self,
                 max_value,
                 n_levels: int = 256,
                 processing_uints: int = 16,
                 ita_sequence_length: int = 64,
                 eps_max_factor: int = 32,
                 max_estimation: Literal['statistical', 'global'] = 'statistical',
                 eps_in: float = 1. / 255,
                 D = 2**12,
                 export_node = False,
                 **kwargs):
>>>>>>> 63b9895c
        super().__init__()

        self.max = max_value
        self.n_levels = torch.Tensor((n_levels,))
        self.group_width = processing_uints
<<<<<<< HEAD
=======
        self.groups = ita_sequence_length // processing_uints
>>>>>>> 63b9895c
        self.eps_in = eps_in
        self.export_node = export_node
        self.D = D
        self.max_estimation = max_estimation
        self.eps_max_factor = eps_max_factor

        # Check valid max estimation method
        assert self.max_estimation in ['statistical', 'global'], f"[PACTITAPartialMax] Invalid max estimation method: {self.max_estimation}! Select either 'statistical' or 'global'!"

        B = torch.log2(self.n_levels)
        self.eps_max = self.eps_max_factor * B / (2**B)

        mul = torch.round(D * eps_in / self.eps_max)

        # WIESEP: Because ITA uses MUL-DIV-ADD  the bias for of MUL-ADD-DIV convention needs to be rounded first and then
        # multiplied by D to correctly represent the behaviour of ITA.
        # WIESEP: Better to overstimate the maximum value, hence underestimating the bias
        bias = D * torch.floor((self.n_levels - 1) / 2 - self.max / self.eps_max)

        # Make sure that eps_max is enforces
        self.rq = RequantShift(mul = mul[0],
                               add = bias[0],
                               signed = True,
                               D = torch.Tensor((D,)),
                               n_levels = n_levels,
                               **kwargs)

    def forward(self, x):
        # Clip and rescale values to enforce eps_max = B / 2**B
        _, H, S, _ = x.size()

        with torch.no_grad():
            if self.max_estimation == 'global':
                global_max = torch.max(x, dim = -1)[0]
                global_max = torch.repeat_interleave(global_max, S).reshape(-1, H, S, S)
                bias = self.D * torch.floor((self.n_levels - 1) / 2 - global_max / self.eps_max)
                self.rq.add = bias[0]

            x_rq = self.rq(x)

        if self.export_node:
<<<<<<< HEAD
            return self.MySoftmax.apply(x, self.n_levels.type_as(x), int(self.group_width))
        else:
            return self.MySoftmax.forward(None, x, self.n_levels.type_as(x), int(self.group_width))
=======
            return self.MySoftmax.apply(x_rq, self.n_levels.type_as(x), int(self.groups), int(self.group_width), int(self.eps_max_factor))
        else:
            return self.MySoftmax.forward(None, x_rq, self.n_levels.type_as(x), int(self.groups), int(self.group_width), int(self.eps_max_factor))
>>>>>>> 63b9895c

class PACTGELU(_PACTEps):

    def __init__(self):
        super().__init__(True)
        self.register_buffer('a',torch.Tensor((-0.2888,)))
        self.register_buffer('b',torch.Tensor((-1.769,)))
        self.register_buffer('one', torch.Tensor((1.,)))
        self.register_buffer('sqrttwo', torch.Tensor((math.sqrt(2),)))

        self.register_buffer('epsA',torch.Tensor((1.,)))
        self.register_buffer('epsB',torch.Tensor((1.,)))
        self.register_buffer('epsOne', torch.Tensor((1.,)))
        self.register_buffer('epsOut', torch.Tensor((1.,)))

    def get_eps_out(self, eps_in=None):
        if eps_in is not None:
            self.set_eps_in(eps_in)
        return self.epsOut.type_as(eps_in)

    def set_eps_in(self, eps_in_list):
        super().set_eps_in(eps_in_list)
        self.updateCoeffs(self.eps_in)

    def updateCoeffs(self, eps_in):
        def RQ(x,eps):
            if self.started:
                x = torch.floor(x/eps+0.5)*eps
            return x

        with torch.no_grad():
            epsB = eps_in / math.sqrt(2.)
            epsA = torch.Tensor(((0.2888),)).type_as(eps_in)
            epsOne = epsB**2*epsA
            epsOut = epsOne * eps_in

            self.epsB = epsB
            self.epsA = epsA
            self.epsOne = epsOne
            self.epsOut = epsOut

            self.a = RQ(torch.Tensor((-0.2888,)).type_as(self.a), epsA)
            self.b = RQ(torch.Tensor((-1.769,)).type_as(self.b), epsB)
            self.one = RQ(torch.Tensor((1.,)).type_as(self.one),epsB**2*epsA)
            self.sqrttwo = RQ(torch.Tensor((math.sqrt(2.),)).type_as(self.sqrttwo),torch.Tensor((math.sqrt(2.),)).type_as(self.sqrttwo))

    def forward(self, x):
        def RQ(x,eps):
            if self.started:
                x = torch.floor(x/eps+0.5)*eps
            return x

        q = RQ(torch.clip(torch.abs(x/self.sqrttwo), max=-self.b), self.epsB)
        L = torch.sign(x) * (self.a * (q + self.b)**2 + self.one)

        y = x * RQ(((self.one+L)/2),self.epsOne)
        return y

class PACTIntegerGELU(torch.nn.Module):

    class MyGELU(torch.autograd.Function):

        @staticmethod
        def forward(ctx, x, b, one):
            L = torch.sign(x) * ( - (torch.clip(torch.abs(x), max=-b) + b)**2 + one)
            y = x*torch.floor(((one+L)/2))

            return y

        @staticmethod
        @parse_args('v','i','i')
        def symbolic(g, x, b, one):
            return g.op("PACTOps::iGELU", x, b_i=b, one_i=one)

    def __init__(self, eps_in = 1., D=2**14, export_node = False):
        super().__init__()

        self.register_buffer('a',torch.Tensor((-0.288,)))
        self.register_buffer('b',torch.Tensor((-1.769,)))
        self.register_buffer('one',torch.Tensor((1.,)))
        self.register_buffer('sqrttwo',torch.Tensor((math.sqrt(2.),)))
        self.register_buffer('D', torch.Tensor((D,)))
        self.export_node = export_node

        self.register_buffer("eps_out",torch.Tensor((0,)))

        self.updateCoeffs(eps_in)

    def updateCoeffs(self, eps_in):
        def RQ(x,eps):
            x = torch.floor(x/eps + 0.5)
            return x

        with torch.no_grad():
            epsB = eps_in / math.sqrt(2.)
            epsA = torch.Tensor(((0.2888),)).type_as(eps_in)
            epsOne = epsB**2*epsA
            epsOut = epsOne * eps_in

            self.epsB = epsB
            self.epsA = epsA
            self.epsOne = epsOne
            self.epsOut = epsOut

            self.a = RQ(torch.Tensor((-0.2888,)).type_as(self.a), epsA)
            self.b = RQ(torch.Tensor((-1.769,)).type_as(self.b), epsB)
            self.one = RQ(torch.Tensor((1.,)).type_as(self.one),epsB**2*epsA)
            self.sqrttwo = RQ(torch.Tensor((math.sqrt(2.),)).type_as(self.sqrttwo),torch.Tensor((math.sqrt(2.),)).type_as(self.sqrttwo))

    def forward(self, x):

        """Approximate Integer GELU implementation according to the I-BERT paper:
        https://arxiv.org/abs/2101.01321

        :param eps_in:
        :returns:
        :rtype:

        """
        if self.export_node:
            return self.MyGELU.apply(x, int(self.b.item()), int(self.one.item()))
        else:
            return self.MyGELU.forward(None, x, self.b.type_as(x), self.one.type_as(x))

class PACTIntegerLayerNorm(torch.nn.Module):

    class MyLayerNorm(torch.autograd.Function):

        @staticmethod
        def forward(ctx, x, weight, bias, D, n_levels):
            nom = x - (torch.mean(x, len(x.shape)-1, keepdim=True).int().float())
            denom = torch.floor(torch.sqrt(torch.floor(torch.mean(nom**2, len(x.shape)-1, keepdim=True))+1))

            nom = nom * weight

            y = (torch.div(nom,denom)).int().float()

            y = y + (bias)

            y = torch.floor(y/(D))
            y = torch.clip(y, -n_levels//2, n_levels//2-1)
            return y

        @staticmethod
        @parse_args('v','v','v','t','t')
        def symbolic(g, x, weight, bias, D, n_levels):

            n_levels_ = g.op("Constant", value_t=n_levels)
            D_ = g.op("Constant", value_t=D)

            return g.op("PACTOps::iLayerNorm", x, weight, bias, D_t=D, n_levels_t=n_levels)


    def __init__(self, n_levels: int = 256, eps_in : float = 1., maxval: float = 1., weight : torch.Tensor = torch.Tensor((1.,)), bias : torch.Tensor = torch.Tensor((0.,)), D=2**24, export_node=False, **kwargs):
        super().__init__()

        self.n_levels = torch.Tensor((n_levels,)).detach()

        self.eps = torch.Tensor((eps_in,)).detach()
        self.D = torch.Tensor((D,)).detach()

        # dummyOne and dummyZero are there to have a comparison value on Multi-GPU systems to check if weight and bias are used

        self.floor = torch.Tensor((False,)).detach()
        self.clip_gradient = torch.Tensor((True,)).detach()
        self.noisy = torch.Tensor((False,)).detach()

        # Maxval is used to track statistics
        self.maxval = torch.Tensor((maxval,)).detach()

        dummyOne =  torch.Tensor((1.,)).type_as(weight)
        dummyZero = torch.Tensor((0.,)).type_as(bias)

        self.export_node = export_node

        if not torch.equal(weight, dummyOne) and not torch.equal(bias, dummyZero):
            clip_lo = -max(torch.max(torch.abs(bias)), torch.max(torch.abs(weight)))
            clip_hi = AlmostSymmQuantFunc.apply(clip_lo, n_levels)

            eps_weights = (clip_hi-clip_lo)/(n_levels-1)
            eps_bias = eps_weights

            self.eps_weights =  eps_weights.detach()

            self.register_buffer("weight", torch.Tensor(torch.round(PACTQuantize(weight, eps_weights, clip_lo, clip_hi, self.floor, self.clip_gradient, self.noisy) / eps_weights ).detach()))
            self.register_buffer("bias", torch.Tensor(torch.round(PACTQuantize(bias, eps_bias, clip_lo, clip_hi, self.floor, self.clip_gradient, self.noisy) / eps_bias).detach()))
            self.register_buffer("totScaler", torch.Tensor((torch.round(self.D * (n_levels//2-1)/maxval * eps_weights ),)).detach())

            self.weight *= self.totScaler
            self.bias *= self.totScaler

        else:

            self.register_buffer("bias", torch.Tensor((0.,)).detach())
            self.register_buffer("totScaler",torch.Tensor((torch.round(self.D * (n_levels//2-1)/maxval ),)).detach())
            self.register_buffer("weight",self.totScaler)

    def forward(self, x):
        if self.export_node:
            return self.MyLayerNorm.apply(x, self.weight.type_as(x), self.bias.type_as(x), self.D.type_as(x), self.n_levels.type_as(x))
        else:
            return self.MyLayerNorm.forward(None, x, self.weight.type_as(x), self.bias.type_as(x), self.D.type_as(x), self.n_levels.type_as(x))

class PACTLayerNorm(_PACTEps, _PACTLinOp):

    def __init__(self, normalized_shape = None, weight = torch.Tensor((1.,)), bias = torch.Tensor((0.,)), eps=1e-3, *args, **kwargs):
        _PACTLinOp.__init__(self)
        _PACTEps.__init__(self)
        self.setup_quant_params(*args, **kwargs)

        self.normalized_shape = normalized_shape
        self.weight = nn.Parameter(weight)
        self.bias = nn.Parameter(bias)


        self.register_buffer('eps', torch.Tensor((eps,)))
        self.register_buffer('eta', torch.Tensor((1.,)))

        self.div = PACTDiv(Delta=1., stable=False, autoscale=True)

    def get_bias_q(self):
        # we assume that bias gets quantized to a really high bitwidth so don't
        # clip it
        eps = self.div.get_eps_out(self.eps_in*self.get_eps_w(), self.eps_in)
        with torch.no_grad():
            b = PACTQuantize(self.bias, eps, -1000.*torch.ones_like(self.clip_lo), 1000.*torch.ones_like(self.clip_hi), clip_gradient=self.clip_gradient)
        return b

    # do not use in training!
    def get_bias_int(self, eps_in):
        return (self.get_bias_q(eps_in)/self.get_eps_out(eps_in)).round()

    def get_eps_out(self, eps_in):
        self.set_eps_in([eps_in])
        eps_out_div = self.div.get_eps_out(self.eps_in*self.get_eps_w(), self.eps_in)
        return eps_out_div.type_as(eps_in)

    def set_eps_in(self, eps_in_list):
        super().set_eps_in(eps_in_list)

        t = self.eps_in / torch.sqrt(self.eps)
        self.eta = torch.ceil(t)

        self.div.set_eps_in([self.eps_in*self.get_eps_w(), self.eps_in])

    def forward(self, x):
        def RQ(x, eps):
            if self.started:
                x = torch.floor(x/eps+0.5)*eps
            return x

        nom = x - RQ(torch.mean(x, -1, keepdim=True), self.eps_in)
        var = RQ(torch.mean(torch.pow(nom, 2), -1, keepdim=True), self.eps_in**2 )
        var = var * self.eta**2
        nom = nom * self.eta
        eps = RQ(self.eta**2 * self.eps , self.eps_in**2)

        if self.started:
            assert eps>=self.eps_in**2, f"Eps was rounded down in PACTLayerNorm, eta = {self.eta}, eps = {self.eps}, eps_in = {self.eps_in}"

        assert torch.sum(torch.isnan(var)) == 0, f"Variance has nan values in PACTLayerNorm, eta = {self.eta}, eps = {self.eps}, eps_in = {self.eps_in}, var = {var}"
        assert torch.prod(var > torch.zeros_like(var)), f"Variance is zero or negative in PACTLayerNorm, eta = {self.eta}, eps = {self.eps}, eps_in = {self.eps_in}, var = {var}"
        denom = RQ(torch.sqrt(var + eps), self.eps_in)

        if self.started:
            nom = nom*self.weight_q
        else:
            nom = nom*self.weight

        b = self.bias

        y = self.div(nom, denom) + b
        return y

class PACTIntegerRMSNorm(torch.nn.Module):

    class MyRMSNorm(torch.autograd.Function):

        @staticmethod
        def forward(ctx, x, weight, D, n_levels):
            nom = x
            denom = torch.floor(torch.sqrt(torch.floor(torch.mean(nom**2, len(x.shape)-1, keepdim=True))+1))

            nom = nom * weight

            y = (torch.div(nom,denom))

            y = torch.floor(y/(D))
            y = torch.clip(y, -n_levels//2, n_levels//2-1)
            return y

        @staticmethod
        @parse_args('v','v','i','i')
        def symbolic(g, x, weight, D, n_levels):

            return g.op("PACTOps::iRMSNorm", x, weight, D_i=D, n_levels_i=n_levels)


    def __init__(self, n_levels: int = 256, eps_in : float = 1., maxval: float = 1., weight : torch.Tensor = torch.Tensor((1.,)), D=2**24, export_node=False, **kwargs):
        super().__init__()

        self.n_levels = torch.Tensor((n_levels,)).detach()

        self.eps = torch.Tensor((eps_in,)).detach()
        self.D = torch.Tensor((D,)).detach()

        # dummyOne and dummyZero are there to have a comparison value on Multi-GPU systems to check if weight are used

        self.floor = torch.Tensor((False,)).detach()
        self.clip_gradient = torch.Tensor((True,)).detach()
        self.noisy = torch.Tensor((False,)).detach()

        # Maxval is used to track statistics
        self.maxval = torch.Tensor((maxval,)).detach()

        dummyOne =  torch.Tensor((1.,)).type_as(weight)

        self.export_node = export_node

        if not torch.equal(weight, dummyOne):
            clip_lo = -torch.max(torch.abs(weight))
            clip_hi = AlmostSymmQuantFunc.apply(clip_lo, n_levels)

            eps_weights = (clip_hi-clip_lo)/(n_levels-1)

            self.eps_weights =  eps_weights.detach()

            self.register_buffer("weight", torch.Tensor(torch.round(PACTQuantize(weight, eps_weights, clip_lo, clip_hi, self.floor, self.clip_gradient, self.noisy) / eps_weights ).detach()))
            self.register_buffer("totScaler", torch.Tensor((torch.round(self.D * (n_levels//2-1)/maxval * eps_weights ),)).detach())

            self.weight *= self.totScaler

        else:
            self.register_buffer("totScaler",torch.Tensor((torch.round(self.D * (n_levels//2-1)/maxval ),)).detach())
            self.register_buffer("weight",self.totScaler.clone().detach())

    def forward(self, x):
        if self.export_node:
            return self.MyRMSNorm.apply(x, self.weight, int(self.D.item()), int(self.n_levels.item()))
        else:
            return self.MyRMSNorm.forward(None, x, self.weight, self.D, self.n_levels)

class PACTRMSNorm(_PACTEps, _PACTLinOp):

    def __init__(self, normalized_shape = None, weight = torch.Tensor((1.,)), eps=1e-3, *args, **kwargs):
        _PACTLinOp.__init__(self)
        _PACTEps.__init__(self)
        self.setup_quant_params(*args, **kwargs)

        self.normalized_shape = normalized_shape
        self.weight = nn.Parameter(weight)

        self.register_buffer('eps', torch.Tensor((eps,)))
        self.register_buffer('eta', torch.Tensor((1.,)))

        self.div = PACTDiv(Delta=1., stable=False, autoscale=True)

    def get_eps_out(self, eps_in):
        self.set_eps_in([eps_in])
        eps_out_div = self.div.get_eps_out(self.eps_in*self.get_eps_w(), self.eps_in)
        return eps_out_div.type_as(eps_in)

    def set_eps_in(self, eps_in_list):
        super().set_eps_in(eps_in_list)

        t = self.eps_in / torch.sqrt(self.eps)
        self.eta = torch.ceil(t)

        self.div.set_eps_in([self.eps_in*self.get_eps_w(), self.eps_in])

    def forward(self, x):
        def RQ(x, eps):
            if self.started:
                x = torch.floor(x/eps+0.5)*eps
            return x

        nom = x
        var = RQ(torch.mean(torch.pow(nom, 2), -1, keepdim=True), self.eps_in**2 )
        var = var * self.eta**2
        nom = nom * self.eta
        eps = RQ(self.eta**2 * self.eps , self.eps_in**2)

        if self.started:
            assert eps>=self.eps_in**2, f"Eps was rounded down in PACTRMSNorm, eta = {self.eta}, eps = {self.eps}, eps_in = {self.eps_in}"

        denom = RQ(torch.sqrt(var + eps), self.eps_in)

        if self.started:
            nom = nom*self.weight_q
        else:
            nom = nom*self.weight

        y = self.div(nom, denom)
        return y

class PACTWrapLinearAttention(nn.Module):
    class LinearAttention(torch.autograd.Function):

        @staticmethod
        def forward(ctx, q,k,v,
                    wq_weight, wq_bias,
                    wk_weight, wk_bias,
                    wv_weight, wv_bias,
                    wo_weight, wo_bias,
                    wq_requant_mul, wq_requant_div,
                    wk_requant_mul, wk_requant_div,
                    wv_requant_mul, wv_requant_div,
                    preattn_requant_mul, preattn_requant_div,
                    normalizer_requant_mul, normalizer_requant_div,
                    postattn_requant_mul, postattn_requant_div,
                    wo_requant_mul, wo_requant_div,
                    dim, heads, dim_head,
                    Delta, eps, eta, act_type,
                    n_levels):
            return q

        @staticmethod
        @parse_args('v','v','v',
                    'v', 'v',
                    'v', 'v',
                    'v', 'v',
                    'v', 'v',

                    't', 't',
                    't', 't',
                    't', 't',
                    't', 't',
                    't', 't',
                    't', 't',
                    't', 't',

                    't','t','t',
                    'i', 'i', 'i', 'i',
                    't')

        def symbolic(g,
                     q,k,v,
                     wq_weight, wq_bias,
                     wk_weight, wk_bias,
                     wv_weight, wv_bias,
                     wo_weight, wo_bias,
                     wq_requant_mul, wq_requant_div,
                     wk_requant_mul, wk_requant_div,
                     wv_requant_mul, wv_requant_div,
                     preattn_requant_mul, preattn_requant_div,
                     normalizer_requant_mul, normalizer_requant_div,
                     postattn_requant_mul, postattn_requant_div,
                     wo_requant_mul, wo_requant_div,
                     dim, heads, dim_head,
                     Delta, eps, eta, act_type,
                     n_levels):
            return g.op("PACTOps::LinearAttention",
                        q, k, v,
                        wq_weight, wq_bias,
                        wk_weight, wk_bias,
                        wv_weight, wv_bias,
                        wo_weight, wo_bias,
                        wq_requant_mul_t=wq_requant_mul, wq_requant_div_t=wq_requant_div,
                        wk_requant_mul_t=wk_requant_mul, wk_requant_div_t=wk_requant_div,
                        wv_requant_mul_t=wv_requant_mul, wv_requant_div_t=wv_requant_div,
                        wo_requant_mul_t=wo_requant_mul, wo_requant_div_t=wo_requant_div,
                        preattn_requant_mul_t=preattn_requant_mul, preattn_requant_div_t=preattn_requant_div,
                        normalizer_requant_mul_t=normalizer_requant_mul, normalizer_requant_div_t=normalizer_requant_div,
                        postattn_requant_mul_t=postattn_requant_mul, postattn_requant_div_t=postattn_requant_div,
                        dim_t=dim, heads_t=heads, dim_head_t=dim_head,
                        Delta_i = Delta, eps_i = eps, eta_i = eta, act_type_i=act_type,
                        n_levels_t=n_levels)

    def __init__(self, wq_weight, wq_bias, wq_requant_mul, wq_requant_div,
                 wk_weight, wk_bias, wk_requant_mul, wk_requant_div,
                 wv_weight, wv_bias, wv_requant_mul, wv_requant_div,
                 preattn_requant_mul, preattn_requant_div,
                 normalizer_requant_mul, normalizer_requant_div,
                 postattn_requant_mul, postattn_requant_div,
                 wo_weight, wo_bias, wo_requant_mul, wo_requant_div,
                 dim, heads, dim_head,
                 Delta, eps, eta, act_type,
                 n_levels, linearattention_node=True):
        super().__init__()
        self.wk_weight = nn.Parameter(torch.clone(wk_weight).detach())
        self.wk_bias = nn.Parameter(torch.clone(wk_bias).detach())
        self.wk_requant_mul = torch.clone(wk_requant_mul).detach()
        self.wk_requant_div = torch.clone(wk_requant_div).detach()
        self.wq_weight = nn.Parameter(torch.clone(wq_weight).detach())
        self.wq_bias = nn.Parameter(torch.clone(wq_bias).detach())
        self.wq_requant_mul = torch.clone(wq_requant_mul).detach()
        self.wq_requant_div = torch.clone(wq_requant_div).detach()
        self.wv_weight = nn.Parameter(torch.clone(wv_weight).detach())
        self.wv_bias = nn.Parameter(torch.clone(wv_bias).detach())
        self.wv_requant_mul = torch.clone(wv_requant_mul).detach()
        self.wv_requant_div = torch.clone(wv_requant_div).detach()
        self.wo_weight = nn.Parameter(torch.clone(wo_weight).detach())
        self.wo_bias = nn.Parameter(torch.clone(wo_bias).detach())
        self.wo_requant_mul = torch.clone(wo_requant_mul).detach()
        self.wo_requant_div = torch.clone(wo_requant_div).detach()
        self.preattn_requant_mul = torch.clone(preattn_requant_mul).detach()
        self.preattn_requant_div = torch.clone(preattn_requant_div).detach()
        self.normalizer_requant_mul = torch.clone(normalizer_requant_mul).detach()
        self.normalizer_requant_div = torch.clone(normalizer_requant_div).detach()
        self.postattn_requant_mul = torch.clone(postattn_requant_mul).detach()
        self.postattn_requant_div = torch.clone(postattn_requant_div).detach()
        self.Delta = Delta
        self.eps = eps
        self.eta = eta
        self.act_type = act_type
        self.n_levels = torch.clone(torch.Tensor((n_levels,))).detach()
        self.dim = torch.clone(torch.Tensor((dim,))).detach()
        self.dim_head = torch.clone(torch.Tensor((dim_head,))).detach()
        self.heads = torch.clone(torch.Tensor((heads,))).detach()
        self.linearattention_node = linearattention_node

    def forward(self,q,k,v,**kwargs):
        if self.linearattention_node:
            return self.LinearAttention.apply(q,k,v,
                                              self.wq_weight.type_as(q), self.wq_bias.type_as(q),
                                              self.wk_weight.type_as(q), self.wk_bias.type_as(q),
                                              self.wv_weight.type_as(q), self.wv_bias.type_as(q),
                                              self.wo_weight.type_as(q), self.wo_bias.type_as(q),
                                              self.wq_requant_mul.type_as(q), self.wq_requant_div.type_as(q),
                                              self.wk_requant_mul.type_as(q), self.wk_requant_div.type_as(q),
                                              self.wv_requant_mul.type_as(q), self.wv_requant_div.type_as(q),
                                              self.preattn_requant_mul.type_as(q), self.preattn_requant_div.type_as(q),
                                              self.normalizer_requant_mul.type_as(q), self.normalizer_requant_div.type_as(q),
                                              self.postattn_requant_mul.type_as(q), self.postattn_requant_div.type_as(q),
                                              self.wo_requant_mul.type_as(q), self.wo_requant_div.type_as(q),
                                              self.dim.type_as(q), self.heads.type_as(q), self.dim_head.type_as(q),
                                              self.Delta, self.eps, self.eta, self.act_type,
                                              self.n_levels.type_as(q))
        else:
            return self.LinearAttention.forward(None, q,k,v,
                                                self.wq_weight.type_as(q), self.wq_bias.type_as(q),
                                                self.wk_weight.type_as(q), self.wk_bias.type_as(q),
                                                self.wv_weight.type_as(q), self.wv_bias.type_as(q),
                                                self.wo_weight.type_as(q), self.wo_bias.type_as(q),
                                                self.wq_requant_mul.type_as(q), self.wq_requant_div.type_as(q),
                                                self.wk_requant_mul.type_as(q), self.wk_requant_div.type_as(q),
                                                self.wv_requant_mul.type_as(q), self.wv_requant_div.type_as(q),
                                                self.preattn_requant_mul.type_as(q), self.preattn_requant_div.type_as(q),
                                                self.normalizer_requant_mul.type_as(q), self.normalizer_requant_div.type_as(q),
                                                self.postattn_requant_mul.type_as(q), self.postattn_requant_div.type_as(q),
                                                self.wo_requant_mul.type_as(q), self.wo_requant_div.type_as(q),
                                                self.dim.type_as(q), self.heads.type_as(q), self.dim_head.type_as(q),
                                                self.Delta, self.eps, self.eta, self.act_type,
                                                self.n_levels.type_as(q))


class PACTWrapCLCA(nn.Module):
    class CLCA(torch.autograd.Function):

        @staticmethod
        def forward(ctx, q,k,
                    wq_weight, wq_bias,
                    wkv_weight, wkv_bias,
                    wo_weight, wo_bias,
                    wq_requant_mul, wq_requant_add, wq_requant_div,
                    wk_requant_mul, wk_requant_add, wk_requant_div,
                    wv_requant_mul, wv_requant_add, wv_requant_div,
                    kdiv_requant_mul, kdiv_requant_add, kdiv_requant_div,
                    preattn_requant_mul, preattn_requant_add, preattn_requant_div,
                    postattn_requant_mul, postattn_requant_add, postattn_requant_div,
                    wo_requant_mul, wo_requant_add, wo_requant_div,
                    dim, heads, dim_head, out_dim,
                    Delta, eps, eta, act_type,
                    n_levels):
            z = torch.empty(q.shape[0], out_dim, q.shape[2])
            return torch.ones_like(z)

        @staticmethod
        @parse_args('v','v',
                    'v', 'v',
                    'v', 'v',
                    'v', 'v',

                    'v', 'v','v',
                    'v', 'v','v',
                    'v', 'v','v',
                    'v', 'v','v',
                    'v', 'v','v',
                    'v', 'v','v',
                    'v', 'v','v',

                    't','t','t','t',
                    'i', 'i', 'i', 'i',
                    't')

        def symbolic(g,
                     q,k,
                     wq_weight, wq_bias,
                     wkv_weight, wkv_bias,
                     wo_weight, wo_bias,
                     wq_requant_mul, wq_requant_add, wq_requant_div,
                     wk_requant_mul, wk_requant_add, wk_requant_div,
                     wv_requant_mul, wv_requant_add, wv_requant_div,
                     kdiv_requant_mul, kdiv_requant_add, kdiv_requant_div,
                     preattn_requant_mul, preattn_requant_add, preattn_requant_div,
                     postattn_requant_mul, postattn_requant_add, postattn_requant_div,
                     wo_requant_mul, wo_requant_add, wo_requant_div,
                     dim, heads, dim_head, out_dim,
                     Delta, eps, eta, act_type,
                     n_levels):
            return g.op("PACTOps::CLCA",
                        q, k,
                        wq_weight, wq_bias,
                        wkv_weight, wkv_bias,
                        wo_weight, wo_bias,
                        wq_requant_mul, wq_requant_add, wq_requant_div,
                        wk_requant_mul, wk_requant_add, wk_requant_div,
                        wv_requant_mul, wv_requant_add, wv_requant_div,
                        kdiv_requant_mul, kdiv_requant_add, kdiv_requant_div,
                        preattn_requant_mul, preattn_requant_add, preattn_requant_div,
                        postattn_requant_mul, postattn_requant_add, postattn_requant_div,
                        wo_requant_mul, wo_requant_add, wo_requant_div,
                        dim_t=dim, heads_t=heads, dim_head_t=dim_head,out_dim_t=out_dim,
                        Delta_i = Delta, eps_i = eps, eta_i = eta, act_type_i=act_type,
                        n_levels_t=n_levels)

    def __init__(self, wq_weight, wq_bias, wq_requant_mul, wq_requant_add, wq_requant_div,
                 wkv_weight, wkv_bias, wk_requant_mul, wk_requant_add, wk_requant_div,
                 wv_requant_mul, wv_requant_add, wv_requant_div,
                 kdiv_requant_mul, kdiv_requant_add, kdiv_requant_div,
                 preattn_requant_mul, preattn_requant_add, preattn_requant_div,
                 postattn_requant_mul, postattn_requant_add, postattn_requant_div,
                 wo_weight, wo_bias, wo_requant_mul, wo_requant_add, wo_requant_div,
                 dim, heads, dim_head,out_dim,
                 Delta, eps, eta, act_type,
                 n_levels, linearattention_node=True):
        super().__init__()
        self.wkv_weight = nn.Parameter(torch.clone(wkv_weight).detach())
        self.wkv_bias = nn.Parameter(torch.clone(wkv_bias).detach())
        self.wk_requant_mul = torch.clone(wk_requant_mul).detach()
        self.wk_requant_add = torch.clone(wk_requant_add).detach()
        self.wk_requant_div = torch.clone(wk_requant_div).detach()
        self.wq_weight = nn.Parameter(torch.clone(wq_weight).detach())
        self.wq_bias = nn.Parameter(torch.clone(wq_bias).detach())
        self.wq_requant_mul = torch.clone(wq_requant_mul).detach()
        self.wq_requant_add = torch.clone(wq_requant_add).detach()
        self.wq_requant_div = torch.clone(wq_requant_div).detach()
        self.wv_requant_mul = torch.clone(wv_requant_mul).detach()
        self.wv_requant_add = torch.clone(wv_requant_add).detach()
        self.wv_requant_div = torch.clone(wv_requant_div).detach()
        self.wo_weight = nn.Parameter(torch.clone(wo_weight).detach())
        self.wo_bias = nn.Parameter(torch.clone(wo_bias).detach())
        self.wo_requant_mul = torch.clone(wo_requant_mul).detach()
        self.wo_requant_add = torch.clone(wo_requant_add).detach()
        self.wo_requant_div = torch.clone(wo_requant_div).detach()
        self.kdiv_requant_mul = torch.clone(kdiv_requant_mul).detach()
        self.kdiv_requant_add = torch.clone(kdiv_requant_add).detach()
        self.kdiv_requant_div = torch.clone(kdiv_requant_div).detach()
        self.preattn_requant_mul = torch.clone(preattn_requant_mul).detach()
        self.preattn_requant_add = torch.clone(preattn_requant_add).detach()
        self.preattn_requant_div = torch.clone(preattn_requant_div).detach()
        self.postattn_requant_mul = torch.clone(postattn_requant_mul).detach()
        self.postattn_requant_add = torch.clone(postattn_requant_add).detach()
        self.postattn_requant_div = torch.clone(postattn_requant_div).detach()
        self.Delta = Delta
        self.eps = eps
        self.eta = eta
        self.act_type = act_type
        self.n_levels = torch.clone(torch.Tensor((n_levels,))).detach()
        self.dim = torch.clone(torch.Tensor((dim,))).detach()
        self.dim_head = torch.clone(torch.Tensor((dim_head,))).detach()
        self.out_dim = torch.clone(torch.Tensor((out_dim,))).detach()
        self.heads = torch.clone(torch.Tensor((heads,))).detach()
        self.linearattention_node = linearattention_node

    def forward(self,q,k,**kwargs):
        if self.linearattention_node:
            return self.CLCA.apply(q,k,
                                              self.wq_weight.type_as(q), self.wq_bias.type_as(q),
                                              self.wkv_weight.type_as(q), self.wkv_bias.type_as(q),
                                              self.wo_weight.type_as(q), self.wo_bias.type_as(q),
                                              self.wq_requant_mul.type_as(q),self.wq_requant_add.type_as(q), self.wq_requant_div.type_as(q),
                                              self.wk_requant_mul.type_as(q),self.wk_requant_add.type_as(q), self.wk_requant_div.type_as(q),
                                              self.wv_requant_mul.type_as(q),self.wv_requant_add.type_as(q), self.wv_requant_div.type_as(q),                        self.kdiv_requant_mul.type_as(q), self.kdiv_requant_add.type_as(q), self.kdiv_requant_div.type_as(q),
                                              self.preattn_requant_mul.type_as(q),self.preattn_requant_add.type_as(q), self.preattn_requant_div.type_as(q),
                                              self.postattn_requant_mul.type_as(q),self.postattn_requant_add.type_as(q), self.postattn_requant_div.type_as(q),
                                              self.wo_requant_mul.type_as(q),self.wo_requant_add.type_as(q), self.wo_requant_div.type_as(q),
                                              self.dim.type_as(q), self.heads.type_as(q), self.dim_head.type_as(q), self.out_dim.type_as(q),
                                              self.Delta, self.eps, self.eta, self.act_type,
                                              self.n_levels.type_as(q))
        else:
            return self.CLCA.forward(None, q,k,
                                                self.wq_weight.type_as(q), self.wq_bias.type_as(q),
                                                self.wkv_weight.type_as(q), self.wkv_bias.type_as(q),
                                                self.wo_weight.type_as(q), self.wo_bias.type_as(q),
                                                self.wq_requant_mul.type_as(q), self.wq_requant_add.type_as(q), self.wq_requant_div.type_as(q),
                                                self.wk_requant_mul.type_as(q), self.wk_requant_add.type_as(q), self.wk_requant_div.type_as(q),
                                                self.wv_requant_mul.type_as(q), self.wv_requant_add.type_as(q), self.wv_requant_div.type_as(q),self.kdiv_requant_mul.type_as(q), self.kdiv_requant_add.type_as(q), self.kdiv_requant_div.type_as(q),
                                                self.preattn_requant_mul.type_as(q), self.preattn_requant_add.type_as(q), self.preattn_requant_div.type_as(q),
                                                self.postattn_requant_mul.type_as(q), self.postattn_requant_add.type_as(q), self.postattn_requant_div.type_as(q),
                                                self.wo_requant_mul.type_as(q), self.wo_requant_add.type_as(q), self.wo_requant_div.type_as(q),
                                                self.dim.type_as(q), self.heads.type_as(q), self.dim_head.type_as(q), self.out_dim.type_as(q),
                                                self.Delta, self.eps, self.eta, self.act_type,
                                                self.n_levels.type_as(q))


class PACTWrapMHSA(nn.Module):

    class MyMHSA(torch.autograd.Function):

        @staticmethod
        def forward(ctx, q,k,v,
                    wq_weight, wq_bias,
                    wk_weight, wk_bias,
                    wv_weight, wv_bias,
                    wo_weight, wo_bias,
                    wq_requant_mul, wq_requant_div,
                    wk_requant_mul, wk_requant_div,
                    wv_requant_mul, wv_requant_div,
                    preattn_requant_mul, preattn_requant_div,
                    postattn_requant_mul, postattn_requant_div,
                    wo_requant_mul, wo_requant_div,
                    dim, heads, dim_head,
                    isoftmaxA, isoftmaxB, isoftmaxC, isoftmaxlog2,
                    n_levels, module):
            return module(q,k,v)


        @staticmethod
        @parse_args('v','v','v',
                    'v', 'v',
                    'v', 'v',
                    'v', 'v',
                    'v', 'v',

                    't', 't',
                    't', 't',
                    't', 't',
                    't', 't',
                    't', 't',
                    't', 't',

                    't','t','t',
                    't', 't', 't', 't',
                    't', 't')
        def symbolic(g,
                     q,k,v,
                     wq_weight, wq_bias,
                     wk_weight, wk_bias,
                     wv_weight, wv_bias,
                     wo_weight, wo_bias,

                     wq_requant_mul, wq_requant_div,
                     wk_requant_mul, wk_requant_div,
                     wv_requant_mul, wv_requant_div,
                     preattn_requant_mul, preattn_requant_div,
                     postattn_requant_mul, postattn_requant_div,
                     wo_requant_mul, wo_requant_div,

                     dim, heads, dim_head,
                     isoftmaxA, isoftmaxB, isoftmaxC, isoftmaxlog2,
                     n_levels, module):

            wk_requant_mul_ = g.op("Constant", value_t=wk_requant_mul)
            wk_requant_div_ = g.op("Constant", value_t=wk_requant_div)
            wq_requant_mul_ = g.op("Constant", value_t=wq_requant_mul)
            wq_requant_div_ = g.op("Constant", value_t=wq_requant_div)
            wv_requant_mul_ = g.op("Constant", value_t=wv_requant_mul)
            wv_requant_div_ = g.op("Constant", value_t=wv_requant_div)
            wo_requant_mul_ = g.op("Constant", value_t=wo_requant_mul)
            wo_requant_div_ = g.op("Constant", value_t=wo_requant_div)
            preattn_requant_mul_ = g.op("Constant", value_t=preattn_requant_mul)
            preattn_requant_div_ = g.op("Constant", value_t=preattn_requant_div)
            postattn_requant_mul_ = g.op("Constant", value_t=postattn_requant_mul)
            postattn_requant_div_ = g.op("Constant", value_t=postattn_requant_div)
            isoftmaxA_ = g.op("Constant", value_t=isoftmaxA)
            isoftmaxB_ = g.op("Constant", value_t=isoftmaxB)
            isoftmaxC_ = g.op("Constant", value_t=isoftmaxC)
            isoftmaxlog2_ = g.op("Constant", value_t=isoftmaxlog2)
            n_levels_ = g.op("Constant", value_t=n_levels)
            dim_ = g.op("Constant", value_t=dim)
            dim_head_ = g.op("Constant", value_t=dim_head)
            heads_ = g.op("Constant", value_t=heads)

            return g.op("PACTOps::MultiHeadSelfAttention",
                        q, k, v,
                        wq_weight, wq_bias,
                        wk_weight, wk_bias,
                        wv_weight, wv_bias,
                        wo_weight, wo_bias,
                        wq_requant_mul_t=wq_requant_mul, wq_requant_div_t=wq_requant_div,
                        wk_requant_mul_t=wk_requant_mul, wk_requant_div_t=wk_requant_div,
                        wv_requant_mul_t=wv_requant_mul, wv_requant_div_t=wv_requant_div,
                        wo_requant_mul_t=wo_requant_mul, wo_requant_div_t=wo_requant_div,
                        preattn_requant_mul_t=preattn_requant_mul, preattn_requant_div_t=preattn_requant_div,
                        postattn_requant_mul_t=postattn_requant_mul, postattn_requant_div_t=postattn_requant_div,
                        dim_t=dim, heads_t=heads, dim_head_t=dim_head,
                        isoftmaxA_t=isoftmaxA, isoftmaxB_t=isoftmaxB, isoftmaxC_t=isoftmaxC, isoftmaxlog2_t=isoftmaxlog2,
                        n_levels_t=n_levels)


    def __init__(self,
                 wq_weight, wq_bias, wq_requant_mul, wq_requant_div,
                 wk_weight, wk_bias, wk_requant_mul, wk_requant_div,
                 wv_weight, wv_bias, wv_requant_mul, wv_requant_div,
                 preattn_requant_mul, preattn_requant_div,
                 postattn_requant_mul, postattn_requant_div,
                 wo_weight, wo_bias, wo_requant_mul, wo_requant_div,
                 dim, heads, dim_head,
                 isoftmaxA, isoftmaxB, isoftmaxC, isoftmaxlog2, n_levels, module):

        super().__init__()
        self.module = copy.deepcopy(module)
        self.wk_weight = nn.Parameter(torch.clone(wk_weight).detach())
        self.wk_bias = nn.Parameter(torch.clone(wk_bias).detach())
        self.wk_requant_mul = torch.clone(wk_requant_mul).detach()
        self.wk_requant_div = torch.clone(wk_requant_div).detach()
        self.wq_weight = nn.Parameter(torch.clone(wq_weight).detach())
        self.wq_bias = nn.Parameter(torch.clone(wq_bias).detach())
        self.wq_requant_mul = torch.clone(wq_requant_mul).detach()
        self.wq_requant_div = torch.clone(wq_requant_div).detach()
        self.wv_weight = nn.Parameter(torch.clone(wv_weight).detach())
        self.wv_bias = nn.Parameter(torch.clone(wv_bias).detach())
        self.wv_requant_mul = torch.clone(wv_requant_mul).detach()
        self.wv_requant_div = torch.clone(wv_requant_div).detach()
        self.wo_weight = nn.Parameter(torch.clone(wo_weight).detach())
        self.wo_bias = nn.Parameter(torch.clone(wo_bias).detach())
        self.wo_requant_mul = torch.clone(wo_requant_mul).detach()
        self.wo_requant_div = torch.clone(wo_requant_div).detach()
        self.preattn_requant_mul = torch.clone(preattn_requant_mul).detach()
        self.preattn_requant_div = torch.clone(preattn_requant_div).detach()
        self.postattn_requant_mul = torch.clone(postattn_requant_mul).detach()
        self.postattn_requant_div = torch.clone(postattn_requant_div).detach()
        self.isoftmaxA = torch.clone(isoftmaxA).detach()
        self.isoftmaxB = torch.clone(isoftmaxB).detach()
        self.isoftmaxC = torch.clone(isoftmaxC).detach()
        self.isoftmaxlog2 = torch.clone(isoftmaxlog2).detach()
        self.n_levels = torch.clone(torch.Tensor((n_levels,))).detach()
        self.dim = torch.clone(torch.Tensor((dim,))).detach()
        self.dim_head = torch.clone(torch.Tensor((dim_head,))).detach()
        self.heads = torch.clone(torch.Tensor((heads,))).detach()

    def forward(self, q,k,v, **kwargs):
        return self.MyMHSA.apply(q,k,v,
                                 self.wq_weight.type_as(q), self.wq_bias.type_as(q),
                                 self.wk_weight.type_as(q), self.wk_bias.type_as(q),
                                 self.wv_weight.type_as(q), self.wv_bias.type_as(q),
                                 self.wo_weight.type_as(q), self.wo_bias.type_as(q),
                                 self.wq_requant_mul.type_as(q), self.wq_requant_div.type_as(q),
                                 self.wk_requant_mul.type_as(q), self.wk_requant_div.type_as(q),
                                 self.wv_requant_mul.type_as(q), self.wv_requant_div.type_as(q),
                                 self.preattn_requant_mul.type_as(q), self.preattn_requant_div.type_as(q),
                                 self.postattn_requant_mul.type_as(q), self.postattn_requant_div.type_as(q),
                                 self.wo_requant_mul.type_as(q), self.wo_requant_div.type_as(q),
                                 self.dim.type_as(q), self.heads.type_as(q), self.dim_head.type_as(q),
                                 self.isoftmaxA.type_as(q), self.isoftmaxB.type_as(q), self.isoftmaxC.type_as(q), self.isoftmaxlog2.type_as(q),
                                 self.n_levels.type_as(q), self.module)

class PACTDiv(_PACTEps):
    def __init__(self, Delta=2**16, stable=True, eps_div = 1e-5, autoscale=False):

        assert not ((stable) and (eps_div <= 0.) ), "Either stabilize division and choose eps > 0 or don't stabilize!"

        super().__init__(True)

        self.Delta = Delta
        self.stable = stable
        self.autoscale = autoscale
        self.register_buffer('running_min' , torch.Tensor((1.,)))

        self.register_buffer('eta', torch.Tensor((1.,)))
        self.register_buffer('eps_div', torch.Tensor((eps_div,)))
        self.register_buffer('eps_in_x', torch.Tensor((eps_div,)))
        self.register_buffer('eps_in_y', torch.Tensor((eps_div,)))

        self.set_eps_in([torch.Tensor((eps_div,)), torch.Tensor((eps_div,))])


    def extra_repr(self):
        # this might be a little bit dangerous - always inherit from the
        # nn.Module you're extending FIRST and PACTLinOp SECOND
        return f"Delta={self.Delta}, stable={self.stable}, autoscale={self.autoscale}"

    def set_eps_in(self, eps_in_list):
        if len(eps_in_list) == 2:
            self.eps_in_x[:] = eps_in_list[0]
            self.eps_in_y[:] = eps_in_list[1]
        else:
            self.eps_in_x[:] = eps_in_list[0]
            self.eps_in_y[:] = eps_in_list[0]
        assert self.eps_in_y > 0, "PACTDiv: Denominator's eps is lt or eq 0!"

        if self.stable:
            t = self.eps_in_y / self.eps_div
            self.eta = torch.ceil(t)
        else:
            self.eta = torch.Tensor((1.,)).type_as(self.eps_in_x)

    def get_eps_out(self, eps_in_x=None, eps_in_y=None):
        if eps_in_x is not None and eps_in_y is not None:
            self.set_eps_in([eps_in_x, eps_in_y])
        if not self.locked:
            return self.eps_in_x / (self.eps_in_y*self.Delta)
        else:
            return self.eps_in_x / (self.eps_in_y)

    def get_eps_div(self, eps_in_x=None, eps_in_y=None):
        def RQ(x, eps):
            if self.started:
                x = torch.floor(x / eps+0.5) * eps
            return x

        if eps_in_x is not None and eps_in_y is not None:
            self.set_eps_in([eps_in_x, eps_in_y])

        if self.stable:
            return torch.round(RQ(self.eps_div*self.eta , self.eps_in_y)/self.eps_in_y)
        else:
            return torch.Tensor((0,)).type_as(self.eta)

    def forward(self,x,y):

        def RQ(x, eps):
            if self.started:
                x = torch.floor(x / eps +0.5) * eps
            return x

        if self.stable:
            y = y * self.eta
            x = x * self.eta
            eps = RQ(self.eta * self.eps_div, self.eps_in_y)
            if self.started:
                assert eps>=self.eps_in_y, "Eps was rounded down in PACTDiv"

        else:
            eps = max(torch.Tensor((self.eps_in_y,)).type_as(x), RQ(self.eps_div, self.eps_in_y))

        y = y + eps
        assert torch.sum( y > 0 ) == len(y.reshape(-1)), "PACTDiv: Dividing by negative numbers not allowed!"
        with torch.no_grad():
            if self.autoscale:
                x_hat = x/self.eps_in_x
                y_hat = y/self.eps_in_y
                div = torch.abs((x_hat)/(y_hat))
                self.running_min = torch.min(self.running_min, torch.min(torch.where(div > 0, div, div.max())))
                self.Delta = torch.abs(torch.ceil(self.running_min**(-1)))

        if not self.locked:
            return RQ(x/y , self.get_eps_out(self.eps_in_x, self.eps_in_y))
        else:
            return RQ(x*self.Delta/y , self.get_eps_out(self.eps_in_x, self.eps_in_y))

class PACTIntegerDiv(nn.Module):

    class MyIntegerDiv(torch.autograd.Function):

        @staticmethod
        def forward(ctx, x, y, Delta, eps, eta):
            return x * torch.trunc((Delta * eta / (y*eta + eps)))

        @staticmethod
        @parse_args('v','v','i', 'i', 'i')
        def symbolic(g, x, y, Delta, eps, eta):
            return g.op("PACTOps::IntegerDiv", x, y, Delta_i = Delta, eps_i=eps, eta_i = eta)

    def __init__(self, Delta, integer_node=True, eps=1., eta=1.):
        super().__init__()
        self.register_buffer('Delta',torch.Tensor((int(Delta),)))
        self.register_buffer('eps',torch.Tensor((int(eps),)))
        self.register_buffer('eta', torch.Tensor((int(eta),)))
        self.integer_node = integer_node

    def forward(self,x,y):

        if not isinstance(y, torch.Tensor):
            raise Exception("IntegerDiv trying to divide by const!")

        if self.integer_node:
            return self.MyIntegerDiv.apply(x,y,int(self.Delta.item()),int(self.eps.item()), int(self.eta.item()))
        else:
            return self.MyIntegerDiv.forward(None, x,y,self.Delta,self.eps, self.eta)

class PACTTrueIntegerDiv(nn.Module):

    class MyTrueIntegerDiv(torch.autograd.Function):

        @staticmethod
        def forward(ctx, x, y, Delta, eps, eta):
            return x * np.trunc((Delta * eta / (y*eta + eps)))

        @staticmethod
        @parse_args('v','i','i', 'i', 'i')
        def symbolic(g, x, y, Delta, eps, eta):
            return g.op("PACTOps::TrueIntegerDiv", x, y_i = y, Delta_i = Delta, eps_i=eps, eta_i = eta)

    def __init__(self, Delta, integer_node=True, eps=1., eta=1.):
        super().__init__()
        self.register_buffer('Delta',torch.Tensor((int(Delta),)))
        self.register_buffer('eps',torch.Tensor((int(eps),)))
        self.register_buffer('eta', torch.Tensor((int(eta),)))
        self.integer_node = integer_node

    def forward(self,x,y):
        # SCHEREMO: Shortcut degenerate cases (y == 1, eps == 0)
        # y = torch.Tensor((y,))
        # if torch.prod((y == torch.ones_like(y)) * (self.eps == torch.zeros_like(self.eps))) == 1.:
        #     if self.Delta == 1:
        #         return x
        #     return x * self.Delta

        if isinstance(y, torch.Tensor):
            raise Exception("TrueIntegerDiv trying to divide by tensor!")

        if self.integer_node:

            return self.MyTrueIntegerDiv.apply(x,int(y),int(self.Delta.item()),int(self.eps.item()), int(self.eta.item()))
        else:
            return self.MyTrueIntegerDiv.forward(None, x,y,self.Delta,self.eps, self.eta)


class PACTConstWrap(nn.Module):
    def __init__(self, eps=1.):
        super().__init__()
        self.register_buffer('eps', torch.Tensor((eps,)))

    def set_eps(self, eps):
        self.eps = torch.Tensor((eps,)).type_as(self.eps)

    def forward(self, x):
        with torch.no_grad():
            self.set_eps(x)
        return self.eps

class PACTIntegerConstWrap(nn.Module):
    def __init__(self):
        super().__init__()
        self.register_buffer('dummy', torch.Tensor((1.,)))

    def forward(self, x):

        return torch.ones_like(torch.Tensor((x,))).type_as(self.dummy)

class PACTIntegerMean(nn.Module):

    class MyIntegerMean(torch.autograd.Function):

        @staticmethod
        def forward(ctx, x, dim, keepdim):
            return torch.floor( torch.mean(x, dim=dim, keepdim=keepdim) + 0.5 )

        @staticmethod
        @parse_args('v', 'is', 'i')
        def symbolic(g,x, axes, keepdims):
            return g.op("PACTOps::IntegerMean", x, axes_i=[axes], keepdims_i=keepdims)


    def __init__(self, dim, keepdim=False, **kwargs):
        super().__init__()
        self.dim = dim
        self.keepdim = keepdim

    def forward(self, x, *args, **kwargs):
        return self.MyIntegerMean.apply(x, self.dim, self.keepdim)

class PACTMean(_PACTEps):
    def __init__(self):
        super().__init__(True)

    def forward(self, x, **kwargs):
        def RQ(x, eps):
            if self.started:
                x = torch.floor(x/eps + 0.5)*eps
            return x

        return RQ(torch.mean(x, **kwargs), self.eps_in)

class PACTWrapModule(nn.Module):

    def __init__(self, module, n_levels, _dict = {}, quantize : bool = False, **actArgs):
        super().__init__()

        default_kwargs = {'learn_clip': True, 'init_clip': 'max', 'act_kind': 'identity', 'leaky': 0.0}
        default_kwargs.update(actArgs)

        self.n_levels = n_levels
        self._dict = _dict
        self.quantize = quantize
        self.actArgs = actArgs

        self.module = copy.copy(module)
        self.statTracker = PACTAsymmetricAct(n_levels=n_levels, **default_kwargs)

    def forward(self, *x, **kwargs):
        y = self.module.forward(*x, **kwargs)
        z = self.statTracker(y)
        if self.quantize:
            return z
        else:
            return y

import torch

def SofterMax(A_requant, integerize=True):
    # Get the number of heads
    n_heads = A_requant.shape[-3]

    # Define the number of bits
    B = 8

    # Calculate the logarithm of the base e
    log2e = torch.log2(torch.exp(torch.tensor(1.0)))

    # Calculate the scaling factor
    eps_x = B / (2**B * log2e)

    # Scale the input values if integerize is True
    if integerize:
        x = A_requant * eps_x
    else:
        x = A_requant.float()

    max_values = -torch.inf * torch.ones((n_heads, x.shape[1], x.shape[2]), device=x.device)
    exp_result = torch.zeros((n_heads, x.shape[1], x.shape[2]), device=x.device)
    sum = 0

    # Calculate the exponential values
    for i in range(n_heads):
        for j in range(x.shape[1]):
            max_val = x[i, j, 0]
            for k in range(x.shape[2]):
                if x[i, j, k] > max_val:
                    max_val = x[i, j, k]
                max_values[i, j, k] = int(max_val)
                if k == 0:
                    exp_result[i, j, k] = 1
                    sum = exp_result[i, j, k]
                else:
                    exp_result[i, j, k] = 2 ** (x[i, j, k] - max_values[i, j, k])
                    sum = int(exp_result[i, j, k] + sum) >> int(max_values[i, j, k] - max_values[i, j, k-1])

    # Normalize the exponential values to get the softmax probabilities
    for i in range(n_heads):
        for j in range(x.shape[1]):
            for k in range(x.shape[2]):
                exp_result[i, j, k] = (int(exp_result[i, j, k]) >> int(max_values[i, j, -1] - max_values[i, j, k])) / sum

    if integerize:
        return exp_result * (2**7 - 1)
    else:
        return exp_result

def IntegerSofterMax(A_requant, integerize=True):
    # Get the number of heads
    n_heads = A_requant.shape[-3]

    # Define the number of bits
    B = 8

    # Calculate the logarithm of the base e
    log2e = torch.log2(torch.exp(torch.tensor(1.0)))

    # Calculate the scaling factor
    eps_x = B / (2**B * log2e)

    # Scale the input values if integerize is True
    if integerize:
        x = A_requant * eps_x
    else:
        x = A_requant.float()

    max_values = -torch.inf * torch.ones((n_heads, x.shape[1], x.shape[2]), device=x.device)
    exp_result = torch.zeros((n_heads, x.shape[1], x.shape[2]), device=x.device)
    sum = 0

    # Calculate the exponential values
    for i in range(n_heads):
        for j in range(x.shape[1]):
            max_val = x[i, j, 0]
            for k in range(x.shape[2]):
                if x[i, j, k] > max_val:
                    max_val = x[i, j, k]
                max_values[i, j, k] = int(max_val)
                if k == 0:
                    exp_result[i, j, k] = 1
                    sum = exp_result[i, j, k]
                else:
                    exp_result[i, j, k] = 2 ** (x[i, j, k] - max_values[i, j, k])
                    sum = int(exp_result[i, j, k] + sum) >> int(max_values[i, j, k] - max_values[i, j, k-1])

    # Normalize the exponential values to get the softmax probabilities
    for i in range(n_heads):
        for j in range(x.shape[1]):
            for k in range(x.shape[2]):
                exp_result[i, j, k] = (int(exp_result[i, j, k]) >> int(max_values[i, j, -1] - max_values[i, j, k])) / sum

    if integerize:
        return exp_result * (2**7 - 1)
    else:
        return exp_result<|MERGE_RESOLUTION|>--- conflicted
+++ resolved
@@ -145,10 +145,7 @@
 
     def __repr__(self):
         return f"RequantShift(mul={self.mul}, add={self.add}, div={self.div}, signed={self.signed}, n_levels_out={self.n_levels_out}, cmsis_requant={self.cmsis_requant})"
-<<<<<<< HEAD
-
-=======
->>>>>>> 63b9895c
+
 class HardActRequantShift(nn.Module):
     #def __init__(self, gamma_h : torch.Tensor, beta_h : torch.Tensor, three :
     #torch.Tensor, six : torch.Tensor, one_over_six : torch.Tensor, D1 : float,
@@ -386,10 +383,7 @@
             self.truemin          = torch.nn.Parameter(torch.Tensor((min_init,)), requires_grad=False)
             self.register_buffer('ready', torch.tensor(False))
 
-<<<<<<< HEAD
-
-=======
->>>>>>> 63b9895c
+
     def resetHistogram(self):
         if self.init_clip == "percentile":
             self.histogram[:] = torch.zeros_like(self.histogram)
@@ -398,10 +392,6 @@
             min_init = -1. if self.signed else 0.
             self.truemin[:] = min_init
 
-<<<<<<< HEAD
-=======
-
->>>>>>> 63b9895c
     # SCHEREMO: Assume self.histogram magnitude list of data, binned
     def updateHistogram(self, stat):
         if self.init_clip != "percentile":
@@ -426,11 +416,8 @@
             stat = stat[stat > (torch.finfo(stat.dtype).min )]
             stat = stat[stat < (torch.finfo(stat.dtype).max)]
 
-<<<<<<< HEAD
-=======
             if(stat.numel() == 0):
                 return
->>>>>>> 63b9895c
 
             # SCHEREMO: get min and max
             newTruemax = max(self.truemax.item(), stat.max())
@@ -475,12 +462,6 @@
         return r
 
     def forward(self, x):
-<<<<<<< HEAD
-=======
-        # if x.numel() == 0:
-        #     return x
-
->>>>>>> 63b9895c
         if not self.started:
             if self.act_kind == 'identity':
                 res =  x
@@ -542,20 +523,11 @@
             if isinstance(result, QTensor):
                 result.eps = eps
 
-<<<<<<< HEAD
-            # WIESEP: Propagate -inf values
-            result[x == torch.finfo(x.dtype).min] = -torch.inf
-
-            x_stat = torch.tensor(result, device=self.max.device, dtype=self.max.dtype) if not isinstance(result, torch.Tensor) else result
-            # import IPython; IPython.embed()
-
-=======
             result[x == torch.finfo(x.dtype).min] = -torch.inf
             x_stat = torch.tensor(result, device=self.max.device, dtype=self.max.dtype) if not isinstance(result, torch.Tensor) else result
             x_stat = x_stat[torch.isfinite(x_stat)]
             x_stat = x_stat[x_stat > -self.n_levels//2 ]
             x_stat = x_stat[x_stat < self.n_levels//2]
->>>>>>> 63b9895c
             self.updateHistogram(x_stat)
             return result
 
@@ -1685,13 +1657,6 @@
 
         """
 
-<<<<<<< HEAD
-=======
-        #         clip_lo = -torch.abs(torch.max(x))
-        #         clip_hi = AlmostSymmQuantFunc.apply(clip_lo, self.n_levels)
-        #         eps = (clip_hi-clip_lo)/self.n_levels
-
->>>>>>> 63b9895c
         xTilde = (x - torch.max(x, -1, keepdim=True)[0])
         z = torch.floor(-xTilde / math.log(2))
         p = xTilde + z * math.log(2)
@@ -1832,13 +1797,8 @@
             x[x <= (torch.finfo(x.dtype).min + torch.finfo(x.dtype).eps)] = torch.nan
 
             xTilde = x - rqx
-<<<<<<< HEAD
             z = torch.floor(-xTilde / log2)
             p = xTilde + z * log2
-=======
-            z = torch.floor((-xTilde / log2)*2**12)
-            p = xTilde + z * log2 /2**12
->>>>>>> 63b9895c
             y = torch.floor(((coeffA * (p + coeffB)**2 + coeffC)) // (2**z))
             y[y.isnan()] = 0
             ysum = torch.sum(y, -1, keepdim = True)
@@ -1898,11 +1858,7 @@
 
         #self.log2.data[0] = 2**torch.round(torch.Tensor((math.log2(math.log2(2)/(eps)),)))
         #self.log2.data[0] = torch.round(torch.Tensor((math.log2(2)/(eps)),))
-<<<<<<< HEAD
         self.log2.data[0] = torch.round(math.log2(2) / (eps))
-=======
-        self.log2.data[0] = torch.round(math.log2(2) / (eps)*(2**12))
->>>>>>> 63b9895c
 
     def forward(self, x):
         """Approximate Softmax implementation according to the I-BERT paper:
@@ -1922,10 +1878,6 @@
 
     def __repr__(self):
         return f"PACTIntegerSoftmax(n_levels={self.n_levels.item()}, eps_in={self.eps_in}, coeffA={self.coeffA.item()}, coeffB={self.coeffB.item()}, coeffC={self.coeffC.item()}, log2={self.log2.item()})"
-<<<<<<< HEAD
-=======
-
->>>>>>> 63b9895c
 
 class PACTITAMax(_PACTEps):
 
@@ -1943,18 +1895,12 @@
         }
         kwargs_stats.update(kwargs)
 
-        self.act = PACTAsymmetricAct(**kwargs_stats)
-
         self.stats = PACTAsymmetricAct(**kwargs_stats)
 
         self.n_levels = n_levels
 
-<<<<<<< HEAD
-        self.B = math.log2( self.n_levels )
-
-        self.log2e = torch.Tensor( (math.log2(math.exp(1)),) )
-=======
         self.B = math.log2(self.n_levels)
+        # Maximum meaningfull scaling factor that does results in non-zero values after the softmax operation
         self.eps_max = torch.Tensor((self.B / (2**self.B),))
 
     def set_eps_in(self, eps_list):
@@ -1963,13 +1909,6 @@
             self._eps_in[:] = eps_in
         else:
             super().set_eps_in(eps_list)
->>>>>>> 63b9895c
-
-        # Maximum meaningfull scaling factor that does results in non-zero values after the softmax operation
-        self.eps_max = torch.Tensor( (self.B / (2**self.B * math.log2(math.exp(1)) ),) )
-
-        # Minimum meaningfull scaling factor that does not result in non-equal values after the softmax operation
-        # self.eps_min =
 
     @property
     def pact_repr_str(self):
@@ -2010,33 +1949,10 @@
         ######################## Recenter and RQS ########################¼
 
         with torch.no_grad():
-            # Calculate the zero point based on gathered statstics
-
-<<<<<<< HEAD
-            t_view = x.view(-1, S2)
-            max_vector = torch.max(t_view, dim = 0)[0]
-
-            # global_max = torch.max(x, dim = -1)[0]
-            global_max = max_vector
-
-            zero_point = torch.max(torch.tensor((0.0,)), global_max- self.eps_in / 2 * ( self.n_levels//2) / (self.n_levels//2 - 1))
-
-            # zero_point = torch.max(torch.tensor((0.0,)), self.stats.max - self.eps_in / 2 * ( self.n_levels) / (self.n_levels - 1))
-
-        # Recenter values
-        x_s = x - torch.repeat_interleave(zero_point, H*S).reshape(-1, H, S, S)
-        # x_s = x - torch.repeat_interleave(zero_point, S).reshape(-1, H, S, S)
-        # x_s = x - zero_point
-
-        # Requantize values
-        if self.started:
-            clip_lower = - self.eps_in * (self.n_levels) / 2
-            clip_upper = AlmostSymmQuantFunc.apply(clip_lower, self.n_levels)
-            with torch.no_grad():
-                x_rqs = PACTQuantize(x_s, self.eps_in, clip_lower, clip_upper, floor=False, clip_gradient=True)
-        else:
-            x_rqs = x_s
-=======
+            # Center inputs around zero
+            # eps = torch.minimum(self.eps_max.type_as(x), self.eps_in)
+            eps = self.eps_max.type_as(x)
+
             if self.act.started:
                 # Use maximum gather by statistics
                 #x = x - torch.repeat_interleave(self.act.max, H*S*S).reshape(-1, H, S, S) + (((self.n_levels-1)/2))*eps
@@ -2054,14 +1970,7 @@
 
             # Clip quantized values
             x = torch.clamp(x, min = -128, max = 127)
->>>>>>> 63b9895c
         ########################################################################
-        if self.started:
-            pass#import IPython; IPython.embed()
-
-        # Get quantized integer values
-        with torch.no_grad():
-            x_i = RQ(x_rqs/self.eps_in, 1, round=True)
 
         # Find maximum for each row
         global_max = torch.max(x_i, dim = -1)[0]
@@ -2069,13 +1978,8 @@
         # Find the difference between the maximum and x in the current part of the row
         diff = torch.repeat_interleave(global_max, S).reshape(-1, H, S, S) - x_i
 
-<<<<<<< HEAD
-        # Multiply by eps_2 = log2e * eps_in
-        shift = RQ(diff * self.eps_in * self.log2e, 1, round = True)
-=======
         # Shift the values by B-log2B -> multiply by B/2**B = eps_max = log2e * eps_in
         shift = RQ(diff * self.eps_max.type_as(x), 1, round = True)
->>>>>>> 63b9895c
 
         # Update the accumulated sum and add the accumulation over the current part of the row
         exp_sum = RQ(torch.sum(self.n_levels / 2**shift, dim = -1), 1, round = False)
@@ -2104,7 +2008,7 @@
             # Find the difference between the maximum and x in the current part of the row
             diff = torch.repeat_interleave(global_max, S).reshape(-1, H, S, S) - x.type(torch.int32)
             # shift = torch.floor(diff * eps_max)
-            #shift = torch.floor(diff * eps_max + 0.5 + torch.finfo(x.dtype).eps)
+            # shift = torch.floor(diff * eps_max + 0.5 + torch.finfo(x.dtype).eps)
             shift = torch.floor(diff * eps_in + 0.5 + torch.finfo(x.dtype).eps)
 
             # Update the accumulated sum and add the accumulation over the current part of the row
@@ -2176,11 +2080,7 @@
             return self.MySoftmax.forward(None, x, self.n_levels.type_as(x), self.eps_max)
 
 class PACTITAPartialMax(_PACTEps):
-<<<<<<< HEAD
-    def __init__(self, processing_uints: int = 16, n_levels: int = 256, **kwargs):
-=======
     def __init__(self, processing_uints: int = 16, ita_sequence_length: int = 64, n_levels: int = 256, eps_max_factor: int = 32, max_estimation: Literal['statistical', 'global'] = 'statistical', **kwargs):
->>>>>>> 63b9895c
         super().__init__(True)
 
         kwargs_stats = {
@@ -2195,15 +2095,11 @@
         self.act = PACTAsymmetricAct(**kwargs_stats)
         self.n_levels = n_levels
         self.width = processing_uints
-<<<<<<< HEAD
-=======
-        self.groups = ita_sequence_length//processing_uints
         self.max_estimation = max_estimation
         self.eps_max_factor = eps_max_factor
 
         # Check valid max estimation method
         assert self.max_estimation in ['statistical', 'global'], f"[PACTITAPartialMax] Invalid max estimation method: {self.max_estimation}! Select either 'statistical' or 'global'!"
->>>>>>> 63b9895c
 
         self.B = math.log2( self.n_levels )
         self.eps_max = torch.Tensor((self.eps_max_factor * self.B / (2**self.B),))
@@ -2250,8 +2146,6 @@
                 if not self.act.started:
                     _ = self.act(x)
 
-                # import ipdb; ipdb.set_trace()
-
                 # Use actual maximum
                 global_max = torch.max(x, dim = -1)[0]
                 x = x - torch.repeat_interleave(global_max, S).reshape(-1, H, S, S) + (((self.n_levels-1)/2))*eps
@@ -2302,9 +2196,7 @@
 
         ## STAGE 2: Calculate the softmax activation
         # Invert the partial sum
-        # WIESEP: Scale Softmax to 127 instead of
-        # The Softmax values are maximum 127 as sumdot modules can only do signed-signed operations for now. This is a temporary fix until sumdot is fixed.
-        exp_partial_sum_inverse = RQ(self.n_levels * (self.n_levels/2-1) / exp_partial_sum, 1, round=False)
+        exp_partial_sum_inverse = RQ(self.n_levels * (self.n_levels-1) / exp_partial_sum, 1, round=False)
 
         # Find the difference between the maximum and x
         diff = torch.repeat_interleave(global_max, S).reshape(-1, H, S, S) - x
@@ -2322,11 +2214,7 @@
     class MySoftmax(torch.autograd.Function):
 
         @staticmethod
-<<<<<<< HEAD
-        def forward(ctx, x: torch.Tensor, n_levels: torch.Tensor, group_width: int):
-=======
-        def forward(ctx, x: torch.Tensor, n_levels: torch.Tensor, groups: int, group_width: int, eps_max_factor: int ):
->>>>>>> 63b9895c
+        def forward(ctx, x: torch.Tensor, n_levels: torch.Tensor, group_width: int, eps_max_factor: int ):
 
             B = torch.log2(n_levels).type_as(x)
             eps_max = eps_max_factor * B / (2**B)
@@ -2340,11 +2228,7 @@
             exp_partial_sum = torch.zeros_like(x)[..., 0].type(torch.int32)
 
             # Initialize maximum with minimal possible value
-<<<<<<< HEAD
-            global_max = torch.full_like(x, -128)[...,0].type(torch.int8)
-=======
             global_max = torch.full_like(x, -128)[..., 0].type(torch.int8)
->>>>>>> 63b9895c
 
             ## STAGE 1: Compute the denominator of the softmax
             for i in range(groups):
@@ -2382,17 +2266,9 @@
                 # Update the accumulated sum and add the accumulation over the current part of the row
                 exp_partial_sum = torch.floor(exp_partial_sum / 2**shift_sum) + exp_sum
 
-                import ipdb; ipdb.set_trace()
-
             ## STAGE 2: Calculate the softmax activation
             # Invert the partial sum
-<<<<<<< HEAD
-            # WIESEP: Scale Softmax to 127 instead of
-            # The Softmax values are maximum 127 as sumdot modules can only do signed-signed operations for now. This is a temporary fix until sumdot is fixed.
-            exp_partial_sum_inverse = torch.floor(n_levels * (n_levels/2-1) / exp_partial_sum).type(torch.int32)
-=======
             exp_partial_sum_inverse = torch.floor(n_levels * (n_levels - 1) / exp_partial_sum).type(torch.int32)
->>>>>>> 63b9895c
 
             # Find the difference between the maximum and x
             diff = torch.repeat_interleave(global_max, S).reshape(-1, H, S, S) - x.type(torch.int32)
@@ -2410,25 +2286,14 @@
             return ret
 
         @staticmethod
-<<<<<<< HEAD
-        @parse_args('v', 't', 'i','i')
-        def symbolic(g, x, n_levels, group_width):
-=======
-        @parse_args('v', 't', 'i', 'i', 'i')
-        def symbolic(g, x, n_levels, groups, group_width, eps_max_factor):
->>>>>>> 63b9895c
+        @parse_args('v', 't', 'i', 'i')
+        def symbolic(g, x, n_levels, group_width, eps_max_factor):
 
             n_levels_ = g.op("Constant", value_t = n_levels)
 
-<<<<<<< HEAD
-            return g.op("PACTOps::ITAPartialMax", x, n_levels_t=n_levels, group_width_i=group_width)
-
-    def __init__(self, max_value, n_levels: int = 256, processing_uints: int = 16, eps_in: float = 1./255, D=2**12, export_node=False, **kwargs):
-=======
             return g.op("PACTOps::ITAPartialMax",
                         x,
                         n_levels_t = n_levels,
-                        groups_i = groups,
                         group_width_i = group_width,
                         eps_max_factor_i = eps_max_factor)
 
@@ -2436,23 +2301,17 @@
                  max_value,
                  n_levels: int = 256,
                  processing_uints: int = 16,
-                 ita_sequence_length: int = 64,
                  eps_max_factor: int = 32,
                  max_estimation: Literal['statistical', 'global'] = 'statistical',
                  eps_in: float = 1. / 255,
                  D = 2**12,
                  export_node = False,
                  **kwargs):
->>>>>>> 63b9895c
         super().__init__()
 
         self.max = max_value
         self.n_levels = torch.Tensor((n_levels,))
         self.group_width = processing_uints
-<<<<<<< HEAD
-=======
-        self.groups = ita_sequence_length // processing_uints
->>>>>>> 63b9895c
         self.eps_in = eps_in
         self.export_node = export_node
         self.D = D
@@ -2494,15 +2353,9 @@
             x_rq = self.rq(x)
 
         if self.export_node:
-<<<<<<< HEAD
-            return self.MySoftmax.apply(x, self.n_levels.type_as(x), int(self.group_width))
-        else:
-            return self.MySoftmax.forward(None, x, self.n_levels.type_as(x), int(self.group_width))
-=======
-            return self.MySoftmax.apply(x_rq, self.n_levels.type_as(x), int(self.groups), int(self.group_width), int(self.eps_max_factor))
-        else:
-            return self.MySoftmax.forward(None, x_rq, self.n_levels.type_as(x), int(self.groups), int(self.group_width), int(self.eps_max_factor))
->>>>>>> 63b9895c
+            return self.MySoftmax.apply(x_rq, self.n_levels.type_as(x), int(self.group_width), int(self.eps_max_factor))
+        else:
+            return self.MySoftmax.forward(None, x_rq, self.n_levels.type_as(x), int(self.group_width), int(self.eps_max_factor))
 
 class PACTGELU(_PACTEps):
 
