#
# pact_ops.py
#
# Author(s):
# Francesco Conti <f.conti@unibo.it>
# Georg Rutishauser <georgr@iis.ee.ethz.ch>
# Moritz Scherer <scheremo@iis.ee.ethz.ch>
#
# Copyright (c) 2020-2021 ETH Zurich.
#
# Licensed under the Apache License, Version 2.0 (the "License");
# you may not use this file except in compliance with the License.
# You may obtain a copy of the License at
#
# http://www.apache.org/licenses/LICENSE-2.0
#
# Unless required by applicable law or agreed to in writing, software
# distributed under the License is distributed on an "AS IS" BASIS,
# WITHOUT WARRANTIES OR CONDITIONS OF ANY KIND, either express or implied.
# See the License for the specific language governing permissions and
# limitations under the License.
#

import warnings
from typing import Union, Optional, Literal
import torch
from torch import nn
import numpy as np

from .pact_functions import PACTQuantize, TQTQuantize, AlmostSymmQuantFunc, PACTQuantFunc
from quantlib.algorithms.generic import CausalConv1d
from .util import assert_param_valid, almost_symm_quant
import math
import copy

from quantlib.QTensor import QTensor
from torch.onnx.symbolic_helper import parse_args
import torch.onnx.symbolic_registry as sym_registry
from torch.onnx import register_custom_op_symbolic

from inspect import signature

__all__ = [
    '_PACTActivation',
    '_PACTLinOp',
    '_PACTEps',
    'PACTUnsignedAct',
    'PACTAsymmetricAct',
    'PACTConv2d',
    'PACTConv1d',
    'PACTConstWrap',
    'PACTIntegerConstWrap',
    'PACTCausalConv1d',
    'PACTLinear',
    'PACTQuantize',
    'TQTQuantize',
    'PACTIntegerAdd',
    'PACTIntegerConcat',
    'PACTIntegerMatmul',
    'PACTIntegerSoftmax',
    'PACTIntegerLayerNorm',
    'PACTIntegerGELU',
    'PACTSoftmax',
    'PACTGELU',
    'PACTLayerNorm',
    'PACTIntegerEmbedding',
    'PACTEmbedding',
    'PACTWrapModule',
    'PACTWrapMHSA',
    'PACTWrapLinearAttention',
    'PACTWrapCLCA',
    'RequantShift',
    'HardActRequantShift',
    'PACTHardswish',
    'PACTHardsigmoid',
    'PACTIntegerHardswish',
    'PACTIntegerHardsigmoid',
    'PACTMean',
    'PACTIntegerMean',
    'PACTDiv',
    'PACTIntegerDiv',
    'PACTExp',
    'PACTIntegerExp',
    'ChannelwiseThreshold'
]

class RequantShift(nn.Module):

    class MyRequantShift(torch.autograd.Function):

        @staticmethod
        def forward(ctx, x, mul, add, div, signed, n_levels_out, cmsis_requant):
            # CMSIS-NN performs addition first, then multiplication and
            # division. The rounding in (y / div).round() is folded into the
            # addition.

            if cmsis_requant:
                y = (x + torch.floor((add/mul) + 0.5)) * mul
                # Avoid round to even behaviour, friggin pytorch
                y = torch.floor((y / div) + 0.5)
            # PULP-NN performs multiplication first, then addition and
            # division. Division is with flooring.
            else:
                y = x * mul + add
                y = (y/div).floor()

            if not signed:
            # if unsigned: clip y to interval (0, n_levels-1)
                y_tilde =  torch.clip(y, min=torch.zeros(1).type_as(x), max=(n_levels_out-1).type_as(x))
                return y_tilde
            else:
            # if signed: clip y to interval (-n_levels/2, n_levels/2-1)
                c = torch.round(n_levels_out/2. + 0.001)
                # to get correct operators in the exported graph, type_as(x)
                # must be the last thing called on a tensor before feeding into
                # the clip operator. Otherwise, it may get exported as
                # min(max(..)) or some other weirdness
                lo = (c * -1).type_as(y)
                hi = (c-1).type_as(y)

                y_tilde = torch.clip(y, min=lo, max=hi)
                return y_tilde

        @staticmethod
        @parse_args('v', 'v', 'v', 't', 't', 't', 't')
        def symbolic(g, x, mul, add, div, signed, n_levels_out, cmsis_requant):
            signed = torch.Tensor((signed,)).type_as(div)
            div_ = g.op("Constant", value_t=div)
            signed_ = g.op("Constant", value_t=signed)
            n_levels_out_ = g.op("Constant", value_t=n_levels_out)


            output = g.op("PACTOps::RequantShift", x, mul, add, div_t=div, signed_t=signed, n_levels_out_t=n_levels_out)
            return output

    def __init__(self, mul : torch.Tensor, add : torch.Tensor, n_levels : int, signed : bool = False, D : torch.Tensor = torch.Tensor((2**16,)), cmsis_requant=False, requant_node=True):
        super(RequantShift, self).__init__()
        self.register_buffer('mul', mul.clone().detach())
        self.register_buffer('add', add.clone().detach())
        if cmsis_requant:
            self.add = torch.round((self.add / (self.mul+1e-15)) + 1e-3) * self.mul
        self.div = D.clone().type_as(add).detach()
        self.signed = signed
        self.n_levels_out = torch.Tensor((n_levels,)).detach()
        # cmsis_requant specifies whether we want to do requantization in
        # CMSIS-NN (true) or PULP-NN (false) style
        self.cmsis_requant = cmsis_requant
        # requant_node specifies whether we want to export a "RequantShift"
        # node in the ONNX graph or explicit mul/add/div operations
        self.requant_node = requant_node

    def forward(self, x):
        if torch.equal(self.mul.type_as(x), self.div.type_as(x)) and torch.equal(self.add.type_as(x), torch.Tensor((0.,)).type_as(x)):
            return x
        if self.requant_node:
            return self.MyRequantShift.apply(x, self.mul.type_as(x), self.add.type_as(x), self.div.type_as(x), self.signed, self.n_levels_out.type_as(x), self.cmsis_requant)
        else:
            # calling `forward` directly does not trigger the symbolic export
            return self.MyRequantShift.forward(None, x, self.mul.type_as(x), self.add.type_as(x), self.div.type_as(x), self.signed, self.n_levels_out, self.cmsis_requant)

class HardActRequantShift(nn.Module):
    #def __init__(self, gamma_h : torch.Tensor, beta_h : torch.Tensor, three :
    #torch.Tensor, six : torch.Tensor, one_over_six : torch.Tensor, D1 : float,
    #D2 : float, hsigmoid : bool, c_lo : torch.Tensor, c_hi : torch.Tensor,
    #eps_half : Optional[float] = None):
    def __init__(self, gamma_h : torch.Tensor, beta_h : torch.Tensor, three : torch.Tensor, six : torch.Tensor, D1 : float, D2 : float, hsigmoid : bool, c_lo : torch.Tensor, c_hi : torch.Tensor, eps_half : Optional[float] = None):
        super(HardActRequantShift, self).__init__()
        self.register_buffer("gamma_h", gamma_h)
        self.register_buffer("beta_h", beta_h)
        self.register_buffer("three", three)
        self.register_buffer("six", six)
        #self.register_buffer("one_over_six", one_over_six)
        self.D1 = D1
        self.D2 = D2
        self.hsigmoid = hsigmoid
        self.shift_factor = D1
        self.c_lo = c_lo
        self.c_hi = c_hi
        if not hsigmoid:
            self.shift_factor = self.shift_factor * D1/D2
        self.register_buffer("eps_half", eps_half)

    def forward(self, x):
        x = x * self.gamma_h.type_as(x)
        x = x + self.beta_h.type_as(x)
        if not self.hsigmoid:
            clip_lo = torch.zeros(1).type_as(x)
            clip_hi = torch.tensor(self.six.item()).type_as(x)
            x1 = x + self.three.type_as(x)
            x1 = torch.clip(x1, clip_lo, clip_hi)
        else:
            x1 = x
        #x1 = x1 * self.one_over_six.type_as(x1)
        if not self.hsigmoid:
            x = x/self.D2
            x = torch.floor(x)
            x1 = x1 * x
            if self.eps_half is not None:
                x1 = x1 + self.eps_half.type_as(x)
        x1 = x1/self.shift_factor.type_as(x)
        x1 = torch.floor(x1)
        clip_lo = torch.tensor(self.c_lo.item()).type_as(x)
        clip_hi = torch.tensor(self.c_hi.item()).type_as(x)
        x1 = torch.clip(x1, clip_lo, clip_hi)
        return x1

class ChannelwiseThreshold(nn.Module):

    class MyChannelwiseThreshold(torch.autograd.Function):

        @staticmethod
        def forward(ctx, x, thresh_lo, thresh_hi):
            tmp1 = -1*(x < thresh_lo).type_as(x)
            tmp2 = (x >= thresh_hi).type_as(x)

            return tmp1 + tmp2

        @staticmethod
        @parse_args('v', 't', 't')
        def symbolic(g, x, thresh_lo, thresh_hi):
            thresh_lo_ = g.op("Constant", value_t=thresh_lo)
            thresh_hi_ = g.op("Constant", value_t=thresh_hi)
            return g.op("PACTOps::ChannelwiseThreshold2d", x, thresh_lo_t=thresh_lo, thresh_hi_t=thresh_hi)

    def __init__(self, thresh_lo : torch.Tensor, thresh_hi : torch.Tensor, n_dim : Literal[1,2] = 2):
        super(ChannelwiseThreshold, self).__init__()
        if n_dim == 1:
            thresh_shape = (-1, 1)
        elif n_dim == 2:
            thresh_shape = (-1, 1, 1)
        else:
            assert False, f"ChannelwiseThreshold: n_dim must be 1 or 2, got {n_dim}!"
        self.register_buffer('thresh_lo', thresh_lo.reshape(*thresh_shape).clone().detach())
        self.register_buffer('thresh_hi', thresh_hi.reshape(*thresh_shape).clone().detach())

    def forward(self, x):
        return self.MyChannelwiseThreshold.apply(x, self.thresh_lo.data.type_as(x), self.thresh_hi.data.type_as(x))

r"""Broadly configurable implementations of the PACT
(https://arxiv.org/pdf/1807.06964) and TQT (https://arxiv.org/abs/1903.08066)
algorithms. These layers require the corresponding `Controller`s to work correctly!

To quantize a given network with these layers, follow these steps:
1. Replace all unsigned activation functions (ReLU, ReLU6, etc) with
`PACTUnsignedAct`, and signed activation functions ([H]TanH, sigmoid etc) with
`PACTAsymmetricAct`, configuring them appropriately (i.e., to replace a HtanH,
you would initialize the `PACTAsymmetricActivation`'s clipping bounds to -1 and
1).
2. Replace all Conv/Linear layers with their quantized counterparts
3. Run the :class:`quantlib.editing.fx.passes.pact.HarmonizePACTNetPass` over
the network if you think it has topological features which require
harmonization (e.g., back-to-back linear layers, branches, etc.)
4. Instantiate :class:`quantlib.algorithms.Controller`s for activations, linear
operators and harmonized operator (i.e., :class:`PACTIntegerAdd` and
:class:`PACTIntegerConcat`) nodes, making sure that all the corresponding nodes
are registered with the correct controller. Note that the
:class:`quantlib.algorithms.pact.PACTActController` must also control the
activations internal to, e.g. :class:`quantlib.algorithms.pact.PACTIntegerAdd`!
The QuantLab project contains an example (MobileNetV2) of how to achieve this
easily and cleanly.
"""



class _PACTActivation(nn.Module):
    # base class to provide common code for PACT Activations
    r"""PACT/TQT activation base class. Before it is 'started', this layer will
        operate in statistics collection mode, in which
        the layer runs in forward-prop without quantization, collecting
        statistics on the activations that can then be used to reset the value
        of :math:`clip_{lo/hi}`. In this mode, the layer collects:
        - tensor-wise maximum value ever seen
        - running average with momentum 0.9
        - running variance with momentum 0.9
        """

    def __init__(self,
                 n_levels : int,
                 init_clip : str,
                 learn_clip : bool,
                 act_kind : str,
                 leaky : float = 0.1,
                 nb_std : Union[float, int] = 3,
                 symm : bool = True,
                 noisy : bool = False,
                 rounding : bool = False,
                 tqt : bool = False,
                 tqt_beta : float = 0.9,
                 tqt_clip_grad : bool = True,
                 signed : bool = True,
                 upper_percentile : float = 99.5,
                 lower_percentile : float = 0.5,
                 num_bins : int = 2**12 # SCHEREMO: Stay below or at 2**12 - everything else is super slow
                 ):

        r"""Constructor.

        :param n_levels: currently targeted quantization level (default 256).
        :param init_clip: how the controller should initialize clipping bounds. Can be 'max', 'std' or 'const'.
        :param learn_clip: default `True`; if `False`, do not update the value of the clipping factor(s) with backpropagation.
        :param act_kind: Activation function to use in unquantized mode - can be 'identity', 'relu', 'relu6', 'leaky_relu' or 'htanh'
        :param leaky:     leakiness parameter for leaky ReLU activation; unused if act_kind is not 'leaky_relu'
        :param nb_std:    number of standard deviations from mean to initialize the clipping value
        :param symm:      Whether to enforce symmetric clipping bounds in signed mode, i.e. :math `clip_{hi} = -\frac{n_{levels}-2}{n_{levels}}clip_{lo}`. Unused if `signed` is False
        :param noisy:     whether to add uniform noise with max. amplitude :math `1/2 \epsilon` to the output to simulate additional quantization noise during training. Empirically not very useful.
        :param rounding:  Whether to use rounding (rather than flooring) in the quantization function. This is still integerizable (see paper)!
        :param tqt:       Whether to use the TQT algorithm. Requires `learn_clip=True`, `noisy=False`
        :param tqt_beta:  Momentum for gradient normalization of TQT (see TQT paper).
        :param tqt_clip_grad: Whether to apply the :math `tanh` function to the TQT gradients.
        :param signed:    True if this is a signed activation. The classes `PACTUnsignedActivation` and `PACTAsymmetricActivation
        :param percentile_clipping:    True if the maximum and minimum of a tensor should be determined based on some upper or lower percentile
        :param upper_percentile:    Upper percentile used for percentile-based clipping if percentile_clipping is True
        :param lower_percentile:    Lower percentile used for percentile-based clipping if percentile_clipping is True
        """
        super(_PACTActivation, self).__init__()
        act_kind = act_kind.lower()
        init_clip = init_clip.lower()

        assert_param_valid(self, act_kind, 'act_kind', ['identity', 'relu', 'relu6', 'leaky_relu', 'htanh'])
        assert_param_valid(self, init_clip, 'init_clip', ['max', 'std', 'const', 'klj', 'percentile'])

        self.upper_percentile = upper_percentile/100
        self.lower_percentile = lower_percentile/100

        self.tqt = tqt
        self.n_levels = n_levels

        if act_kind == 'relu6':
            self.clip_hi  = torch.nn.Parameter(torch.Tensor((6.,)),  requires_grad=(learn_clip and not symm) and not tqt)
        else:
            self.clip_hi  = torch.nn.Parameter(torch.Tensor((1.,)),  requires_grad=(learn_clip and not symm) and not tqt)
        # to provide convenient access for the controller to the clipping params, store them in a dict.
        self.clipping_params = {'high' : self.clip_hi}
        if signed:
            self.clip_lo = torch.nn.Parameter(torch.Tensor((-1.,)), requires_grad=learn_clip and not tqt)
            self.clipping_params['low'] = self.clip_lo
        else:
            self.register_buffer('clip_lo', torch.zeros(1))

        self.learn_clip = learn_clip
        self.act_kind = act_kind
        self.leaky = leaky
        self.init_clip = init_clip
        self.nb_std = nb_std
        self.symm = symm
        self.register_buffer('noisy', torch.tensor(noisy))
        self.rounding = rounding
        self.signed = signed

        self.tqt = tqt

        if self.tqt:
            assert (not noisy and learn_clip and symm), f"{self.__class__.__name__}: TQT quantization requires noisy=False, learn_clip=True - you provided noisy={noisy}, learn_clip={learn_clip}, symm={symm}"
            self.register_parameter("log_t", nn.Parameter(torch.tensor((0.)), requires_grad=True))
            self.register_buffer("tqt_beta", torch.tensor(tqt_beta))
            self.register_buffer("tqt_running_beta", torch.tensor(1.))
            self.register_buffer("tqt_running_grad_var", torch.tensor((0.)))
            self.register_buffer("tqt_clip_grad", torch.tensor(tqt_clip_grad))
            self.clipping_params["log_t"] = self.log_t
        else:
            self.tqt_beta = torch.tensor(tqt_beta)
            self.tqt_clip_grad = torch.tensor(tqt_clip_grad)

        # this is switched on/off by the PACTActController
        self.register_buffer('started', torch.tensor(False))

        # these are only used to gather statistics
        self.max          = torch.nn.Parameter(torch.zeros_like(self.clip_hi.data), requires_grad=False)
        self.min          = torch.nn.Parameter(torch.zeros_like(self.clip_hi.data), requires_grad=False)
        self.running_mean = torch.nn.Parameter(torch.zeros_like(self.clip_hi.data), requires_grad=False)
        self.running_var  = torch.nn.Parameter(torch.ones_like(self.clip_hi.data),  requires_grad=False)
        self.register_buffer('clip_gradient', torch.tensor(True))

        self.num_bins = num_bins
        self.register_buffer("histogram",torch.zeros_like(torch.Tensor(range(self.num_bins))))
        self.register_buffer("prevEdges",torch.zeros_like(torch.Tensor(range(self.num_bins+1))))
        self.truemax          = torch.nn.Parameter(torch.Tensor((1,)), requires_grad=False)
        self.truemin          = torch.nn.Parameter(torch.Tensor((-1,)), requires_grad=False)
        self.register_buffer('ready', torch.tensor(False))

    # SCHEREMO: Assume self.histogram magnitude list of data, binned
    def updateHistogram(self, stat):

        def rebinInt(histogram, factor):
            factor = min(self.num_bins//2, factor)
            weight = torch.Tensor([1]*factor).reshape(1,1,-1).type_as(histogram)
            newHistogram = torch.zeros_like(torch.Tensor(range(self.num_bins))).type_as(histogram)
            # Downsample histogram
            res = torch.nn.functional.conv1d(histogram.reshape(1,1,-1), weight, bias=None, stride=factor, padding=0)
            # Set new downsampled histogram in the middle
            newHistogram[(self.num_bins//2 - self.num_bins//(2*factor)):(self.num_bins//2 + self.num_bins//(2*factor))] = res.reshape(-1)
            return newHistogram

        with torch.no_grad():
            # SCHEREMO: get min and max
            newTruemax = max(self.truemax.item(), stat.max())
            newTruemin = min(self.truemin.item(), stat.min())

            # SCHEREMO: only rescale exponentially - allows us to rebin very fast and easy
            binTop = max(abs(self.truemin), self.truemax)
            newBinTop = max(abs(newTruemin), newTruemax)
            expFact = int(max(2**torch.ceil(torch.log2(newBinTop / binTop)),1))
            expTop =  expFact * binTop

            # SCHEREMO: Calculate new histogram according to new range
            addHistogram = torch.histc(input=stat, min=-expTop.item(), max=expTop.item(), bins=self.num_bins)
            resampledHistogram = rebinInt(self.histogram, expFact)

            # SCHEREMO: Add histograms, preserve information about edges
            self.histogram[:] = resampledHistogram + addHistogram
            self.truemax[:] = expTop
            self.truemin[:] = -expTop

    # SCHEREMO: Calculate clipping bounds
    def updateClipBounds(self):
        self.prevEdges[:] = torch.linspace(self.truemin[0], self.truemax[0], self.num_bins+1)
        pdf = self.histogram / (torch.sum(self.histogram))
        weight = torch.Tensor([1]*len(self.histogram.reshape(-1))).reshape(1,1,-1).type_as(self.histogram)
        cdf = torch.nn.functional.conv1d(pdf.reshape(1,1,-1), weight, bias=None, stride=1, padding=(len(self.histogram)-1)).reshape(-1)
        cdf = cdf[:len(self.histogram)]
        rightMinIdx = torch.sum((cdf<self.lower_percentile))
        rightMaxIdx = torch.sum((cdf<self.upper_percentile))
        leftMinIdx = torch.clip(rightMinIdx-1, min=0.)
        leftMaxIdx = torch.clip(rightMaxIdx-1, min=0.)
        #assert rightMaxIdx >= rightMinIdx, "PACTActivation: Clipping bounds swapped!"
        self.min[:] = (self.prevEdges[rightMinIdx]+self.prevEdges[leftMinIdx])/2
        self.max[:] = (self.prevEdges[rightMaxIdx]+self.prevEdges[leftMaxIdx])/2

    def get_eps(self, *args):
        return ((self.clip_hi-self.clip_lo)/(self.n_levels-1)).detach().clone()

    def extra_repr(self):
        r = f"n_levels={self.n_levels}, init_clip='{self.init_clip}', learn_clip={self.learn_clip}, act_kind='{self.act_kind}', leaky={self.leaky}, nb_std={self.nb_std}, tqt={self.tqt}, tqt_beta={self.tqt_beta.item():.2f}, tqt_clip_grad={self.tqt_clip_grad.item()}"
        return r

    def forward(self, x):
        if not self.started:
            if self.act_kind == 'identity':
                res =  x
            elif self.act_kind == 'relu':
                res = torch.nn.functional.relu(x)
            elif self.act_kind == 'relu6':
                res = torch.nn.functional.relu6(x)
            elif self.act_kind == 'leaky_relu':
                res = torch.nn.functional.leaky_relu(x, self.leaky)
            elif self.act_kind == 'htanh':
                res = torch.nn.functional.hardtanh(x)

            x_stat = torch.tensor(res, device=self.max.device, dtype=self.max.dtype) if not isinstance(res, torch.Tensor) else res
            self.updateHistogram(x_stat)

            if self.init_clip == 'percentile' and self.ready:
                res = torch.clip(res, min=self.min, max=self.max)
            else:
                with torch.no_grad():
                    self.min[:] = min(self.min.item(), x_stat.min())
                    self.max[:] = max(self.max.item(), x_stat.max())
                    self.running_mean[:] = 0.9 * self.running_mean.item() + 0.1 * x_stat.mean()
                    self.running_var[:]  = 0.9 * self.running_var.item()  + 0.1 * x_stat.std()*x_stat.std()

            return res

        else:
            eps = self.get_eps()
            if self.tqt:
                #Make sure that the activation is correctly registered with a
                #controller which assigns clip_hi = 2**log_t!
                return TQTQuantize(x, eps, self.log_t, self.clip_lo, self.clip_hi, self.tqt_beta, self.tqt_running_grad_var, self.tqt_running_beta, self.tqt_clip_grad, self.rounding)
            else:
                if self.learn_clip and self.symm and self.signed:
                    clip_upper = AlmostSymmQuantFunc.apply(self.clip_lo, self.n_levels)
                else:
                    clip_upper = self.clip_hi
                return PACTQuantize(x, eps, self.clip_lo, clip_upper, floor=(not self.rounding), clip_gradient=self.clip_gradient, noisy=self.noisy)


class PACTUnsignedAct(_PACTActivation):
    r"""PACT/TQT activation for unsigned outputs - lower clipping bound is fixed to 0.
    This class is intended to replace ReLU(6), etc. activations in quantized networks.
    Before it's 'started', this layer will collect statistics."""
    def __init__(self, *args, **kwargs):
        super(PACTUnsignedAct, self).__init__(*args, **kwargs, signed=False)


class PACTAsymmetricAct(_PACTActivation):
    r"""PACT/TQT activation, considering signed outputs, not necessarily symmetric.

    Before it's 'started', this layer will collect statistics.
    """

    def __init__(self, *args, **kwargs):
        super(PACTAsymmetricAct, self).__init__(*args, **kwargs, signed=True)

class PACTIntegerConcat(torch.nn.Module):
    r"""Fake-quantized concatenation node. Each input is requantized before being
    concatenated. The
    :class:`quantlib.algorithms.pact.PACTIntegerModulesController` calls the
    :func:`reassign_epsilons` function during every training batch to ensure
    that all input epsilons are identical, forcing each input activation to the
    maximum epsilon of all the inputs. If :func:`torch.stack` is to be used
    instead of :func:`torch.cat`, set `stack_flag` parameter to True.

    """
    def __init__(
            self,
            num_args = 1,
            dim: int = 0,
            stack_flag : bool = False,
            signed : bool = True,
            **kwargs
    ):

        super().__init__()

        self.dim = dim
        self.stack_flag = stack_flag

        act_cls = PACTAsymmetricAct if signed else PACTUnsignedAct
        self.acts = torch.nn.ModuleList([])
        for i in range(num_args):
            self.acts.append(act_cls(**kwargs))

        self.clip_lo = self.acts[0].clip_lo
        self.clip_hi = self.acts[0].clip_hi
        self.n_levels = self.acts[0].n_levels
        self.force_out_eps = force_out_eps

    def reassign_epsilons(self):
        if not self.force_out_eps:
            max_clip = -math.inf
            min_clip = math.inf
            eps = math.inf

            for i in self.acts:
                if (i.clip_hi.data - i.clip_lo.data) > (max_clip - min_clip):
                    max_clip = i.clip_hi.data
                    min_clip = i.clip_lo.data
                    diff = max_clip - min_clip
                    #print(diff)
                    eps = diff/(self.n_levels-1)

            # SCHEREMO: This is the part that I might have to think about a bit more...
            for i in self.acts:
                # Closer to unsigned than to signed -- Is this reasonable?
                #if abs(i.clip_lo) < abs(i.clip_hi)/2:
                # Make it unsigned if it is only really barely signed... 5 is really arbitrary, though
                if abs(i.clip_lo) < i.get_eps():
                    i.symm = False
                    i.clip_hi.data.copy_(torch.Tensor((eps * (self.n_levels-1),)))
                    i.clip_lo.data.copy_(torch.Tensor((0.,)))
                    # Closer to signed than unsigned
                else:
                    i.symm = True
                    i.clip_lo.data.copy_(torch.Tensor((-(self.n_levels/2)*eps,)))
                    i.clip_hi.data.copy_(torch.Tensor(((self.n_levels/2 - 1)*eps,)))
#                     i.clip_lo.data.copy_(lower_bound)
#                     i.clip_hi.data.copy_(upper_bound)
        else:
            clip_hi = self.act_out.clip_hi.data.detach().clone()
            clip_lo = self.act_out.clip_lo.data.detach().clone()
            for i in self.acts:
                i.clip_hi.data.copy_(clip_hi)
                i.clip_lo.data.copy_(clip_lo)

    def forward(self, *x):
        if self.stack_flag:
            z = list(map(lambda x: torch.unsqueeze(x, self.dim), x))
        else:
            z = list(x)
        z_act = []
        for idx, i in enumerate(z):
            z_act.append(self.acts[idx](i))
        y = torch.cat(z_act, dim=self.dim)
        return y

class PACTIntegerAdd(torch.nn.Module):
    r"""
    Fake-quantized addition node. Each input is quantized before being added. The
    :class:`quantlib.algorithms.pact.PACTIntegerModulesController` calls the
    :func:`reassign_epsilons` function during every training batch to ensure
    that all input epsilons are identical, forcing each input activation to the
    maximum epsilon of all the inputs.
    """
    def __init__(
            self,
            num_args = 1,
            force_out_eps=False,
            signed : bool = True,
            **kwargs
    ):

        super().__init__()
        act_cls = PACTAsymmetricAct if signed else PACTUnsignedAct
        self.acts = torch.nn.ModuleList([])
        for i in range(num_args):
            self.acts.append(act_cls(**kwargs))

        self.act_out = act_cls(**kwargs)

        self.clip_lo = self.acts[0].clip_lo
        self.clip_hi = self.acts[0].clip_hi
        self.n_levels = self.acts[0].n_levels
        self.force_out_eps = force_out_eps

    def reassign_epsilons(self):
        if not self.force_out_eps:
            max_clip = -math.inf
            min_clip = math.inf
            eps = math.inf

            for i in self.acts:
                if (i.clip_hi.data - i.clip_lo.data) > (max_clip - min_clip):
                    max_clip = i.clip_hi.data
                    min_clip = i.clip_lo.data
                    diff = max_clip - min_clip
                    eps = diff/(self.n_levels-1)

            # SCHEREMO: This is the part that I might have to think about a bit more...
            for i in self.acts:
                # Closer to unsigned than to signed -- Is this reasonable?
                #if abs(i.clip_lo) < abs(i.clip_hi)/2:
                # Make it unsigned if it is only really barely signed... 5 is really arbitrary, though
                if abs(i.clip_lo) < i.get_eps():
                    i.symm = False
                    i.clip_hi.data.copy_(torch.Tensor((eps * (self.n_levels-1),)))
                    i.clip_lo.data.copy_(torch.Tensor((0.,)))
                    # Closer to signed than unsigned
                else:
                    i.symm = True
                    i.clip_lo.data.copy_(torch.Tensor((-(self.n_levels/2)*eps,)))
                    i.clip_hi.data.copy_(torch.Tensor(((self.n_levels/2 - 1)*eps,)))
#                     i.clip_lo.data.copy_(lower_bound)
#                     i.clip_hi.data.copy_(upper_bound)
        else:
            clip_hi = self.act_out.clip_hi.data.detach().clone()
            clip_lo = self.act_out.clip_lo.data.detach().clone()
            for i in self.acts:
                i.clip_hi.data.copy_(clip_hi)
                i.clip_lo.data.copy_(clip_lo)

    def forward(self, *x: torch.Tensor):
        total = self.acts[0](x[0])
        for idx, i in enumerate(x[1:]):
            total = total + self.acts[idx+1](i)
        return self.act_out(total)


class PACTIntegerMatmul(torch.nn.Module):
    def __init__(
            self,
            n_levels=256,
            init_clip='max',
            learn_clip=True,
            act_kind='relu',
            symm=False,
            leaky=0,
            nb_std=3,
            **kwargs
    ):

        super().__init__()

    def reassign_epsilons(self):
        pass

    def forward(self, x: torch.Tensor, y: torch.Tensor):
        mulresult = torch.matmul(x,y)
        return mulresult

class _PACTEps(nn.Module):
    def __init__(self, startedFlag=False):
        super().__init__()
        self.register_buffer('_eps_in',torch.Tensor((1.,)))
        if startedFlag:
            self.started = False
        self.locked = False

    def set_eps_in(self, eps_in_list):
        self._eps_in[:] = eps_in_list[0]

    def get_eps_in(self):
        return self._eps_in

    @property
    def eps_in(self):
        return self.get_eps_in()

class _PACTLinOp:
    # a helper class to provide initialization code common to all PACT/TQT
    # linear operators in the setup_quant_params() function.
    # always call nn.Module.__init__() before calling setup_quant_params()!

    def __init__(self, *args, **kwargs):
        pass

    def expand_bounds(self, t):
        return t

    # ensure backward compatibility with checkpoints from before the addition
    # of "params_frozen" by adding this as a load_state_dict_pre_hook
    def make_state_dicts_compat(self, state_dict, prefix, _, strict, *args, **kwargs):
        if strict:
            to_fix = ["params", "weight"]
            try:
                if self.bias is not None:
                    to_fix.append("bias")
            except AttributeError:
                pass
            for p in to_fix:
                if prefix+p+"_frozen" not in state_dict.keys():
                    state_dict[prefix+p+"_frozen"] = getattr(self, p+"_frozen")

    def setup_quant_params(
            self,
            n_levels : int = 256,
            quantize : str = 'per_layer',
            init_clip : str= 'sawb_asymm',
            learn_clip : bool = False,
            symm_wts : bool = True,
            nb_std : Union[int, float]= 3,
            tqt : bool = False,
            tqt_beta : float = 0.9,
            tqt_clip_grad : bool = True,
            rounding : bool = True
    ):
        """
        :param n_levels: Number of weight quantization levels
        :param quantize: how to quantize weights - 'per_layer' or 'per_channel'
        :param init_clip: how weight clipping parameters should be initialized - 'sawb_symm', 'sawb_asymm', 'max' or 'std'
        :param learn_clip: whether clipping bound(s) should be learned
        :param symm_wts: Indicates that the weights should cover a symmetrical range around 0. If n_levels is an odd number,
               the integer representations of the weights will go from -n_levels/2 to n_levels/2-1, and the clipping range will
               be set accordingly. If init_clip is 'sawb_symm'/'sawb_asymm', and `learn_clip` or `tqt` are True, the symm_wts parameter has no effect.
        """

        quantize = quantize.lower()
        init_clip = init_clip.lower()
        assert_param_valid(self, quantize, 'quantize', ['per_layer', 'per_channel'])
        assert_param_valid(self, init_clip, 'init_clip', ['max', 'std', 'sawb_symm', 'sawb_asymm', 'const'])
        if init_clip == 'const':
            assert not symm_wts, f"{self.__class__.__name__}: argument combination init_clip='const' and symm_wts=True not supported!"

        super(_PACTLinOp, self).__init__()
        self.n_levels = n_levels
        self.quantize = quantize
        self.init_clip = init_clip
        self.learn_clip = learn_clip
        self.rounding = rounding
        # this member indicates that quantization is enabled
        self.register_buffer('started', torch.tensor(False))
        self.symm_wts = symm_wts
        self.nb_std = nb_std
        clip_lo = torch.tensor(-1.)
        # clip_lo & clip_hi should have dimension (out_channels, 1, 1, 1) in case of per-channel quantization.
        # The PACTController will take care of managing them according to the configuration (per-channel, per-layer)
        clip_lo = self.expand_bounds(clip_lo)
        self.clip_lo = nn.Parameter(clip_lo, requires_grad=learn_clip and not tqt)
        self.register_buffer('clip_gradient', torch.tensor(True))


        clip_hi = torch.tensor(1.)
        clip_hi = self.expand_bounds(clip_hi)
        # in the case when learn_clip and symm_wts are both True, clip_hi is not actually used;
        # instead the upper clipping bound is calculated from clip_lo with AlmostSymmQuantFunc.
        # This way, only the lower clip bound is
        self.clip_hi = nn.Parameter(clip_hi, requires_grad=((learn_clip and not tqt) and not symm_wts))
        # to provide convenient access for the controller to the clipping params, store them in a dict.
        self.clipping_params = {'low':self.clip_lo, 'high':self.clip_hi}
        self.tqt = tqt

        if self.tqt:
            assert (learn_clip and symm_wts), f"{self.__class__.__name__}: TQT quantization requires learn_clip=True and symm_wts=True, you provided learn_clip={learn_clip}, symm_wts={symm_wts}"
            self.register_parameter("log_t", nn.Parameter(torch.zeros_like(self.clip_lo.data), requires_grad=True))
            self.register_buffer("tqt_beta", torch.tensor(tqt_beta))
            self.register_buffer("tqt_running_beta", torch.tensor(1.))
            self.register_buffer("tqt_running_grad_var", torch.zeros_like(self.clip_lo.data))
            self.register_buffer("tqt_clip_grad", torch.tensor(tqt_clip_grad))
            self.clipping_params["log_t"] = self.log_t
        else:
            self.tqt_beta = torch.tensor(tqt_beta)
            self.tqt_clip_grad = torch.tensor(tqt_clip_grad)

        # this member indicates that the module's clipping bounds should not be
        # touched. it is set by the controller
        self.register_buffer('frozen', torch.tensor(False))
        # this member indicates that parameters (weight + bias) of the layer
        # are frozen
        self.register_buffer('params_frozen', torch.tensor(False))

    def get_eps_w(self):
        """
        :return: epsilon of the weight quantization.
        """
        return ((self.clip_hi-self.clip_lo)/(self.n_levels-1)).clone().detach()

    def get_eps_out(self, eps_in, *args, **kwargs):
        """
        :return: epsilons of the output pre-activations
        """
        return self.get_eps_w()*eps_in

    @property
    def pact_repr_str(self):
        return f", n_levels={self.n_levels}, quantize='{self.quantize}', init_clip='{self.init_clip}', learn_clip={self.learn_clip}, symm_wts={self.symm_wts}, nb_std={self.nb_std}, tqt={self.tqt}, tqt_beta={self.tqt_beta.item():.2f}, tqt_clip_grad={self.tqt_clip_grad.item()}"

    def extra_repr(self):
        # this might be a little bit dangerous - always inherit from the
        # nn.Module you're extending FIRST and PACTLinOp SECOND
        r = super(self.__class__, self).extra_repr()
        r += self.pact_repr_str
        return r

    @property
    def weight_q(self):
        if self.params_frozen:
            wt = self.weight_frozen
        else:
            wt = self.weight
        if not self.tqt:
            if self.learn_clip and self.symm_wts:
                try:
                    clip_upper = AlmostSymmQuantFunc.apply(self.clip_lo, self.n_levels)
                except Exception as e:
                    print(e)
                    import IPython; IPython.embed()
            else:
                clip_upper = self.clip_hi

            return PACTQuantize(wt, self.get_eps_w(), self.clip_lo, clip_upper, floor=False, clip_gradient=self.clip_gradient)
        else:
            return TQTQuantize(wt, self.get_eps_w(), self.log_t, self.clip_lo, self.clip_hi, self.tqt_beta, self.tqt_running_grad_var, self.tqt_running_beta, self.tqt_clip_grad, rounding=True)

    @property
    def weight_int(self):
        return (self.weight_q / self.get_eps_w()).detach().clone().round()

    # not nice: inheriting classes must set up weight_frozen/bias_frozen in
    # their constructors!!!
    def freeze_params(self):
        self.weight_frozen.copy_(self.weight.data)
        if self.bias is not None:
            self.bias_frozen.copy_(self.bias.data)

        self.params_frozen |= True

    def unfreeze_params(self):
        self.params_frozen &= False



class PACTConv2d(nn.Conv2d, _PACTLinOp):
    def __init__(
            self,
            in_channels,
            out_channels,
            kernel_size,
            n_levels = 256,
            quantize = 'per_layer',
            init_clip = 'sawb_asymm',
            learn_clip = False,
            symm_wts = True,
            nb_std = 3,
            tqt = False,
            tqt_beta = 0.9,
            tqt_clip_grad = True,
            rounding = True,
            **kwargs
    ):
        """
        :param in_channels: See torch.nn.Conv2d
        :param out_channels: See torch.nn.Conv2d
        :param kernel_size: See torch.nn.Conv2d
        :param kwargs: passed to Conv2d constructor
        """

        super(PACTConv2d, self).__init__(in_channels, out_channels, kernel_size, **kwargs)
        self.setup_quant_params(n_levels=n_levels,
                                quantize=quantize,
                                init_clip=init_clip,
                                learn_clip=learn_clip,
                                symm_wts=symm_wts,
                                nb_std=nb_std,
                                tqt=tqt,
                                tqt_beta=tqt_beta,
                                tqt_clip_grad=tqt_clip_grad)
        # we want to be able to freeze weights; to avoid updating them, we must
        # keep them in a buffer (e.g., ADAM will keep updating weights even
        # with requires_grad == False)
        self.register_buffer('weight_frozen', self.weight.data.clone())
        if self.bias is not None:
            self.register_buffer('bias_frozen', self.bias.data.clone())
        else:
            self.bias_frozen = None

        self._register_load_state_dict_pre_hook(self.make_state_dicts_compat)


    def expand_bounds(self, t):
        if self.quantize == 'per_channel':
            if t.numel() == 1:
                t = torch.reshape(t, (1,))
                t = torch.cat(self.out_channels*[t])
            t = torch.reshape(t, (self.out_channels, 1, 1, 1))
        return t


    def forward(self, x):
        b = self.bias
        if self.started:
            w = self.weight_q
        elif self.params_frozen:
            w = self.weight_frozen
            b = self.bias_frozen
        else:
            w = self.weight

        return nn.functional.conv2d(x, w, b, self.stride, self.padding, self.dilation, self.groups)


    # this is not very pretty. Any suggestions on how to avoid it are welcome...
    def extra_repr(self):
        return _PACTLinOp.extra_repr(self)

    @classmethod
    def from_conv2d(cls, c : nn.Conv2d, **kwargs):
        # kwargs should be arguments to PACTConv2d
        pact_conv = cls(in_channels=c.in_channels,
                   out_channels=c.out_channels,
                   kernel_size=c.kernel_size,
                   stride=c.stride,
                   padding=c.padding,
                   dilation=c.dilation,
                   groups=c.groups,
                   bias=(c.bias is not None),
                   padding_mode=c.padding_mode,
                   **kwargs)
        # initialize parameters from the nn.Conv2d
        pact_conv.weight.data.copy_(c.weight.data)
        if c.bias is not None:
            pact_conv.bias.data.copy_(c.bias.data)

        return pact_conv



class PACTConv1d(nn.Conv1d, _PACTLinOp):
    def __init__(
            self,
            in_channels,
            out_channels,
            kernel_size,
            n_levels = 256,
            quantize = 'per_layer',
            init_clip = 'sawb_asymm',
            learn_clip = False,
            symm_wts = True,
            nb_std = 3,
            tqt = False,
            tqt_beta = 0.9,
            tqt_clip_grad = True,
            rounding = True,
            **kwargs
    ):
        """
        :param in_channels: See torch.nn.Conv2d
        :param out_channels: See torch.nn.Conv2d
        :param kernel_size: See torch.nn.Conv2d
        :param kwargs: passed to Conv1d constructor
        """
        super(PACTConv1d, self).__init__(in_channels, out_channels, kernel_size, **kwargs)
        self.setup_quant_params(n_levels=n_levels,
                                quantize=quantize,
                                init_clip=init_clip,
                                learn_clip=learn_clip,
                                symm_wts=symm_wts,
                                nb_std=nb_std,
                                tqt=tqt,
                                tqt_beta=tqt_beta,
                                tqt_clip_grad=tqt_clip_grad,
                                rounding=rounding)


        self.register_buffer('weight_frozen', self.weight.data.clone())
        if self.bias is not None:
            self.register_buffer('bias_frozen', self.bias.data.clone())
        else:
            self.bias_frozen = None

        self._register_load_state_dict_pre_hook(self.make_state_dicts_compat)

    def expand_bounds(self, t):
        if self.quantize == 'per_channel':
            if t.numel() == 1:
                t = torch.reshape(t, (1,))
                t = torch.cat(self.out_channels*[t])
            t = torch.reshape(t, (self.out_channels, 1, 1))
        return t
    def forward(self, x):
        b = self.bias
        if self.started:
            w = self.weight_q
        elif self.params_frozen:
            w = self.weight_frozen
            b = self.bias_frozen
        else:
            w = self.weight

        return nn.functional.conv1d(x, w, b, self.stride, self.padding, self.dilation, self.groups)

    def extra_repr(self):
        return _PACTLinOp.extra_repr(self)

    @classmethod
    def from_conv1d(cls, c : nn.Conv1d, **kwargs):
        # kwargs should be arguments to PACTConv1d
        pact_conv = cls(in_channels=c.in_channels,
                   out_channels=c.out_channels,
                   kernel_size=c.kernel_size,
                   stride=c.stride,
                   padding=c.padding,
                   dilation=c.dilation,
                   groups=c.groups,
                   bias=(c.bias is not None),
                   padding_mode=c.padding_mode,
                   **kwargs)
        # initialize parameters from the nn.Conv1d
        pact_conv.weight.data.copy_(c.weight.data)
        if c.bias is not None:
            pact_conv.bias.data.copy_(c.bias.data)

        return pact_conv


class PACTCausalConv1d(PACTConv1d, _PACTLinOp):
    def __init__(
            self,
            in_channels,
            out_channels,
            kernel_size,
            n_levels = 256,
            quantize = 'per_layer',
            init_clip = 'sawb_asymm',
            learn_clip = False,
            symm_wts = True,
            nb_std = 3,
            tqt = False,
            tqt_beta = 0.9,
            tqt_clip_grad = True,
            **kwargs
    ):
        if isinstance(kernel_size, tuple):
            assert len(kernel_size) == 1, "Invalid Kernel Size in PACTCausalConv1d: {}".format(kernel_size)
            k = kernel_size[0]
        else:
            k = kernel_size

        if 'dilation' in kwargs.keys():
            dilation = kwargs['dilation']
            if isinstance(dilation, tuple):
                assert len(dilation) == 1, "Invalid Dilation in PACTCausalConv1d: {}".format(dilation)
                dil = dilation[0]
            else:
                dil = dilation
        else:
            dil = 1

        self.__padding = (k-1) * dil

        if 'padding_mode' in kwargs:
            self.padding_mode = kwargs['padding_mode']
        else:
            self.padding_mode = 'zeros'

        super(PACTCausalConv1d, self).__init__(
            in_channels,
            out_channels,
            kernel_size,
            n_levels,
            quantize,
            init_clip,
            learn_clip,
            symm_wts,
            nb_std,
            tqt,
            tqt_beta,
            tqt_clip_grad,
            **kwargs)

    def extra_repr(self):
        # done veryy ugly, but I was getting a recursion error all the time and couldn't figure it out
        return f"{self.in_channels}, {self.out_channels}, kernel_size={self.kernel_size}, n_levels={self.n_levels}, quantize='{self.quantize}', init_clip='{self.init_clip}', learn_clip={self.learn_clip}, symm_wts={self.symm_wts}, nb_std={self.nb_std}, tqt={self.tqt}, tqt_beta={self.tqt_beta.item():.2f}, tqt_clip_grad={self.tqt_clip_grad.item()}"

    def forward(self, input):
        pad_mode = 'constant' if self.padding_mode == 'zeros' else self.padding_mode
        x = nn.functional.pad(input, (self.__padding, 0), mode=pad_mode)
        result = super(PACTCausalConv1d, self).forward(x)
        return result

    @classmethod
    def from_causalconv1d(cls, c : CausalConv1d, **kwargs):
        # kwargs should be arguments to PACTCausalConv1d
        pact_causalconv = cls(
            in_channels=c.in_channels,
            out_channels=c.out_channels,
            kernel_size=c.kernel_size,
            stride=c.stride,
            dilation=c.dilation,
            groups=c.groups,
            bias=(c.bias is not None),
            padding_mode=c.padding_mode,
            **kwargs)
        # initialize parameters from the nn.Conv1d
        pact_causalconv.weight.data.copy_(c.weight.data)
        if c.bias is not None:
            pact_causalconv.bias.data.copy_(c.bias.data)

        return pact_causalconv


class PACTLinear(nn.Linear, _PACTLinOp):
    def __init__(self,
                 in_features : int,
                 out_features : int,
                 n_levels : int = 256,
                 quantize : str = 'per_layer',
                 init_clip : str = 'sawb_asymm',
                 learn_clip : bool = False,
                 symm_wts : bool = True,
                 nb_std : int = 3,
                 tqt = False,
                 tqt_beta = 0.9,
                 tqt_clip_grad = True,
                 rounding = True,
                 **kwargs):
        """
        :param in_features:   see nn.Linear
        :param out_features:  see nn.Linear
        :param kwargs:        passed to nn.Linear constructor
        """

        super(PACTLinear, self).__init__(in_features, out_features, **kwargs)
        self.setup_quant_params(n_levels=n_levels,
                                quantize=quantize,
                                init_clip=init_clip,
                                learn_clip=learn_clip,
                                symm_wts=symm_wts,
                                nb_std=nb_std,
                                tqt=tqt,
                                tqt_beta=tqt_beta,
                                tqt_clip_grad=tqt_clip_grad,
                                rounding=rounding)

        self.register_buffer('weight_frozen', self.weight.data.clone())
        if self.bias is not None:
            self.register_buffer('bias_frozen', self.bias.data.clone())
        else:
            self.bias_frozen = None

        self._register_load_state_dict_pre_hook(self.make_state_dicts_compat)

    def expand_bounds(self, t):
        if self.quantize == 'per_channel':
            if t.numel() == 1:
                t = torch.reshape(t, (1,))
                t = torch.cat(self.out_features * [t])
            t = t.reshape((self.out_features, 1))
        return t
    # do not use in training!
    def get_bias_q(self, eps_in):
        # we assume that bias gets quantized to a really high bitwidth so don't
        # clip it
        with torch.no_grad():
            b = PACTQuantize(self.bias, self.get_eps_out(eps_in), -1000.*torch.ones_like(self.clip_lo), 1000.*torch.ones_like(self.clip_hi), clip_gradient=self.clip_gradient)
        return b

    # do not use in training!
    def get_bias_int(self, eps_in):
        return (self.get_bias_q(eps_in)/self.get_eps_out(eps_in)).round()

    def forward(self, x):
        b = self.bias
        if self.started:
            w = self.weight_q
        elif self.params_frozen:
            w = self.weight_frozen
            b = self.bias_frozen
        else:
            w = self.weight

        return nn.functional.linear(x, w, b)

    def extra_repr(self):
        return _PACTLinOp.extra_repr(self)

    @classmethod
    def from_linear(cls, l : nn.Linear, **kwargs):
        pact_linear = cls(in_features=l.in_features,
                          out_features=l.out_features,
                          bias=(l.bias is not None),
                          **kwargs)
        # initialize parameters from nn.Linear instance
        pact_linear.weight.data.copy_(l.weight.data)
        if l.bias is not None:
            pact_linear.bias.data.copy_(l.bias.data)
        return pact_linear




#############################################################
# THE FOLLOWING CLASSES:
# PACTIntegerLayerNorm, PACTIntegerMatmul, PACTIntegerSoftmax
# ARE STILL IN BETA STADIUM - DO NOT USE FOR IMPORTANT THINGS!
#############################################################
class PACTHardswish(nn.Module):
    def __init__(self, eps_s : float, eps_in_fn : Optional[callable] = None):
        super(PACTHardswish, self).__init__()
        self.eps_s = eps_s
        self.eps_in_fn = eps_in_fn

    def forward(self, x):
        inp = x
        three = torch.tensor(3., dtype=x.dtype, device=x.device)
        six = 2 * three
        z = torch.zeros(1, dtype=x.dtype, device=x.device)
        o = torch.ones(1, dtype=x.dtype, device=x.device)
        # if we have a handle on the input epsilon, quantize the constants 3
        # and 6 to eps_in
        if self.eps_in_fn:
            three = PACTQuantize(three, self.eps_in_fn(), 2., 4., floor=False)
            six = PACTQuantize(six, self.eps_in_fn(), 5., 6., floor=False)
        # now perform quantized hswish with the input data:
        # 1. relu6(x+3)
        x = x + three
        x = torch.minimum(torch.maximum(z, x), six)
        # 2. /6
        one_over_six = PACTQuantize(o/6, self.eps_s, 0., 1., floor=False)
        x = x * one_over_six
        # 3. x * (ans)
        return inp * x

    def get_eps_out(self, eps_in):
        return self.eps_s * eps_in * eps_in


class PACTIntegerHardswish(nn.Module):
    def __init__(self, eps_in : float, eps_s : float):
        super(PACTIntegerHardswish, self).__init__()
        self.eps_in = eps_in
        self.eps_s = eps_s
        three = torch.tensor(3.)
        six = 2 * three
        three_q = torch.round(three/self.eps_in)
        six_q = torch.round(six/self.eps_in)
        self.register_buffer("three", three_q)
        self.register_buffer("six", six_q)
        one_over_six = 1/six
        one_over_six_q = torch.round(one_over_six/eps_s)
        self.register_buffer("one_over_six", one_over_six_q)

    def forward(self, x):
        z = torch.zeros.type_as(x)
        inp = x
        x = x + self.three
        x = torch.clip(x, z, self.six)
        x = x * self.one_over_six
        return inp * x




class PACTHardsigmoid(nn.Module):
    def __init__(self, eps_s : float, eps_in_fn : Optional[callable] = None):
        super(PACTHardsigmoid, self).__init__()
        self.eps_s = eps_s
        self.eps_in_fn = eps_in_fn

    def forward(self, x):
        three = torch.tensor(3., dtype=x.dtype, device=x.device)
        six = 2 * three
        z = torch.zeros(1, dtype=x.dtype, device=x.device)
        o = torch.ones(1, dtype=x.dtype, device=x.device)
        # if we have a handle on the input epsilon, quantize the constants 3
        # and 6 to eps_in
        if self.eps_in_fn:
            three = PACTQuantize(three, self.eps_in_fn(), 2., 4., floor=False)
            six = PACTQuantize(six, self.eps_in_fn(), 5., 6.5, floor=False)
        # now perform quantized hswish with the input data:
        # 1. relu6(x+3)
        x = x + three
        x = torch.minimum(torch.maximum(z, x), six)
        # 2. /6
        one_over_six = PACTQuantize(o/six, self.eps_s, z, o, floor=False)
        return x * one_over_six

    def get_eps_out(self, eps_in):
        return self.eps_s * eps_in


class PACTIntegerHardsigmoid(nn.Module):
    def __init__(self, eps_in : float, eps_s : float):
        super(PACTIntegerHardsigmoid, self).__init__()
        self.eps_in = eps_in
        self.eps_s = eps_s
        three = torch.tensor(3.)
        six = 2 * three
        three_q = torch.round(three/self.eps_in)
        six_q = torch.round(six/self.eps_in)
        self.register_buffer("three", three_q)
        self.register_buffer("six", six_q)
        one_over_six = 1/six
        one_over_six_q = torch.round(one_over_six/eps_s)
        self.register_buffer("one_over_six", one_over_six_q)


    def forward(self, x):
        z = torch.zeros.type_as(x)
        inp = x
        x = x + self.three
        x = torch.clip(x, z, self.six)
        return x * self.one_over_six

class PACTEmbedding(torch.nn.Module):

    def __init__(self, n_levels:int = 256, weights : torch.Tensor = torch.Tensor((1.,)), **kwargs):
        super().__init__()
        self.weights = nn.Parameter(weights)
        self.adder = PACTIntegerAdd(n_levels=n_levels, num_args = 2, **kwargs)

        self.register_buffer('maxval', torch.Tensor((0.,)))

    def reassign_epsilons(self):
        self.adder.reassign_epsilons()

    def forward(self, x):
        out = self.adder(x,self.weights)
        self.maxval.data[0] = max(torch.max(torch.abs(out)).item(), self.maxval)

        return out

class PACTIntegerEmbedding(torch.nn.Module):

    # Implements the integerized version of an Embedding
    # Supports single stage mode, i.e. embeddings are quantized to the output epsilon and double stage mode where weights are quantized to an intermediate epsilon, which is more precise

    def __init__(self, n_levels: int = 256, weight : torch.Tensor = torch.Tensor((1.,)), eps_in:float = 1./255, eps_adder:float=1./255, maxval:float=1., twoStage:bool = False, **kwargs):
        super().__init__()
        self.n_levels = n_levels

<<<<<<< HEAD
    def forward(self, x):
        if not self.started:
            x_stat = torch.tensor(x, device=self.max.device, dtype=self.max.dtype) if not isinstance(x, torch.Tensor) else x
            with torch.no_grad():
                self.max[:] = max(self.max.item(), x_stat.max())
                self.min[:] = min(self.min.item(), x_stat.min())
                self.running_mean[:] = 0.9 * self.running_mean.item() + 0.1 * x_stat.mean()
                self.running_var[:]  = 0.9 * self.running_var.item()  + 0.1 * x_stat.std()*x_stat.std()
            if self.act_kind == 'identity':
                return x
            elif self.act_kind == 'relu':
                return torch.nn.functional.relu(x)
            elif self.act_kind == 'relu6':
                return torch.nn.functional.relu6(x)
            elif self.act_kind == 'leaky_relu':
                return torch.nn.functional.leaky_relu(x, self.leaky)
            elif self.act_kind == 'htanh':
                return torch.nn.functional.hardtanh(x)
        else:
            eps = self.get_eps()
            if self.tqt:
                #Make sure that the activation is correctly registered with a
                #controller which assigns clip_hi = 2**log_t!
                result = TQTQuantize(x, eps, self.log_t, self.clip_lo, self.clip_hi, self.tqt_beta, self.tqt_running_grad_var, self.tqt_running_beta, self.tqt_clip_grad, self.rounding)
            else:
                if self.learn_clip and self.symm and self.signed:
                    clip_upper = AlmostSymmQuantFunc.apply(self.clip_lo, self.n_levels)
                else:
                    clip_upper = self.clip_hi
                result = PACTQuantize(x, eps, self.clip_lo, clip_upper, floor=(not self.rounding), clip_gradient=self.clip_gradient, noisy=self.noisy)
            if isinstance(result, QTensor):
                result.eps = eps
            return result
=======
        self.register_buffer('floor', torch.Tensor((False,)))
        self.register_buffer('clip_gradient', torch.Tensor((True,)))
        self.register_buffer('noisy', torch.Tensor((False,)))
        self.register_buffer('twoStage', torch.Tensor((twoStage,)))
>>>>>>> 41a0d387

        eps_out = maxval/(self.n_levels//2-1)
        self.register_buffer("eps_out",torch.Tensor((eps_out,)))

        # Requantize in two steps - the intermediate step allows for the embedding to have a lower quantization error
        if twoStage:

            clip_lo = -(torch.max(torch.max(torch.abs(weight))))
            clip_hi = AlmostSymmQuantFunc.apply(clip_lo, n_levels)

            eps_weights = (clip_hi-clip_lo)/(n_levels-1)
            eps_bias = eps_weights/eps_adder
            D = 2**16

            self.register_buffer('weight', torch.Tensor(torch.round(PACTQuantize(weight, eps_bias, clip_lo,
                                                                    clip_hi, self.floor, self.clip_gradient,
                                                                                 self.noisy) / eps_bias)).detach())
            self.rqs1 = RequantShift(mul=torch.floor(D*eps_in/eps_adder), add=torch.Tensor((0.,)), signed=True, D=torch.Tensor((D,)), n_levels=n_levels, **kwargs)
            #self.rqs1 = Requanl=torch.floor(D*eps_in/eps_adder), add=D*self.weight, signed=True, D=torch.Tensor((D,)), n_levels=n_levels)
            self.rqs2 = RequantShift(mul=torch.floor(D*eps_adder/eps_out), add=torch.Tensor((0.,)), signed=True, D=torch.Tensor((D,)), n_levels=n_levels, **kwargs)

        # Requantize in one step - Fewer operations, but the quantization error might be larger
        else:

            clip_lo = -torch.abs(maxval)
            clip_hi = AlmostSymmQuantFunc.apply(clip_lo, n_levels)
            D = 2**16

            self.register_buffer('weight', torch.round(PACTQuantize(weight, eps_out/D, clip_lo, clip_hi, self.floor, self.clip_gradient, self.noisy) / (eps_out/D)).detach())
            self.rq = RequantShift(mul=torch.floor(D*eps_in/eps_out), add=self.weight, signed=True, D=torch.Tensor((D,)), n_levels=n_levels, **kwargs)

    def forward(self, x):
        if self.twoStage:
            out = self.rqs2(self.rqs1(x) + self.weight)
        else:
            out = self.rq(x)

        return out

class PACTExp(torch.nn.Module):

    def __init__(self, n_levels: int = 256, dim: int = 1):
        super().__init__()
        self.n_levels = n_levels
        self.dim = dim
        self.coeffA = torch.Tensor((0.35815147,))
        self.coeffB = torch.Tensor((1.353,))
        self.coeffC =  torch.Tensor((0.344,))
        self.log2 =  torch.Tensor((1.,))
        self.clip_gradient = torch.tensor(True)
        self.floor = torch.tensor(False)


    def updateCoeffs(self, eps):
        """Updates the coefficients, usually only done with the IntegerizeSoftmax pass

        :param eps: Input epsilon
        :returns:
        :rtype:

        """

        p = 0
        #eps2 = torch.Tensor((0.35815147 / 2**p,))
        eps = eps
        eps2 = torch.Tensor((0.3585,)).type_as(eps)

        self.coeffA.data[0] = torch.round(0.3585/eps2) * eps2
        self.coeffB.data[0] = torch.round(1.353/eps) * eps
        self.coeffC.data[0] = torch.round(0.344/(eps**2*eps2)) * eps**2*eps2

<<<<<<< HEAD
class PACTIntegerAdd(torch.nn.Module):
    r"""
    Fake-quantized addition node. Each input is quantized before being added. The
    :class:`quantlib.algorithms.pact.PACTIntegerModulesController` calls the
    :func:`reassign_epsilons` function during every training batch to ensure
    that all input epsilons are identical, forcing each input activation to the
    maximum epsilon of all the inputs.
    """
    def __init__(
            self,
            num_args = 1,
            force_out_eps=False,
            signed : Union[bool, list] = True,
            n_levels : Union[int, list] = 256,
            **kwargs
    ):
        super().__init__()
        # signed can be different for all the activations -> num_args+1
        # elements in the list
        if isinstance(signed, bool):
            signed = [signed] * (num_args + 1)
        assert len(signed) == num_args + 1, f"PACTIntegerAdd expected 2 elements in 'signed', got {len(signed)}"
        # n_levels can be different for input and output, but has to be the
        # same for all inputs. if a list is passed, the first element is used
        # for the inputs' n_levels and the last for the output
        if isinstance(n_levels, torch.Tensor):
            if len(n_levels) == 1:
                n_levels = n_levels.to(dtype=int).item()
            else:
                n_levels = n_levels.to(dtype=int).tolist
        if isinstance(n_levels, int):
            n_levels = [n_levels] * 2
        assert len(n_levels) == 2, f"PACTIntegerAdd expected 2 elements in 'n_levels', got {len(n_levels)}"

        self.acts = torch.nn.ModuleList([])
        for i in range(num_args):
            act_cls = PACTAsymmetricAct if signed[i] else PACTUnsignedAct
            self.acts.append(act_cls(n_levels=n_levels[0], **kwargs))

        if n_levels[1] > 0:
            act_cls_out = PACTAsymmetricAct if signed[-1] else PACTUnsignedAct
            self.act_out = act_cls_out(n_levels=n_levels[1], **kwargs)
        else:
            self.act_out = None

        assert not (force_out_eps and not self.act_out), "Can't use force_eps_out with no output activation!"

        self.clip_lo = self.acts[0].clip_lo
        self.clip_hi = self.acts[0].clip_hi
        # DEPRECATED MEMBER; IF YOU USE THIS PLEASE STOP
        self.n_levels = self.acts[0].n_levels
        self.n_levels_in = n_levels[0]
        self.n_levels_out = n_levels[1] if n_levels[1] > 0 else None
        self.force_out_eps = force_out_eps


    def __getattribute__(self, name):
        if name == "n_levels":
            warnings.warn("PACTIntegerAdd.n_levels was accessed - this member is deprecated; please use n_levels_in and n_levels_out!")
        return super(PACTIntegerAdd, self).__getattribute__(name)

    def reassign_epsilons(self):
        if not self.force_out_eps:
            max_clip = -math.inf
            min_clip = math.inf
            eps = math.inf

            for i in self.acts:
                if (i.clip_hi.data - i.clip_lo.data) > (max_clip - min_clip):
                    max_clip = i.clip_hi.data
                    min_clip = i.clip_lo.data
                    diff = max_clip - min_clip
                    eps = diff/(self.n_levels_in-1)

        else:
            clip_hi = self.act_out.clip_hi.data.detach().clone()
            clip_lo = self.act_out.clip_lo.data.detach().clone()
            eps = (clip_hi - clip_lo) / (self.act_out.n_levels-1)
        for i in self.acts:
            if isinstance(i, PACTUnsignedAct):
                i.clip_hi.data.copy_(torch.Tensor((eps * (self.n_levels_in-1),)))
            else:
                i.symm = True
                i.clip_lo.data.copy_(torch.Tensor((-(self.n_levels_in/2)*eps,)))
                i.clip_hi.data.copy_(torch.Tensor(((self.n_levels_in/2 - 1)*eps,)))

    def forward(self, *x: torch.Tensor):
        total = self.acts[0](x[0])
        for idx, i in enumerate(x[1:]):
            total = total + self.acts[idx+1](i)

        if self.act_out is not None:
            total = self.act_out(total)
        if isinstance(total, QTensor):
            if self.act_out is not None:
                total.eps = self.act_out.get_eps()
            else:
                total.eps = self.acts[0].get_eps()
        return total
=======
        #self.log2.data[0] = 2**torch.round(torch.Tensor((math.log2(math.log2(2)/(eps)),)))
        self.log2.data[0] = torch.round(math.log2(2)/(eps)) * eps

    def forward(self, x):
        """Approximate Softmax implementation according to the I-BERT paper:
        https://arxiv.org/abs/2101.01321

        :param x:
        :returns:
        :rtype:

        """

#         clip_lo = -torch.abs(torch.max(x))
#         clip_hi = AlmostSymmQuantFunc.apply(clip_lo, self.n_levels)
#         eps = (clip_hi-clip_lo)/self.n_levels
>>>>>>> 41a0d387

        xTilde = (x - torch.max(x, -1, keepdim=True)[0])
        z = torch.floor(-xTilde / math.log(2))
        p = xTilde + z * math.log(2)
        y = (0.3585*(p + 1.353)**2 + 0.344) / 2**z
        return y

class PACTIntegerExp(torch.nn.Module):

    def __init__(self, n_levels: int = 256, dim: int = 1):
        super().__init__()
        self.n_levels = n_levels
        self.dim = dim
        self.register_buffer('coeffA', torch.Tensor((0.35815147,)))
        self.register_buffer('coeffB', torch.Tensor((1.353,)))
        self.register_buffer('coeffC',  torch.Tensor((0.344,)))
        self.register_buffer('log2',  torch.Tensor((1.,)))
        self.register_buffer('clip_gradient', torch.tensor(True))
        self.register_buffer('floor', torch.tensor(False))

<<<<<<< HEAD
    def reassign_epsilons(self):
        pass

    def forward(self, x: torch.Tensor, y: torch.Tensor):
        mulresult = torch.matmul(x,y)
        if all(isinstance(t, QTensor) and t.eps is not None for t in (x,y)):
            mulresult.eps = x.eps * y.eps
        return mulresult
=======
    class MyExp(torch.autograd.Function):
>>>>>>> 41a0d387

        @staticmethod
        def forward(ctx, x, log2, coeffA, coeffB, coeffC, n_levels, zero):
            xTilde = (x - torch.max(x, dim=-1, keepdim=True)[0])
            z = torch.floor(-xTilde / log2)
            p = xTilde + z * log2
            y = torch.floor(((coeffA*(p + coeffB)**2 + coeffC)) // (2**z))
            out = torch.clip(y, zero, n_levels-1)

            return out

        @staticmethod
        @parse_args('v', 't', 't', 't', 't', 't', 't')
        def symbolic(g, x, log2, coeffA, coeffB, coeffC, n_levels, zero):
            #return g.op("PACTOps::iSoftmax", x, log2_f = log2, coeffA_f = coeffA, coeffB_f = coeffB, coeffC_f = coeffC, n_levels_f = n_levels)

            log2_ = g.op("Constant", value_t=log2)
            coeffA_ = g.op("Constant", value_t=coeffA)
            coeffB_ = g.op("Constant", value_t=coeffB)
            coeffC_ = g.op("Constant", value_t=coeffC)
            n_levels_ = g.op("Constant", value_t=n_levels)

            return g.op("PACTOps::iExp", x, log2_t=log2, coeffA_t=coeffA, coeffB_t=coeffB,  coeffC_t=coeffC, n_levels_t=n_levels)

    def updateCoeffs(self, eps):
        """Updates the coefficients, usually only done with the IntegerizeSoftmax pass

        :param eps: Input epsilon
        :returns:
        :rtype:

        """

        p = 0
        #eps2 = torch.Tensor((0.35815147 / 2**p,))
        eps = eps
        eps2 = torch.Tensor((0.3585,)).type_as(eps)

        self.coeffA.data[0] = torch.round(0.3585/eps2) * eps2
        self.coeffB.data[0] = torch.round(1.353/eps) * eps
        self.coeffC.data[0] = torch.round(0.344/(eps**2*eps2)) * eps**2*eps2

        #self.log2.data[0] = 2**torch.round(torch.Tensor((math.log2(math.log2(2)/(eps)),)))
        self.log2.data[0] = torch.round(math.log2(2)/(eps)) * eps

    def forward(self, x):
        """Approximate Softmax implementation according to the I-BERT paper:
        https://arxiv.org/abs/2101.01321

        :param x:
        :returns:
        :rtype:

        """

        if self.export_node:
            return self.MyExp.apply(x, self.log2.type_as(x), self.coeffA.type_as(x), self.coeffB.type_as(x), self.coeffC.type_as(x), self.n_levels.type_as(x), self.zero.type_as(x))
        else:
            return self.MyExp.forward(None, x, self.log2.type_as(x), self.coeffA.type_as(x), self.coeffB.type_as(x), self.coeffC.type_as(x), self.n_levels.type_as(x), self.zero.type_as(x))

class PACTSoftmax(_PACTEps):
    def __init__(self, n_levels : int = 256, dim: int = 1):
        super().__init__()
        self.n_levels = n_levels
        self.dim = dim
        self.register_buffer('coeffA', torch.Tensor((0.35815147,)))
        self.register_buffer('coeffB', torch.Tensor((1.353,)))
        self.register_buffer('coeffC',  torch.Tensor((0.344,)))
        self.register_buffer('log2',  torch.Tensor((1.,)))
        self.register_buffer('clip_gradient', torch.tensor(True))
        self.register_buffer('floor', torch.tensor(False))

    def set_eps_in(self, eps_list):
        super().set_eps_in(eps_list)
        self.updateCoeffs(self.eps_in)

    def updateCoeffs(self, eps):
        eps2 = torch.Tensor((0.3585,)).type_as(eps)
        self.coeffA.data[0] = torch.round(0.3585/eps2) * eps2
        self.coeffB.data[0] = torch.round(1.353/eps) * eps
        self.coeffC.data[0] = torch.round(0.344/(eps**2*eps2)) * eps**2*eps2
        self.log2.data[0] = torch.round(math.log2(2)/(eps)) * eps

    def forward(self, x):

        def RQ(x, eps):
            if self.started:
                x = torch.floor(x/eps+0.5)*eps
            return x

        xTilde = x - RQ(torch.max(x, -1, keepdim=True)[0], self.eps_in)
        z = -RQ(xTilde / self.log2, torch.Tensor((1.,)).type_as(x))
        p = xTilde + z * self.log2
        y = RQ((self.coeffA*(p + self.coeffB)**2 + self.coeffC) / 2**z, self.coeffA*self.eps_in**2)
        ysum = torch.unsqueeze(torch.sum(y, -1), dim=-1)
        out = RQ(y / (ysum), 1./self.n_levels)
        return out

class PACTIntegerSoftmax(torch.nn.Module):

    class MySoftmax(torch.autograd.Function):

<<<<<<< HEAD
        valid_padding_modes = {'zeros', 'reflect', 'replicate', 'circular'}
        try:
            pm = kwargs['padding_mode']
        except KeyError:
            pm = 'zeros'
        if pm not in valid_padding_modes:
            assert pm == 'eps', f'PACTConv1d got invalid padding mode {pm} - expected one of {valid_padding_modes.union({"eps"})}'
            # for Conv1d initializer, pretend we are doing zero padding...
            kwargs['padding_mode'] = 'zeros'

        super(PACTConv2d, self).__init__(in_channels, out_channels, kernel_size, **kwargs)

        self.padding_mode = pm

        self.setup_quant_params(n_levels=n_levels,
                                quantize=quantize,
                                init_clip=init_clip,
                                learn_clip=learn_clip,
                                symm_wts=symm_wts,
                                nb_std=nb_std,
                                tqt=tqt,
                                tqt_beta=tqt_beta,
                                tqt_clip_grad=tqt_clip_grad)
        # we want to be able to freeze weights; to avoid updating them, we must
        # keep them in a buffer (e.g., ADAM will keep updating weights even
        # with requires_grad == False)
        self.register_buffer('weight_frozen', self.weight.data.clone())
        if self.bias is not None:
            self.register_buffer('bias_frozen', self.bias.data.clone())
        else:
            self.bias_frozen = None
=======
        @staticmethod
        def forward(ctx, x, log2, coeffA, coeffB, coeffC, n_levels, zero):
            xTilde = (x - torch.max(x, dim=-1, keepdim=True)[0])
            z = torch.floor(-xTilde / log2)
            p = xTilde + z * log2
            y = torch.floor(((coeffA*(p + coeffB)**2 + coeffC)) // (2**z))
            ysum = torch.sum(y, -1, keepdim=True)
            norm = torch.floor(y*(n_levels-1)/(ysum))
            out = torch.clip(norm, zero, n_levels-1)
>>>>>>> 41a0d387

            return out

        @staticmethod
        @parse_args('v', 't', 't', 't', 't', 't', 't')
        def symbolic(g, x, log2, coeffA, coeffB, coeffC, n_levels, zero):
            #return g.op("PACTOps::iSoftmax", x, log2_f = log2, coeffA_f = coeffA, coeffB_f = coeffB, coeffC_f = coeffC, n_levels_f = n_levels)

            log2_ = g.op("Constant", value_t=log2)
            coeffA_ = g.op("Constant", value_t=coeffA)
            coeffB_ = g.op("Constant", value_t=coeffB)
            coeffC_ = g.op("Constant", value_t=coeffC)
            n_levels_ = g.op("Constant", value_t=n_levels)

            return g.op("PACTOps::iSoftmax", x, log2_t=log2, coeffA_t=coeffA, coeffB_t=coeffB,  coeffC_t=coeffC, n_levels_t=n_levels)

    def __init__(self, n_levels: int = 256, eps_in: float = 1./255, export_node=False):
        super().__init__()

<<<<<<< HEAD
        if self.padding_mode != 'zeros':
            mode = 'constant' if self.padding_mode == 'eps' else self.padding_mode
            pad_val = 0.0 if (not self.started or not isinstance(x, QTensor) or x.eps is None) else x.eps.item()
            x = nn.functional.pad(x, self._reversed_padding_repeated_twice, mode=mode, value=pad_val)
            padding = 0
        else:
            padding = self.padding
        result = nn.functional.conv2d(x, w, b, self.stride, padding, self.dilation, self.groups)
        if self.started and isinstance(result, QTensor) and x.eps is not None:
            result.eps = self.get_eps_out(x.eps)

        return result
=======
        self.eps_in = eps_in
        self.n_levels = torch.Tensor((n_levels,))
        self.coeffA = torch.Tensor((0.35815147,))
        self.coeffB = torch.Tensor((1.353,))
        self.coeffC = torch.Tensor((0.344,))
        self.log2 = torch.Tensor((1.,))
        self.zero = torch.Tensor((0.,))
>>>>>>> 41a0d387

        self.updateCoeffs(eps_in)
        self.export_node = export_node

    def updateCoeffs(self, eps):
        """Updates the coefficients, usually only done with the IntegerizeSoftmax pass

<<<<<<< HEAD
    @classmethod
    def from_conv2d(cls, c : nn.Conv2d, **kwargs):
        pm = c.padding_mode
        if 'padding_mode' in kwargs:
            pm = kwargs['padding_mode']
            kwargs.pop('padding_mode')
        # kwargs should be arguments to PACTConv2d
        pact_conv = cls(in_channels=c.in_channels,
                   out_channels=c.out_channels,
                   kernel_size=c.kernel_size,
                   stride=c.stride,
                   padding=c.padding,
                   dilation=c.dilation,
                   groups=c.groups,
                   bias=(c.bias is not None),
                   padding_mode=pm,
                   **kwargs)
        # initialize parameters from the nn.Conv2d
        pact_conv.weight.data.copy_(c.weight.data)
        if c.bias is not None:
            pact_conv.bias.data.copy_(c.bias.data)
=======
        :param eps: Input epsilon
        :returns:
        :rtype:
>>>>>>> 41a0d387

        """
        eps = eps
        eps2 = torch.Tensor((0.3585,))

        self.coeffA.data[0] = torch.round(0.3585/eps2)
        self.coeffB.data[0] = torch.round(1.353/eps)
        self.coeffC.data[0] = torch.round(0.344/(eps**2*eps2))

        #self.log2.data[0] = 2**torch.round(torch.Tensor((math.log2(math.log2(2)/(eps)),)))
        self.log2.data[0] = torch.round(torch.Tensor((math.log2(2)/(eps)),))

<<<<<<< HEAD
class PACTConv1d(nn.Conv1d, _PACTLinOp):
    def __init__(
            self,
            in_channels,
            out_channels,
            kernel_size,
            n_levels = 256,
            quantize = 'per_layer',
            init_clip = 'sawb_asymm',
            learn_clip = False,
            symm_wts = True,
            nb_std = 3,
            tqt = False,
            tqt_beta = 0.9,
            tqt_clip_grad = True,
            rounding = True,
            **kwargs
    ):
        """
        :param in_channels: See torch.nn.Conv2d
        :param out_channels: See torch.nn.Conv2d
        :param kernel_size: See torch.nn.Conv2d
        :param kwargs: passed to Conv1d constructor
        """

        valid_padding_modes = {'zeros', 'reflect', 'replicate', 'circular'}
        try:
            pm = kwargs['padding_mode']
        except KeyError:
            pm = 'zeros'
        if pm not in valid_padding_modes:
            assert pm == 'eps', f'PACTConv1d got invalid padding mode {pm} - expected one of {valid_padding_modes.union({"eps"})}'
            # for Conv1d initializer, pretend we are doing zero padding...
            kwargs['padding_mode'] = 'zeros'



        super(PACTConv1d, self).__init__(in_channels, out_channels, kernel_size, **kwargs)
        self.padding_mode = pm

        self.setup_quant_params(n_levels=n_levels,
                                quantize=quantize,
                                init_clip=init_clip,
                                learn_clip=learn_clip,
                                symm_wts=symm_wts,
                                nb_std=nb_std,
                                tqt=tqt,
                                tqt_beta=tqt_beta,
                                tqt_clip_grad=tqt_clip_grad,
                                rounding=rounding)
=======
    def forward(self, x):
        """Approximate Softmax implementation according to the I-BERT paper:
        https://arxiv.org/abs/2101.01321
>>>>>>> 41a0d387

        :param x:
        :returns:
        :rtype:

        """
        if self.export_node:
            return self.MySoftmax.apply(x, self.log2.type_as(x), self.coeffA.type_as(x), self.coeffB.type_as(x), self.coeffC.type_as(x), self.n_levels.type_as(x), self.zero.type_as(x))
        else:
            return self.MySoftmax.forward(None, x, self.log2.type_as(x), self.coeffA.type_as(x), self.coeffB.type_as(x), self.coeffC.type_as(x), self.n_levels.type_as(x), self.zero.type_as(x))

class PACTGELU(_PACTEps):

<<<<<<< HEAD
    def expand_bounds(self, t):
        if self.quantize == 'per_channel':
            if t.numel() == 1:
                t = torch.reshape(t, (1,))
                t = torch.cat(self.out_channels*[t])
            t = torch.reshape(t, (self.out_channels, 1, 1))
        return t

    def forward(self, x):
        b = self.bias
        if self.started:
            w = self.weight_q
        elif self.params_frozen:
            w = self.weight_frozen
            b = self.bias_frozen
        else:
            w = self.weight

        if self.padding_mode != 'zeros':
            mode = 'constant' if self.padding_mode == 'eps' else self.padding_mode
            pad_val = 0.0 if (not self.started or not isinstance(x, QTensor) or x.eps is None) else x.eps.item()
            x = nn.functional.pad(x, self._reversed_padding_repeated_twice, mode=mode, value=pad_val)
            padding = 0
        else:
            padding = self.padding
        result = nn.functional.conv1d(x, w, b, self.stride, padding, self.dilation, self.groups)
        if self.started and isinstance(result, QTensor) and x.eps is not None:
            result.eps = self.get_eps_out(x.eps)
        return result
=======
    def __init__(self):
        super().__init__(True)
        self.register_buffer('a',torch.Tensor((-0.2888,)))
        self.register_buffer('b',torch.Tensor((-1.769,)))
        self.register_buffer('one', torch.Tensor((1.,)))
        self.register_buffer('sqrttwo', torch.Tensor((math.sqrt(2),)))

        self.register_buffer('epsA',torch.Tensor((1.,)))
        self.register_buffer('epsB',torch.Tensor((1.,)))
        self.register_buffer('epsOne', torch.Tensor((1.,)))
        self.register_buffer('epsOut', torch.Tensor((1.,)))
>>>>>>> 41a0d387

    def get_eps_out(self, eps_in=None):
        if eps_in is not None:
            self.set_eps_in(eps_in)
        return self.epsOut

<<<<<<< HEAD
    @classmethod
    def from_conv1d(cls, c : nn.Conv1d, **kwargs):
        pm = c.padding_mode
        if 'padding_mode' in kwargs:
            pm = kwargs['padding_mode']
            kwargs.pop('padding_mode')
        # kwargs should be arguments to PACTConv1d
        pact_conv = cls(in_channels=c.in_channels,
                   out_channels=c.out_channels,
                   kernel_size=c.kernel_size,
                   stride=c.stride,
                   padding=c.padding,
                   dilation=c.dilation,
                   groups=c.groups,
                   bias=(c.bias is not None),
                   padding_mode=pm,
                   **kwargs)
        # initialize parameters from the nn.Conv1d
        pact_conv.weight.data.copy_(c.weight.data)
        if c.bias is not None:
            pact_conv.bias.data.copy_(c.bias.data)
=======
    def set_eps_in(self, eps_in_list):
        super().set_eps_in(eps_in_list)
        self.updateCoeffs(self.eps_in)
>>>>>>> 41a0d387

    def updateCoeffs(self, eps_in):
        def RQ(x,eps):
            if self.started:
                x = torch.floor(x/eps+0.5)*eps
            return x

        with torch.no_grad():
            epsB = eps_in / math.sqrt(2.)
            epsA = torch.Tensor(((0.2888),)).type_as(eps_in)
            epsOne = epsB**2*epsA
            epsOut = epsOne * eps_in

<<<<<<< HEAD
class PACTCausalConv1d(PACTConv1d, _PACTLinOp):
    def __init__(
            self,
            in_channels,
            out_channels,
            kernel_size,
            n_levels = 256,
            quantize = 'per_layer',
            init_clip = 'sawb_asymm',
            learn_clip = False,
            symm_wts = True,
            nb_std = 3,
            tqt = False,
            tqt_beta = 0.9,
            tqt_clip_grad = True,
            **kwargs
    ):

        valid_padding_modes = {'zeros', 'reflect', 'replicate', 'circular'}
        try:
            pm = kwargs['padding_mode']
        except KeyError:
            pm = 'zeros'
        if pm not in valid_padding_modes:
            assert pm == 'eps', f'PACTCausalConv1d got invalid padding mode {pm} - expected one of {valid_padding_modes.union({"eps"})}'
        if isinstance(kernel_size, tuple):
            assert len(kernel_size) == 1, "Invalid Kernel Size in CausalConv1d: {}".format(kernel_size)
            k = kernel_size[0]
        else:
            k = kernel_size
        try:
            dilation = kwargs['dilation']
        except KeyError:
            dilation = 1
        if isinstance(dilation, tuple):
            assert len(dilation) == 1, "Invalid Dilation in CausalConv1d: {}".format(dilation)
            dil = dilation[0]
        else:
            dil = dilation
        self.__padding = (k-1) * dil

        super(PACTCausalConv1d, self).__init__( 
            in_channels,
            out_channels,
            kernel_size,
            n_levels,
            quantize,
            init_clip,
            learn_clip,
            symm_wts,
            nb_std,
            tqt,
            tqt_beta,
            tqt_clip_grad,
            padding=0,
            **kwargs)
        self.padding_mode = pm
=======
            self.epsB = epsB
            self.epsA = epsA
            self.epsOne = epsOne
            self.epsOut = epsOut

            self.a = RQ(torch.Tensor((-0.2888,)).type_as(self.a), epsA)
            self.b = RQ(torch.Tensor((-1.769,)).type_as(self.b), epsB)
            self.one = RQ(torch.Tensor((1.,)).type_as(self.one),epsB**2*epsA)
            self.sqrttwo = RQ(torch.Tensor((math.sqrt(2.),)).type_as(self.sqrttwo),torch.Tensor((math.sqrt(2.),)).type_as(self.sqrttwo))

    def forward(self, x):
        def RQ(x,eps):
            if self.started:
                x = torch.floor(x/eps+0.5)*eps
            return x

        q = RQ(torch.clip(torch.abs(x/self.sqrttwo), max=-self.b), self.epsB)
        L = torch.sign(x) * (self.a * (q + self.b)**2 + self.one)

        y = x * RQ(((self.one+L)/2),self.epsOne)
        return y

class PACTIntegerGELU(torch.nn.Module):

    class MyGELU(torch.autograd.Function):

        @staticmethod
        def forward(ctx, x, b, one):
            L = torch.sign(x) * ( - (torch.clip(torch.abs(x), max=-b) + b)**2 + one)
            y = x*torch.floor(((one+L)/2))

            return y

        @staticmethod
        @parse_args('v', 'i','i')
        def symbolic(g, x, b, one):
            return g.op("PACTOps::iGELU", x, b_i=b, one_i=one)

    def __init__(self, eps_in = 1., D=2**14, export_node = False):
        super().__init__()

        self.register_buffer('a',torch.Tensor((-0.288,)))
        self.register_buffer('b',torch.Tensor((-1.769,)))
        self.register_buffer('one',torch.Tensor((1.,)))
        self.register_buffer('sqrttwo',torch.Tensor((math.sqrt(2.),)))
        self.register_buffer('D', torch.Tensor((D,)))
        self.export_node = export_node

        self.register_buffer("eps_out",torch.Tensor((0,)))

        self.updateCoeffs(eps_in)

    def updateCoeffs(self, eps_in):
        def RQ(x,eps):
            x = torch.floor(x/eps + 0.5)
            return x

        with torch.no_grad():
            epsB = eps_in / math.sqrt(2.)
            epsA = torch.Tensor(((0.2888),)).type_as(eps_in)
            epsOne = epsB**2*epsA
            epsOut = epsOne * eps_in

            self.epsB = epsB
            self.epsA = epsA
            self.epsOne = epsOne
            self.epsOut = epsOut

            self.a = RQ(torch.Tensor((-0.2888,)).type_as(self.a), epsA)
            self.b = RQ(torch.Tensor((-1.769,)).type_as(self.b), epsB)
            self.one = RQ(torch.Tensor((1.,)).type_as(self.one),epsB**2*epsA)
            self.sqrttwo = RQ(torch.Tensor((math.sqrt(2.),)).type_as(self.sqrttwo),torch.Tensor((math.sqrt(2.),)).type_as(self.sqrttwo))

    def forward(self, x):

        """Approximate Integer GELU implementation according to the I-BERT paper:
        https://arxiv.org/abs/2101.01321

        :param eps_in:
        :returns:
        :rtype:

        """
        if self.export_node:
            return self.MyGELU.apply(x, int(self.b.item()), int(self.one.item()))
        else:
            return self.MyGELU.forward(None, x, self.b.type_as(x), self.one.type_as(x))

class PACTIntegerLayerNorm(torch.nn.Module):

    class MyLayerNorm(torch.autograd.Function):

        @staticmethod
        def forward(ctx, x, weight, bias, D, n_levels):
            nom = x - (torch.mean(x, len(x.shape)-1, keepdim=True).int().float())
            denom = torch.floor(torch.sqrt(torch.floor(torch.mean(nom**2, len(x.shape)-1, keepdim=True))+1))

            nom = nom * weight

            y = (torch.div(nom,denom)).int().float()

            y = y + (bias)

            y = torch.floor(y/(D))
            y = torch.clip(y, -n_levels//2, n_levels//2-1)
            return y

        @staticmethod
        @parse_args('v','v','v','t','t')
        def symbolic(g, x, weight, bias, D, n_levels):

            n_levels_ = g.op("Constant", value_t=n_levels)
            D_ = g.op("Constant", value_t=D)

            return g.op("PACTOps::iLayerNorm", x, weight, bias, D_t=D, n_levels_t=n_levels)


    def __init__(self, n_levels: int = 256, eps_in : float = 1., maxval: float = 1., weight : torch.Tensor = torch.Tensor((1.,)), bias : torch.Tensor = torch.Tensor((0.,)), D=2**24, export_node=False, **kwargs):
        super().__init__()

        self.n_levels = torch.Tensor((n_levels,)).detach()

        self.eps = torch.Tensor((eps_in,)).detach()
        self.D = torch.Tensor((D,)).detach()

        # dummyOne and dummyZero are there to have a comparison value on Multi-GPU systems to check if weight and bias are used

        self.floor = torch.Tensor((False,)).detach()
        self.clip_gradient = torch.Tensor((True,)).detach()
        self.noisy = torch.Tensor((False,)).detach()

        # Maxval is used to track statistics
        self.maxval = torch.Tensor((maxval,)).detach()

        dummyOne =  torch.Tensor((1.,)).type_as(weight)
        dummyZero = torch.Tensor((0.,)).type_as(bias)

        self.export_node = export_node

        if not torch.equal(weight, dummyOne) and not torch.equal(bias, dummyZero):
            clip_lo = -max(torch.max(torch.abs(bias)), torch.max(torch.abs(weight)))
            clip_hi = AlmostSymmQuantFunc.apply(clip_lo, n_levels)

            eps_weights = (clip_hi-clip_lo)/(n_levels-1)
            eps_bias = eps_weights

            self.eps_weights =  eps_weights.detach()

            self.register_buffer("weight", torch.Tensor(torch.round(PACTQuantize(weight, eps_weights, clip_lo, clip_hi, self.floor, self.clip_gradient, self.noisy) / eps_weights ).detach()))
            self.register_buffer("bias", torch.Tensor(torch.round(PACTQuantize(bias, eps_bias, clip_lo, clip_hi, self.floor, self.clip_gradient, self.noisy) / eps_bias).detach()))
            self.register_buffer("totScaler", torch.Tensor((torch.round(self.D * (n_levels//2-1)/maxval * eps_weights ),)).detach())

            self.weight *= self.totScaler
            self.bias *= self.totScaler

        else:

            self.register_buffer("bias", torch.Tensor((0.,)).detach())
            self.register_buffer("totScaler",torch.Tensor((torch.round(self.D * (n_levels//2-1)/maxval ),)).detach())
            self.register_buffer("weight",self.totScaler)

    def forward(self, x):
        if self.export_node:
            return self.MyLayerNorm.apply(x, self.weight.type_as(x), self.bias.type_as(x), self.D.type_as(x), self.n_levels.type_as(x))
        else:
            return self.MyLayerNorm.forward(None, x, self.weight.type_as(x), self.bias.type_as(x), self.D.type_as(x), self.n_levels.type_as(x))

class PACTLayerNorm(_PACTEps, _PACTLinOp):

    def __init__(self, normalized_shape = None, weight = torch.Tensor((1.,)), bias = torch.Tensor((0.,)), eps=1e-5, *args, **kwargs):
        _PACTLinOp.__init__(self)
        _PACTEps.__init__(self)
        self.setup_quant_params(*args, **kwargs)

        self.normalized_shape = normalized_shape
        self.weight = nn.Parameter(weight)
        self.bias = nn.Parameter(bias)

        self.register_buffer('eps', torch.Tensor((eps,)))
        self.register_buffer('eta', torch.Tensor((1.,)))

        self.div = PACTDiv(Delta=1., stable=False, autoscale=True)

    def get_bias_q(self):
        # we assume that bias gets quantized to a really high bitwidth so don't
        # clip it
        eps = self.div.get_eps_out(self.eps_in*self.get_eps_w(), self.eps_in)
        with torch.no_grad():
            b = PACTQuantize(self.bias, eps, -1000.*torch.ones_like(self.clip_lo), 1000.*torch.ones_like(self.clip_hi), clip_gradient=self.clip_gradient)
        return b

    # do not use in training!
    def get_bias_int(self, eps_in):
        return (self.get_bias_q(eps_in)/self.get_eps_out(eps_in)).round()

    def get_eps_out(self, eps_in):
        self.set_eps_in([eps_in])
        return self.div.get_eps_out(self.eps_in*self.get_eps_w(), self.eps_in)

    def set_eps_in(self, eps_in_list):
        super().set_eps_in(eps_in_list)

        t = self.eps_in / torch.sqrt(self.eps)
        self.eta = torch.ceil(t)

        self.div.set_eps_in([self.eps_in*self.get_eps_w(), self.eps_in])

    def forward(self, x):
        def RQ(x, eps):
            if self.started:
                x = torch.floor(x/eps+0.5)*eps
            return x

        nom = x - RQ(torch.mean(x, -1, keepdim=True), self.eps_in)
        var = RQ(torch.mean(torch.pow(nom, 2), -1, keepdim=True), self.eps_in**2 )
        var = var * self.eta**2
        nom = nom * self.eta
        eps = RQ(self.eta**2 * self.eps , self.eps_in**2)

        if self.started:
            assert eps>=self.eps_in**2, "Eps was rounded down in PACTLayerNorm"

        denom = RQ(torch.sqrt(var + eps), self.eps_in)

        if self.started:
            nom = nom*self.weight_q
        else:
            nom = nom*self.weight

        b = self.bias

        y = self.div(nom, denom) + b
        return y

class PACTWrapLinearAttention(nn.Module):
    class LinearAttention(torch.autograd.Function):

        @staticmethod
        def forward(ctx, q,k,v,
                    wq_weight, wq_bias,
                    wk_weight, wk_bias,
                    wv_weight, wv_bias,
                    wo_weight, wo_bias,
                    wq_requant_mul, wq_requant_div,
                    wk_requant_mul, wk_requant_div,
                    wv_requant_mul, wv_requant_div,
                    preattn_requant_mul, preattn_requant_div,
                    normalizer_requant_mul, normalizer_requant_div,
                    postattn_requant_mul, postattn_requant_div,
                    wo_requant_mul, wo_requant_div,
                    dim, heads, dim_head,
                    Delta, eps, eta, act_type,
                    n_levels):
            return q

        @staticmethod
        @parse_args('v','v','v',
                    'v', 'v',
                    'v', 'v',
                    'v', 'v',
                    'v', 'v',

                    't', 't',
                    't', 't',
                    't', 't',
                    't', 't',
                    't', 't',
                    't', 't',
                    't', 't',

                    't','t','t',
                    'i', 'i', 'i', 'i',
                    't')

        def symbolic(g,
                     q,k,v,
                     wq_weight, wq_bias,
                     wk_weight, wk_bias,
                     wv_weight, wv_bias,
                     wo_weight, wo_bias,
                     wq_requant_mul, wq_requant_div,
                     wk_requant_mul, wk_requant_div,
                     wv_requant_mul, wv_requant_div,
                     preattn_requant_mul, preattn_requant_div,
                     normalizer_requant_mul, normalizer_requant_div,
                     postattn_requant_mul, postattn_requant_div,
                     wo_requant_mul, wo_requant_div,
                     dim, heads, dim_head,
                     Delta, eps, eta, act_type,
                     n_levels):
            return g.op("PACTOps::LinearAttention",
                        q, k, v,
                        wq_weight, wq_bias,
                        wk_weight, wk_bias,
                        wv_weight, wv_bias,
                        wo_weight, wo_bias,
                        wq_requant_mul_t=wq_requant_mul, wq_requant_div_t=wq_requant_div,
                        wk_requant_mul_t=wk_requant_mul, wk_requant_div_t=wk_requant_div,
                        wv_requant_mul_t=wv_requant_mul, wv_requant_div_t=wv_requant_div,
                        wo_requant_mul_t=wo_requant_mul, wo_requant_div_t=wo_requant_div,
                        preattn_requant_mul_t=preattn_requant_mul, preattn_requant_div_t=preattn_requant_div,
                        normalizer_requant_mul_t=normalizer_requant_mul, normalizer_requant_div_t=normalizer_requant_div,
                        postattn_requant_mul_t=postattn_requant_mul, postattn_requant_div_t=postattn_requant_div,
                        dim_t=dim, heads_t=heads, dim_head_t=dim_head,
                        Delta_i = Delta, eps_i = eps, eta_i = eta, act_type_i=act_type,
                        n_levels_t=n_levels)

    def __init__(self, wq_weight, wq_bias, wq_requant_mul, wq_requant_div,
                 wk_weight, wk_bias, wk_requant_mul, wk_requant_div,
                 wv_weight, wv_bias, wv_requant_mul, wv_requant_div,
                 preattn_requant_mul, preattn_requant_div,
                 normalizer_requant_mul, normalizer_requant_div,
                 postattn_requant_mul, postattn_requant_div,
                 wo_weight, wo_bias, wo_requant_mul, wo_requant_div,
                 dim, heads, dim_head,
                 Delta, eps, eta, act_type,
                 n_levels, linearattention_node=True):
        super().__init__()
        self.wk_weight = nn.Parameter(torch.clone(wk_weight).detach())
        self.wk_bias = nn.Parameter(torch.clone(wk_bias).detach())
        self.wk_requant_mul = torch.clone(wk_requant_mul).detach()
        self.wk_requant_div = torch.clone(wk_requant_div).detach()
        self.wq_weight = nn.Parameter(torch.clone(wq_weight).detach())
        self.wq_bias = nn.Parameter(torch.clone(wq_bias).detach())
        self.wq_requant_mul = torch.clone(wq_requant_mul).detach()
        self.wq_requant_div = torch.clone(wq_requant_div).detach()
        self.wv_weight = nn.Parameter(torch.clone(wv_weight).detach())
        self.wv_bias = nn.Parameter(torch.clone(wv_bias).detach())
        self.wv_requant_mul = torch.clone(wv_requant_mul).detach()
        self.wv_requant_div = torch.clone(wv_requant_div).detach()
        self.wo_weight = nn.Parameter(torch.clone(wo_weight).detach())
        self.wo_bias = nn.Parameter(torch.clone(wo_bias).detach())
        self.wo_requant_mul = torch.clone(wo_requant_mul).detach()
        self.wo_requant_div = torch.clone(wo_requant_div).detach()
        self.preattn_requant_mul = torch.clone(preattn_requant_mul).detach()
        self.preattn_requant_div = torch.clone(preattn_requant_div).detach()
        self.normalizer_requant_mul = torch.clone(normalizer_requant_mul).detach()
        self.normalizer_requant_div = torch.clone(normalizer_requant_div).detach()
        self.postattn_requant_mul = torch.clone(postattn_requant_mul).detach()
        self.postattn_requant_div = torch.clone(postattn_requant_div).detach()
        self.Delta = Delta
        self.eps = eps
        self.eta = eta
        self.act_type = act_type
        self.n_levels = torch.clone(torch.Tensor((n_levels,))).detach()
        self.dim = torch.clone(torch.Tensor((dim,))).detach()
        self.dim_head = torch.clone(torch.Tensor((dim_head,))).detach()
        self.heads = torch.clone(torch.Tensor((heads,))).detach()
        self.linearattention_node = linearattention_node

    def forward(self,q,k,v,**kwargs):
        if self.linearattention_node:
            return self.LinearAttention.apply(q,k,v,
                                              self.wq_weight.type_as(q), self.wq_bias.type_as(q),
                                              self.wk_weight.type_as(q), self.wk_bias.type_as(q),
                                              self.wv_weight.type_as(q), self.wv_bias.type_as(q),
                                              self.wo_weight.type_as(q), self.wo_bias.type_as(q),
                                              self.wq_requant_mul.type_as(q), self.wq_requant_div.type_as(q),
                                              self.wk_requant_mul.type_as(q), self.wk_requant_div.type_as(q),
                                              self.wv_requant_mul.type_as(q), self.wv_requant_div.type_as(q),
                                              self.preattn_requant_mul.type_as(q), self.preattn_requant_div.type_as(q),
                                              self.normalizer_requant_mul.type_as(q), self.normalizer_requant_div.type_as(q),
                                              self.postattn_requant_mul.type_as(q), self.postattn_requant_div.type_as(q),
                                              self.wo_requant_mul.type_as(q), self.wo_requant_div.type_as(q),
                                              self.dim.type_as(q), self.heads.type_as(q), self.dim_head.type_as(q),
                                              self.Delta, self.eps, self.eta, self.act_type,
                                              self.n_levels.type_as(q))
        else:
            return self.LinearAttention.forward(None, q,k,v,
                                                self.wq_weight.type_as(q), self.wq_bias.type_as(q),
                                                self.wk_weight.type_as(q), self.wk_bias.type_as(q),
                                                self.wv_weight.type_as(q), self.wv_bias.type_as(q),
                                                self.wo_weight.type_as(q), self.wo_bias.type_as(q),
                                                self.wq_requant_mul.type_as(q), self.wq_requant_div.type_as(q),
                                                self.wk_requant_mul.type_as(q), self.wk_requant_div.type_as(q),
                                                self.wv_requant_mul.type_as(q), self.wv_requant_div.type_as(q),
                                                self.preattn_requant_mul.type_as(q), self.preattn_requant_div.type_as(q),
                                                self.normalizer_requant_mul.type_as(q), self.normalizer_requant_div.type_as(q),
                                                self.postattn_requant_mul.type_as(q), self.postattn_requant_div.type_as(q),
                                                self.wo_requant_mul.type_as(q), self.wo_requant_div.type_as(q),
                                                self.dim.type_as(q), self.heads.type_as(q), self.dim_head.type_as(q),
                                                self.Delta, self.eps, self.eta, self.act_type,
                                                self.n_levels.type_as(q))


class PACTWrapCLCA(nn.Module):
    class CLCA(torch.autograd.Function):

        @staticmethod
        def forward(ctx, q,k,
                    wq_weight, wq_bias,
                    wkv_weight, wkv_bias,
                    wo_weight, wo_bias,
                    wq_requant_mul, wq_requant_add, wq_requant_div,
                    wk_requant_mul, wk_requant_add, wk_requant_div,
                    wv_requant_mul, wv_requant_add, wv_requant_div,
                    kdiv_requant_mul, kdiv_requant_add, kdiv_requant_div,
                    preattn_requant_mul, preattn_requant_add, preattn_requant_div,
                    postattn_requant_mul, postattn_requant_add, postattn_requant_div,
                    wo_requant_mul, wo_requant_add, wo_requant_div,
                    dim, heads, dim_head, out_dim,
                    Delta, eps, eta, act_type,
                    n_levels):
            z = torch.empty(q.shape[0], out_dim, q.shape[2])
            return torch.ones_like(z)

        @staticmethod
        @parse_args('v','v',
                    'v', 'v',
                    'v', 'v',
                    'v', 'v',

                    'v', 'v','v',
                    'v', 'v','v',
                    'v', 'v','v',
                    'v', 'v','v',
                    'v', 'v','v',
                    'v', 'v','v',
                    'v', 'v','v',

                    't','t','t','t',
                    'i', 'i', 'i', 'i',
                    't')

        def symbolic(g,
                     q,k,
                     wq_weight, wq_bias,
                     wkv_weight, wkv_bias,
                     wo_weight, wo_bias,
                     wq_requant_mul, wq_requant_add, wq_requant_div,
                     wk_requant_mul, wk_requant_add, wk_requant_div,
                     wv_requant_mul, wv_requant_add, wv_requant_div,
                     kdiv_requant_mul, kdiv_requant_add, kdiv_requant_div,
                     preattn_requant_mul, preattn_requant_add, preattn_requant_div,
                     postattn_requant_mul, postattn_requant_add, postattn_requant_div,
                     wo_requant_mul, wo_requant_add, wo_requant_div,
                     dim, heads, dim_head, out_dim,
                     Delta, eps, eta, act_type,
                     n_levels):
            return g.op("PACTOps::CLCA",
                        q, k,
                        wq_weight, wq_bias,
                        wkv_weight, wkv_bias,
                        wo_weight, wo_bias,
                        wq_requant_mul, wq_requant_add, wq_requant_div,
                        wk_requant_mul, wk_requant_add, wk_requant_div,
                        wv_requant_mul, wv_requant_add, wv_requant_div,
                        kdiv_requant_mul, kdiv_requant_add, kdiv_requant_div,
                        preattn_requant_mul, preattn_requant_add, preattn_requant_div,
                        postattn_requant_mul, postattn_requant_add, postattn_requant_div,
                        wo_requant_mul, wo_requant_add, wo_requant_div,
                        dim_t=dim, heads_t=heads, dim_head_t=dim_head,out_dim_t=out_dim,
                        Delta_i = Delta, eps_i = eps, eta_i = eta, act_type_i=act_type,
                        n_levels_t=n_levels)

    def __init__(self, wq_weight, wq_bias, wq_requant_mul, wq_requant_add, wq_requant_div,
                 wkv_weight, wkv_bias, wk_requant_mul, wk_requant_add, wk_requant_div,
                 wv_requant_mul, wv_requant_add, wv_requant_div,
                 kdiv_requant_mul, kdiv_requant_add, kdiv_requant_div,
                 preattn_requant_mul, preattn_requant_add, preattn_requant_div,
                 postattn_requant_mul, postattn_requant_add, postattn_requant_div,
                 wo_weight, wo_bias, wo_requant_mul, wo_requant_add, wo_requant_div,
                 dim, heads, dim_head,out_dim,
                 Delta, eps, eta, act_type,
                 n_levels, linearattention_node=True):
        super().__init__()
        self.wkv_weight = nn.Parameter(torch.clone(wkv_weight).detach())
        self.wkv_bias = nn.Parameter(torch.clone(wkv_bias).detach())
        self.wk_requant_mul = torch.clone(wk_requant_mul).detach()
        self.wk_requant_add = torch.clone(wk_requant_add).detach()
        self.wk_requant_div = torch.clone(wk_requant_div).detach()
        self.wq_weight = nn.Parameter(torch.clone(wq_weight).detach())
        self.wq_bias = nn.Parameter(torch.clone(wq_bias).detach())
        self.wq_requant_mul = torch.clone(wq_requant_mul).detach()
        self.wq_requant_add = torch.clone(wq_requant_add).detach()
        self.wq_requant_div = torch.clone(wq_requant_div).detach()
        self.wv_requant_mul = torch.clone(wv_requant_mul).detach()
        self.wv_requant_add = torch.clone(wv_requant_add).detach()
        self.wv_requant_div = torch.clone(wv_requant_div).detach()
        self.wo_weight = nn.Parameter(torch.clone(wo_weight).detach())
        self.wo_bias = nn.Parameter(torch.clone(wo_bias).detach())
        self.wo_requant_mul = torch.clone(wo_requant_mul).detach()
        self.wo_requant_add = torch.clone(wo_requant_add).detach()
        self.wo_requant_div = torch.clone(wo_requant_div).detach()
        self.kdiv_requant_mul = torch.clone(kdiv_requant_mul).detach()
        self.kdiv_requant_add = torch.clone(kdiv_requant_add).detach()
        self.kdiv_requant_div = torch.clone(kdiv_requant_div).detach()
        self.preattn_requant_mul = torch.clone(preattn_requant_mul).detach()
        self.preattn_requant_add = torch.clone(preattn_requant_add).detach()
        self.preattn_requant_div = torch.clone(preattn_requant_div).detach()
        self.postattn_requant_mul = torch.clone(postattn_requant_mul).detach()
        self.postattn_requant_add = torch.clone(postattn_requant_add).detach()
        self.postattn_requant_div = torch.clone(postattn_requant_div).detach()
        self.Delta = Delta
        self.eps = eps
        self.eta = eta
        self.act_type = act_type
        self.n_levels = torch.clone(torch.Tensor((n_levels,))).detach()
        self.dim = torch.clone(torch.Tensor((dim,))).detach()
        self.dim_head = torch.clone(torch.Tensor((dim_head,))).detach()
        self.out_dim = torch.clone(torch.Tensor((out_dim,))).detach()
        self.heads = torch.clone(torch.Tensor((heads,))).detach()
        self.linearattention_node = linearattention_node

    def forward(self,q,k,**kwargs):
        if self.linearattention_node:
            return self.CLCA.apply(q,k,
                                              self.wq_weight.type_as(q), self.wq_bias.type_as(q),
                                              self.wkv_weight.type_as(q), self.wkv_bias.type_as(q),
                                              self.wo_weight.type_as(q), self.wo_bias.type_as(q),
                                              self.wq_requant_mul.type_as(q),self.wq_requant_add.type_as(q), self.wq_requant_div.type_as(q),
                                              self.wk_requant_mul.type_as(q),self.wk_requant_add.type_as(q), self.wk_requant_div.type_as(q),
                                              self.wv_requant_mul.type_as(q),self.wv_requant_add.type_as(q), self.wv_requant_div.type_as(q),                        self.kdiv_requant_mul.type_as(q), self.kdiv_requant_add.type_as(q), self.kdiv_requant_div.type_as(q),
                                              self.preattn_requant_mul.type_as(q),self.preattn_requant_add.type_as(q), self.preattn_requant_div.type_as(q),
                                              self.postattn_requant_mul.type_as(q),self.postattn_requant_add.type_as(q), self.postattn_requant_div.type_as(q),
                                              self.wo_requant_mul.type_as(q),self.wo_requant_add.type_as(q), self.wo_requant_div.type_as(q),
                                              self.dim.type_as(q), self.heads.type_as(q), self.dim_head.type_as(q), self.out_dim.type_as(q),
                                              self.Delta, self.eps, self.eta, self.act_type,
                                              self.n_levels.type_as(q))
        else:
            return self.CLCA.forward(None, q,k,
                                                self.wq_weight.type_as(q), self.wq_bias.type_as(q),
                                                self.wkv_weight.type_as(q), self.wkv_bias.type_as(q),
                                                self.wo_weight.type_as(q), self.wo_bias.type_as(q),
                                                self.wq_requant_mul.type_as(q), self.wq_requant_add.type_as(q), self.wq_requant_div.type_as(q),
                                                self.wk_requant_mul.type_as(q), self.wk_requant_add.type_as(q), self.wk_requant_div.type_as(q),
                                                self.wv_requant_mul.type_as(q), self.wv_requant_add.type_as(q), self.wv_requant_div.type_as(q),self.kdiv_requant_mul.type_as(q), self.kdiv_requant_add.type_as(q), self.kdiv_requant_div.type_as(q),
                                                self.preattn_requant_mul.type_as(q), self.preattn_requant_add.type_as(q), self.preattn_requant_div.type_as(q),
                                                self.postattn_requant_mul.type_as(q), self.postattn_requant_add.type_as(q), self.postattn_requant_div.type_as(q),
                                                self.wo_requant_mul.type_as(q), self.wo_requant_add.type_as(q), self.wo_requant_div.type_as(q),
                                                self.dim.type_as(q), self.heads.type_as(q), self.dim_head.type_as(q), self.out_dim.type_as(q),
                                                self.Delta, self.eps, self.eta, self.act_type,
                                                self.n_levels.type_as(q))


class PACTWrapMHSA(nn.Module):

    class MyMHSA(torch.autograd.Function):

        @staticmethod
        def forward(ctx, q,k,v,
                    wq_weight, wq_bias,
                    wk_weight, wk_bias,
                    wv_weight, wv_bias,
                    wo_weight, wo_bias,
                    wq_requant_mul, wq_requant_div,
                    wk_requant_mul, wk_requant_div,
                    wv_requant_mul, wv_requant_div,
                    preattn_requant_mul, preattn_requant_div,
                    postattn_requant_mul, postattn_requant_div,
                    wo_requant_mul, wo_requant_div,
                    dim, heads, dim_head,
                    isoftmaxA, isoftmaxB, isoftmaxC, isoftmaxlog2,
                    n_levels, module):
            return module(q,k,v)


        @staticmethod
        @parse_args('v','v','v',
                    'v', 'v',
                    'v', 'v',
                    'v', 'v',
                    'v', 'v',

                    't', 't',
                    't', 't',
                    't', 't',
                    't', 't',
                    't', 't',
                    't', 't',

                    't','t','t',
                    't', 't', 't', 't',
                    't', 't')
        def symbolic(g,
                     q,k,v,
                     wq_weight, wq_bias,
                     wk_weight, wk_bias,
                     wv_weight, wv_bias,
                     wo_weight, wo_bias,

                     wq_requant_mul, wq_requant_div,
                     wk_requant_mul, wk_requant_div,
                     wv_requant_mul, wv_requant_div,
                     preattn_requant_mul, preattn_requant_div,
                     postattn_requant_mul, postattn_requant_div,
                     wo_requant_mul, wo_requant_div,

                     dim, heads, dim_head,
                     isoftmaxA, isoftmaxB, isoftmaxC, isoftmaxlog2,
                     n_levels, module):

            wk_requant_mul_ = g.op("Constant", value_t=wk_requant_mul)
            wk_requant_div_ = g.op("Constant", value_t=wk_requant_div)
            wq_requant_mul_ = g.op("Constant", value_t=wq_requant_mul)
            wq_requant_div_ = g.op("Constant", value_t=wq_requant_div)
            wv_requant_mul_ = g.op("Constant", value_t=wv_requant_mul)
            wv_requant_div_ = g.op("Constant", value_t=wv_requant_div)
            wo_requant_mul_ = g.op("Constant", value_t=wo_requant_mul)
            wo_requant_div_ = g.op("Constant", value_t=wo_requant_div)
            preattn_requant_mul_ = g.op("Constant", value_t=preattn_requant_mul)
            preattn_requant_div_ = g.op("Constant", value_t=preattn_requant_div)
            postattn_requant_mul_ = g.op("Constant", value_t=postattn_requant_mul)
            postattn_requant_div_ = g.op("Constant", value_t=postattn_requant_div)
            isoftmaxA_ = g.op("Constant", value_t=isoftmaxA)
            isoftmaxB_ = g.op("Constant", value_t=isoftmaxB)
            isoftmaxC_ = g.op("Constant", value_t=isoftmaxC)
            isoftmaxlog2_ = g.op("Constant", value_t=isoftmaxlog2)
            n_levels_ = g.op("Constant", value_t=n_levels)
            dim_ = g.op("Constant", value_t=dim)
            dim_head_ = g.op("Constant", value_t=dim_head)
            heads_ = g.op("Constant", value_t=heads)

            return g.op("PACTOps::MultiHeadSelfAttention",
                        q, k, v,
                        wq_weight, wq_bias,
                        wk_weight, wk_bias,
                        wv_weight, wv_bias,
                        wo_weight, wo_bias,
                        wq_requant_mul_t=wq_requant_mul, wq_requant_div_t=wq_requant_div,
                        wk_requant_mul_t=wk_requant_mul, wk_requant_div_t=wk_requant_div,
                        wv_requant_mul_t=wv_requant_mul, wv_requant_div_t=wv_requant_div,
                        wo_requant_mul_t=wo_requant_mul, wo_requant_div_t=wo_requant_div,
                        preattn_requant_mul_t=preattn_requant_mul, preattn_requant_div_t=preattn_requant_div,
                        postattn_requant_mul_t=postattn_requant_mul, postattn_requant_div_t=postattn_requant_div,
                        dim_t=dim, heads_t=heads, dim_head_t=dim_head,
                        isoftmaxA_t=isoftmaxA, isoftmaxB_t=isoftmaxB, isoftmaxC_t=isoftmaxC, isoftmaxlog2_t=isoftmaxlog2,
                        n_levels_t=n_levels)


    def __init__(self,
                 wq_weight, wq_bias, wq_requant_mul, wq_requant_div,
                 wk_weight, wk_bias, wk_requant_mul, wk_requant_div,
                 wv_weight, wv_bias, wv_requant_mul, wv_requant_div,
                 preattn_requant_mul, preattn_requant_div,
                 postattn_requant_mul, postattn_requant_div,
                 wo_weight, wo_bias, wo_requant_mul, wo_requant_div,
                 dim, heads, dim_head,
                 isoftmaxA, isoftmaxB, isoftmaxC, isoftmaxlog2, n_levels, module):

        super().__init__()
        self.module = copy.deepcopy(module)
        self.wk_weight = nn.Parameter(torch.clone(wk_weight).detach())
        self.wk_bias = nn.Parameter(torch.clone(wk_bias).detach())
        self.wk_requant_mul = torch.clone(wk_requant_mul).detach()
        self.wk_requant_div = torch.clone(wk_requant_div).detach()
        self.wq_weight = nn.Parameter(torch.clone(wq_weight).detach())
        self.wq_bias = nn.Parameter(torch.clone(wq_bias).detach())
        self.wq_requant_mul = torch.clone(wq_requant_mul).detach()
        self.wq_requant_div = torch.clone(wq_requant_div).detach()
        self.wv_weight = nn.Parameter(torch.clone(wv_weight).detach())
        self.wv_bias = nn.Parameter(torch.clone(wv_bias).detach())
        self.wv_requant_mul = torch.clone(wv_requant_mul).detach()
        self.wv_requant_div = torch.clone(wv_requant_div).detach()
        self.wo_weight = nn.Parameter(torch.clone(wo_weight).detach())
        self.wo_bias = nn.Parameter(torch.clone(wo_bias).detach())
        self.wo_requant_mul = torch.clone(wo_requant_mul).detach()
        self.wo_requant_div = torch.clone(wo_requant_div).detach()
        self.preattn_requant_mul = torch.clone(preattn_requant_mul).detach()
        self.preattn_requant_div = torch.clone(preattn_requant_div).detach()
        self.postattn_requant_mul = torch.clone(postattn_requant_mul).detach()
        self.postattn_requant_div = torch.clone(postattn_requant_div).detach()
        self.isoftmaxA = torch.clone(isoftmaxA).detach()
        self.isoftmaxB = torch.clone(isoftmaxB).detach()
        self.isoftmaxC = torch.clone(isoftmaxC).detach()
        self.isoftmaxlog2 = torch.clone(isoftmaxlog2).detach()
        self.n_levels = torch.clone(torch.Tensor((n_levels,))).detach()
        self.dim = torch.clone(torch.Tensor((dim,))).detach()
        self.dim_head = torch.clone(torch.Tensor((dim_head,))).detach()
        self.heads = torch.clone(torch.Tensor((heads,))).detach()
>>>>>>> 41a0d387

    def forward(self, q,k,v, **kwargs):
        return self.MyMHSA.apply(q,k,v,
                                 self.wq_weight.type_as(q), self.wq_bias.type_as(q),
                                 self.wk_weight.type_as(q), self.wk_bias.type_as(q),
                                 self.wv_weight.type_as(q), self.wv_bias.type_as(q),
                                 self.wo_weight.type_as(q), self.wo_bias.type_as(q),
                                 self.wq_requant_mul.type_as(q), self.wq_requant_div.type_as(q),
                                 self.wk_requant_mul.type_as(q), self.wk_requant_div.type_as(q),
                                 self.wv_requant_mul.type_as(q), self.wv_requant_div.type_as(q),
                                 self.preattn_requant_mul.type_as(q), self.preattn_requant_div.type_as(q),
                                 self.postattn_requant_mul.type_as(q), self.postattn_requant_div.type_as(q),
                                 self.wo_requant_mul.type_as(q), self.wo_requant_div.type_as(q),
                                 self.dim.type_as(q), self.heads.type_as(q), self.dim_head.type_as(q),
                                 self.isoftmaxA.type_as(q), self.isoftmaxB.type_as(q), self.isoftmaxC.type_as(q), self.isoftmaxlog2.type_as(q),
                                 self.n_levels.type_as(q), self.module)

<<<<<<< HEAD
    def forward(self, input):

        pad_mode = 'constant' if self.padding_mode in ['eps', 'zeros'] else self.padding_mode
        pad_val = 0.0
        if self.padding_mode == 'eps' and self.started and isinstance(input, QTensor) and input.eps is not None:
            pad_val = input.eps.item()
        padding = 0

        x = nn.functional.pad(input, (self.__padding, 0), mode=pad_mode, value=pad_val)
        result = super(PACTCausalConv1d, self).forward(x)

        if self.started and isinstance(result, QTensor) and x.eps is not None:
            result.eps = self.get_eps_out(x.eps)
        return result


    @classmethod
    def from_causalconv1d(cls, c : CausalConv1d, **kwargs):
        # kwargs should be arguments to PACTCausalConv1d
        pm = c.padding_mode
        if 'padding_mode' in kwargs:
            pm = kwargs['padding_mode']
            kwargs.pop('padding_mode')

        pact_causalconv = cls(
            in_channels=c.in_channels,
            out_channels=c.out_channels,
            kernel_size=c.kernel_size,
            stride=c.stride,
            dilation=c.dilation,
            groups=c.groups,
            bias=(c.bias is not None),
            padding_mode=pm,
            **kwargs)
        # initialize parameters from the nn.Conv1d
        pact_causalconv.weight.data.copy_(c.weight.data)
        if c.bias is not None:
            pact_causalconv.bias.data.copy_(c.bias.data)
=======
class PACTDiv(_PACTEps):
    def __init__(self, Delta=2**16, stable=True, eps_div = 1e-5, autoscale=False):

        assert not ((stable) and (eps_div <= 0.) ), "Either stabilize division and choose eps > 0 or don't stabilize!"
>>>>>>> 41a0d387

        super().__init__(True)

        self.Delta = Delta
        self.stable = stable
        self.autoscale = autoscale
        self.register_buffer('running_min' , torch.Tensor((1.,)))

        self.register_buffer('eta', torch.Tensor((1.,)))
        self.register_buffer('eps_div', torch.Tensor((eps_div,)))
        self.register_buffer('eps_in_x', torch.Tensor((eps_div,)))
        self.register_buffer('eps_in_y', torch.Tensor((eps_div,)))

        self.set_eps_in([torch.Tensor((eps_div,)), torch.Tensor((eps_div,))])

    def set_eps_in(self, eps_in_list):
        self.eps_in_x[:] = eps_in_list[0]
        self.eps_in_y[:] = eps_in_list[1]
        assert self.eps_in_y > 0, "PACTDiv: Denominator's eps is lt or eq 0!"

        if self.stable:
            t = self.eps_in_y / self.eps_div
            self.eta = torch.ceil(t)
        else:
            self.eta = torch.Tensor((1.,))

    def get_eps_out(self, eps_in_x=None, eps_in_y=None):
        if eps_in_x is not None and eps_in_y is not None:
            self.set_eps_in([eps_in_x, eps_in_y])
        if not self.locked:
            return self.eps_in_x / (self.eps_in_y*self.Delta)
        else:
            return self.eps_in_x / (self.eps_in_y)

<<<<<<< HEAD
    def expand_bounds(self, t):
        if self.quantize == 'per_channel':
            if t.numel() == 1:
                t = torch.reshape(t, (1,))
                t = torch.cat(self.out_features * [t])
            t = t.reshape((self.out_features, 1))
        return t
    # do not use in training!
    def get_bias_q(self, eps_in):
        # we assume that bias gets quantized to a really high bitwidth so don't
        # clip it
        with torch.no_grad():
            b = PACTQuantize(self.bias, self.get_eps_out(eps_in), -1000.*torch.ones_like(self.clip_lo.flatten()), 1000.*torch.ones_like(self.clip_hi.flatten()), clip_gradient=self.clip_gradient, floor=False)
        return b


    # do not use in training!
    def get_bias_int(self, eps_in):
        return (self.get_bias_q(eps_in)/self.get_eps_out(eps_in)).round()

    def get_eps_out(self, eps_in):
        return self.get_eps_w().flatten()*eps_in

    def forward(self, x):
        b = self.bias
        if self.started:
            w = self.weight_q
        elif self.params_frozen:
            w = self.weight_frozen
            b = self.bias_frozen
        else:
            w = self.weight

        result = nn.functional.linear(x, w, b)

        if self.started and isinstance(result, QTensor) and x.eps is not None:
            result.eps = self.get_eps_out(x.eps)

        return result
=======
    def get_eps_div(self, eps_in_x=None, eps_in_y=None):
        def RQ(x, eps):
            if self.started:
                x = torch.floor(x / eps+0.5) * eps
            return x

        if eps_in_x is not None and eps_in_y is not None:
            self.set_eps_in([eps_in_x, eps_in_y])

        if self.stable:
            return torch.round(RQ(self.eps_div*self.eta , self.eps_in_y)/self.eps_in_y)
        else:
            return 0
>>>>>>> 41a0d387

    def forward(self,x,y):

        def RQ(x, eps):
            if self.started:
                x = torch.floor(x / eps +0.5) * eps
            return x

        if self.stable:
            y = y * self.eta
            x = x * self.eta
            eps = RQ(self.eta * self.eps_div, self.eps_in_y)
            if self.started:
                assert eps>=self.eps_in_y, "Eps was rounded down in PACTDiv"

        else:
            eps = 0

        y = y + eps
        assert torch.sum( y > 0 ) == len(y.reshape(-1)), "PACTDiv: Dividing by negative numbers not allowed!"
        with torch.no_grad():
            if self.autoscale:
                x_hat = x/self.eps_in_x
                y_hat = y/self.eps_in_y
                div = torch.abs((x_hat)/(y_hat))
                self.running_min = torch.min(self.running_min, torch.min(torch.where(div > 0, div, div.max())))
                self.Delta = torch.abs(torch.ceil(self.running_min**(-1)))

        if not self.locked:
            return RQ(x/y , self.get_eps_out(self.eps_in_x, self.eps_in_y))
        else:
            return RQ(x*self.Delta/y , self.get_eps_out(self.eps_in_x, self.eps_in_y))

<<<<<<< HEAD
#############################################################
# THE FOLLOWING CLASSES:
# PACTIntegerLayerNorm, PACTIntegerMatmul, PACTIntegerSoftmax
# ARE STILL IN BETA STADIUM - DO NOT USE FOR IMPORTANT THINGS!
#############################################################
class PACTHardswish(nn.Module):
    def __init__(self, eps_s : float):
        super(PACTHardswish, self).__init__()
        self.eps_s = eps_s

    def forward(self, x):
        inp = x
        three = torch.tensor(3., dtype=x.dtype, device=x.device)
        six = 2 * three
        z = torch.zeros(1, dtype=x.dtype, device=x.device)
        o = torch.ones(1, dtype=x.dtype, device=x.device)
        # if we have a handle on the input epsilon, quantize the constants 3
        # and 6 to eps_in
        if isinstance(x, QTensor) and x.eps is not None:
            three = PACTQuantize(three, x.eps, 2., 4., floor=False)
            six = PACTQuantize(six, x.eps, 5., 6., floor=False)
        # now perform quantized hswish with the input data:
        # 1. relu6(x+3)
        x = x + three
        x = torch.minimum(torch.maximum(z, x), six)
        # 2. /6
        one_over_six = PACTQuantize(o/6, self.eps_s, 0., 1., floor=False)
        x = x * one_over_six
        # 3. x * (ans)
        return inp * x
=======
class PACTIntegerDiv(nn.Module):

    class MyIntegerDiv(torch.autograd.Function):
>>>>>>> 41a0d387

        @staticmethod
        def forward(ctx, x, y, Delta, eps, eta):
            return torch.floor((x * Delta * eta / (y*eta + eps)) + 0.5)

        @staticmethod
        @parse_args('v','v','i', 'i', 'i')
        def symbolic(g, x, y, Delta, eps, eta):
            return g.op("PACTOps::IntegerDiv", x, y, Delta_i = Delta, eps_i=eps, eta_i = eta)

    def __init__(self, Delta, integer_node=True, eps=1., eta=1.):
        super().__init__()
        self.register_buffer('Delta',torch.Tensor((Delta,)))
        self.register_buffer('eps',torch.Tensor((eps,)))
        self.register_buffer('eta', torch.Tensor((eta,)))
        self.integer_node = integer_node

    def forward(self,x,y):
        # SCHEREMO: Shortcut degenerate cases (y == 1, eps == 0)
        if torch.prod((y == torch.ones_like(y)) * (self.eps == torch.zeros_like(self.eps))) == 1.:
            if self.Delta == 1:
                return x
            return x * self.Delta

        if self.integer_node:
            return self.MyIntegerDiv.apply(x,y,int(self.Delta.item()),int(self.eps.item()), int(self.eta.item()))
        else:
            return self.MyIntegerDiv.forward(None, x,y,self.Delta,self.eps, self.eta)

class PACTConstWrap(nn.Module):
    def __init__(self, eps=1.):
        super().__init__()
        self.register_buffer('eps', torch.Tensor((eps,)))

    def set_eps(self, eps):
        self.eps = torch.Tensor((eps,)).type_as(self.eps)

    def forward(self, x):
        with torch.no_grad():
            self.set_eps(x)
        return self.eps

<<<<<<< HEAD
class PACTHardsigmoid(nn.Module):
    def __init__(self, eps_s : float):
        super(PACTHardsigmoid, self).__init__()
        self.eps_s = eps_s

    def forward(self, x):
        three = torch.tensor(3., dtype=x.dtype, device=x.device)
        six = 2 * three
        z = torch.zeros(1, dtype=x.dtype, device=x.device)
        o = torch.ones(1, dtype=x.dtype, device=x.device)
        # if we have a handle on the input epsilon, quantize the constants 3
        # and 6 to eps_in
        if isinstance(x, QTensor) and x.eps is not None:
            three = PACTQuantize(three, x.eps, 2., 4., floor=False)
            six = PACTQuantize(six, x.eps, 5., 6.5, floor=False)
        # now perform quantized hswish with the input data:
        # 1. relu6(x+3)
        x = x + three
        x = torch.minimum(torch.maximum(z, x), six)
        # 2. /6
        one_over_six = PACTQuantize(o/six, self.eps_s, z, o, floor=False)
        return x * one_over_six

    def get_eps_out(self, eps_in):
        return self.eps_s * eps_in
=======
class PACTIntegerConstWrap(nn.Module):
    def __init__(self):
        super().__init__()
        self.register_buffer('dummy', torch.Tensor((1.,)))

    def forward(self, x):
>>>>>>> 41a0d387

        return torch.ones_like(torch.Tensor((x,))).type_as(self.dummy)

class PACTIntegerMean(nn.Module):

    class MyIntegerMean(torch.autograd.Function):

        @staticmethod
        def forward(ctx, x, dim, keepdim):
            return torch.floor( torch.mean(x, dim=dim, keepdim=keepdim) + 0.5 )

        @staticmethod
        @parse_args('v', 'is', 'i')
        def symbolic(g,x, axes, keepdims):
            return g.op("PACTOps::IntegerMean", x, axes_i=axes, keepdims_i=keepdims)


    def __init__(self, dim, keepdim=False, **kwargs):
        super().__init__()
        self.dim = dim
        self.keepdim = keepdim

    def forward(self, x, *args, **kwargs):
        return self.MyIntegerMean.apply(x, self.dim, self.keepdim)

class PACTMean(_PACTEps):
    def __init__(self):
        super().__init__(True)

    def forward(self, x, **kwargs):
        def RQ(x, eps):
            if self.started:
                x = torch.floor(x/eps + 0.5)*eps
            return x

        return RQ(torch.mean(x, **kwargs), self.eps_in)

class PACTWrapModule(nn.Module):

    def __init__(self, module, n_levels, _dict = {}, quantize : bool = False, **actArgs):
        super().__init__()

        default_kwargs = {'learn_clip': True, 'init_clip': 'max', 'act_kind': 'identity', 'leaky': 0.0}
        default_kwargs.update(actArgs)

        self.n_levels = n_levels
        self._dict = _dict
        self.quantize = quantize
        self.actArgs = actArgs

        self.module = copy.copy(module)
        self.statTracker = PACTAsymmetricAct(n_levels=n_levels, **default_kwargs)

    def forward(self, *x, **kwargs):
        y = self.module.forward(*x, **kwargs)
        z = self.statTracker(y)
        if self.quantize:
            return z
        else:
            return y<|MERGE_RESOLUTION|>--- conflicted
+++ resolved
@@ -36,14 +36,11 @@
 from quantlib.QTensor import QTensor
 from torch.onnx.symbolic_helper import parse_args
 import torch.onnx.symbolic_registry as sym_registry
-from torch.onnx import register_custom_op_symbolic
 
 from inspect import signature
 
 __all__ = [
     '_PACTActivation',
-    '_PACTLinOp',
-    '_PACTEps',
     'PACTUnsignedAct',
     'PACTAsymmetricAct',
     'PACTConv2d',
@@ -84,6 +81,174 @@
     'ChannelwiseThreshold'
 ]
 
+
+class PACTWrapMHSA(nn.Module):
+
+    class MyMHSA(torch.autograd.Function):
+
+        @staticmethod
+        def forward(ctx, q,k,v,
+                    wq_weight, wq_bias,
+                    wk_weight, wk_bias,
+                    wv_weight, wv_bias,
+                    wo_weight, wo_bias,
+                    wq_requant_mul, wq_requant_div,
+                    wk_requant_mul, wk_requant_div,
+                    wv_requant_mul, wv_requant_div,
+                    preattn_requant_mul, preattn_requant_div,
+                    postattn_requant_mul, postattn_requant_div,
+                    wo_requant_mul, wo_requant_div,
+                    dim, heads, dim_head,
+                    isoftmaxA, isoftmaxB, isoftmaxC, isoftmaxlog2,
+                    n_levels):
+            return q
+
+
+        @staticmethod
+        @parse_args('v','v','v',
+                    'v', 'v',
+                    'v', 'v',
+                    'v', 'v',
+                    'v', 'v',
+
+                    't', 't',
+                    't', 't',
+                    't', 't',
+                    't', 't',
+                    't', 't',
+                    't', 't',
+
+                    't','t','t',
+                    't', 't', 't', 't',
+                    't')
+        def symbolic(g,
+                     q,k,v,
+                     wq_weight, wq_bias,
+                     wk_weight, wk_bias,
+                     wv_weight, wv_bias,
+                     wo_weight, wo_bias,
+
+                     wq_requant_mul, wq_requant_div,
+                     wk_requant_mul, wk_requant_div,
+                     wv_requant_mul, wv_requant_div,
+                     preattn_requant_mul, preattn_requant_div,
+                     postattn_requant_mul, postattn_requant_div,
+                     wo_requant_mul, wo_requant_div,
+
+                     dim, heads, dim_head,
+                     isoftmaxA, isoftmaxB, isoftmaxC, isoftmaxlog2,
+                     n_levels):
+
+            wk_requant_mul_ = g.op("Constant", value_t=wk_requant_mul)
+            wk_requant_div_ = g.op("Constant", value_t=wk_requant_div)
+            wq_requant_mul_ = g.op("Constant", value_t=wq_requant_mul)
+            wq_requant_div_ = g.op("Constant", value_t=wq_requant_div)
+            wv_requant_mul_ = g.op("Constant", value_t=wv_requant_mul)
+            wv_requant_div_ = g.op("Constant", value_t=wv_requant_div)
+            wo_requant_mul_ = g.op("Constant", value_t=wo_requant_mul)
+            wo_requant_div_ = g.op("Constant", value_t=wo_requant_div)
+            preattn_requant_mul_ = g.op("Constant", value_t=preattn_requant_mul)
+            preattn_requant_div_ = g.op("Constant", value_t=preattn_requant_div)
+            postattn_requant_mul_ = g.op("Constant", value_t=postattn_requant_mul)
+            postattn_requant_div_ = g.op("Constant", value_t=postattn_requant_div)
+            isoftmaxA_ = g.op("Constant", value_t=isoftmaxA)
+            isoftmaxB_ = g.op("Constant", value_t=isoftmaxB)
+            isoftmaxC_ = g.op("Constant", value_t=isoftmaxC)
+            isoftmaxlog2_ = g.op("Constant", value_t=isoftmaxlog2)
+            n_levels_ = g.op("Constant", value_t=n_levels)
+            dim_ = g.op("Constant", value_t=dim)
+            dim_head_ = g.op("Constant", value_t=dim_head)
+            heads_ = g.op("Constant", value_t=heads)
+
+            return g.op("PACTOps::MultiHeadSelfAttention",
+                        q, k, v,
+                        wq_weight, wq_bias,
+                        wk_weight, wk_bias,
+                        wv_weight, wv_bias,
+                        wo_weight, wo_bias,
+                        wq_requant_mul_t=wq_requant_mul, wq_requant_div_t=wq_requant_div,
+                        wk_requant_mul_t=wk_requant_mul, wk_requant_div_t=wk_requant_div,
+                        wv_requant_mul_t=wv_requant_mul, wv_requant_div_t=wv_requant_div,
+                        wo_requant_mul_t=wo_requant_mul, wo_requant_div_t=wo_requant_div,
+                        preattn_requant_mul_t=preattn_requant_mul, preattn_requant_div_t=preattn_requant_div,
+                        postattn_requant_mul_t=postattn_requant_mul, postattn_requant_div_t=postattn_requant_div,
+                        dim_t=dim, heads_t=heads, dim_head_t=dim_head,
+                        isoftmaxA_t=isoftmaxA, isoftmaxB_t=isoftmaxB, isoftmaxC_t=isoftmaxC, isoftmaxlog2_t=isoftmaxlog2,
+                        n_levels_t=n_levels)
+
+
+    def __init__(self,
+                 wq_weight, wq_bias, wq_requant_mul, wq_requant_div,
+                 wk_weight, wk_bias, wk_requant_mul, wk_requant_div,
+                 wv_weight, wv_bias, wv_requant_mul, wv_requant_div,
+                 preattn_requant_mul, preattn_requant_div,
+                 postattn_requant_mul, postattn_requant_div,
+                 wo_weight, wo_bias, wo_requant_mul, wo_requant_div,
+                 dim, heads, dim_head,
+                 isoftmaxA, isoftmaxB, isoftmaxC, isoftmaxlog2, n_levels):
+
+        super().__init__()
+        self.wk_weight = nn.Parameter(torch.clone(wk_weight).detach())
+        self.wk_bias = nn.Parameter(torch.clone(wk_bias).detach())
+        self.wk_requant_mul = torch.clone(wk_requant_mul).detach()
+        self.wk_requant_div = torch.clone(wk_requant_div).detach()
+        self.wq_weight = nn.Parameter(torch.clone(wq_weight).detach())
+        self.wq_bias = nn.Parameter(torch.clone(wq_bias).detach())
+        self.wq_requant_mul = torch.clone(wq_requant_mul).detach()
+        self.wq_requant_div = torch.clone(wq_requant_div).detach()
+        self.wv_weight = nn.Parameter(torch.clone(wv_weight).detach())
+        self.wv_bias = nn.Parameter(torch.clone(wv_bias).detach())
+        self.wv_requant_mul = torch.clone(wv_requant_mul).detach()
+        self.wv_requant_div = torch.clone(wv_requant_div).detach()
+        self.wo_weight = nn.Parameter(torch.clone(wo_weight).detach())
+        self.wo_bias = nn.Parameter(torch.clone(wo_bias).detach())
+        self.wo_requant_mul = torch.clone(wo_requant_mul).detach()
+        self.wo_requant_div = torch.clone(wo_requant_div).detach()
+        self.preattn_requant_mul = torch.clone(preattn_requant_mul).detach()
+        self.preattn_requant_div = torch.clone(preattn_requant_div).detach()
+        self.postattn_requant_mul = torch.clone(postattn_requant_mul).detach()
+        self.postattn_requant_div = torch.clone(postattn_requant_div).detach()
+        self.isoftmaxA = torch.clone(isoftmaxA).detach()
+        self.isoftmaxB = torch.clone(isoftmaxB).detach()
+        self.isoftmaxC = torch.clone(isoftmaxC).detach()
+        self.isoftmaxlog2 = torch.clone(isoftmaxlog2).detach()
+        self.n_levels = torch.clone(torch.Tensor((n_levels,))).detach()
+        self.dim = torch.clone(torch.Tensor((dim,))).detach()
+        self.dim_head = torch.clone(torch.Tensor((dim_head,))).detach()
+        self.heads = torch.clone(torch.Tensor((heads,))).detach()
+
+    def forward(self, q,k,v, **kwargs):
+        return self.MyMHSA.apply(q,k,v,
+                                 self.wq_weight.type_as(q), self.wq_bias.type_as(q),
+                                 self.wk_weight.type_as(q), self.wk_bias.type_as(q),
+                                 self.wv_weight.type_as(q), self.wv_bias.type_as(q),
+                                 self.wo_weight.type_as(q), self.wo_bias.type_as(q),
+                                 self.wq_requant_mul.type_as(q), self.wq_requant_div.type_as(q),
+                                 self.wk_requant_mul.type_as(q), self.wk_requant_div.type_as(q),
+                                 self.wv_requant_mul.type_as(q), self.wv_requant_div.type_as(q),
+                                 self.preattn_requant_mul.type_as(q), self.preattn_requant_div.type_as(q),
+                                 self.postattn_requant_mul.type_as(q), self.postattn_requant_div.type_as(q),
+                                 self.wo_requant_mul.type_as(q), self.wo_requant_div.type_as(q),
+                                 self.dim.type_as(q), self.heads.type_as(q), self.dim_head.type_as(q),
+                                 self.isoftmaxA.type_as(q), self.isoftmaxB.type_as(q), self.isoftmaxC.type_as(q), self.isoftmaxlog2.type_as(q),
+                                 self.n_levels.type_as(q))
+
+
+
+class PACTWrapModule(nn.Module):
+
+    def __init__(self, module, n_levels, _dict = {}):
+        super().__init__()
+        self.module = copy.deepcopy(module)
+        self.n_levels = n_levels
+        self.statTracker = PACTAsymmetricAct(n_levels=n_levels, act_kind='identity', leaky=0., symm=True, init_clip='max', learn_clip=True)
+        self._dict = _dict
+
+    def forward(self, *x, **kwargs):
+        y = self.module.forward(*x, **kwargs)
+        self.statTracker(y)
+        return y
+
 class RequantShift(nn.Module):
 
     class MyRequantShift(torch.autograd.Function):
@@ -93,7 +258,6 @@
             # CMSIS-NN performs addition first, then multiplication and
             # division. The rounding in (y / div).round() is folded into the
             # addition.
-
             if cmsis_requant:
                 y = (x + torch.floor((add/mul) + 0.5)) * mul
                 # Avoid round to even behaviour, friggin pytorch
@@ -106,8 +270,7 @@
 
             if not signed:
             # if unsigned: clip y to interval (0, n_levels-1)
-                y_tilde =  torch.clip(y, min=torch.zeros(1).type_as(x), max=(n_levels_out-1).type_as(x))
-                return y_tilde
+                return torch.clip(y, min=torch.zeros(1).type_as(x), max=(n_levels_out-1).type_as(x))
             else:
             # if signed: clip y to interval (-n_levels/2, n_levels/2-1)
                 c = torch.round(n_levels_out/2. + 0.001)
@@ -117,9 +280,7 @@
                 # min(max(..)) or some other weirdness
                 lo = (c * -1).type_as(y)
                 hi = (c-1).type_as(y)
-
-                y_tilde = torch.clip(y, min=lo, max=hi)
-                return y_tilde
+                return torch.clip(y, min=lo, max=hi)
 
         @staticmethod
         @parse_args('v', 'v', 'v', 't', 't', 't', 't')
@@ -129,16 +290,12 @@
             signed_ = g.op("Constant", value_t=signed)
             n_levels_out_ = g.op("Constant", value_t=n_levels_out)
 
-
-            output = g.op("PACTOps::RequantShift", x, mul, add, div_t=div, signed_t=signed, n_levels_out_t=n_levels_out)
-            return output
+            return g.op("PACTOps::RequantShift", x, mul, add, div_t=div, signed_t=signed, n_levels_out_t=n_levels_out)
 
     def __init__(self, mul : torch.Tensor, add : torch.Tensor, n_levels : int, signed : bool = False, D : torch.Tensor = torch.Tensor((2**16,)), cmsis_requant=False, requant_node=True):
         super(RequantShift, self).__init__()
         self.register_buffer('mul', mul.clone().detach())
         self.register_buffer('add', add.clone().detach())
-        if cmsis_requant:
-            self.add = torch.round((self.add / (self.mul+1e-15)) + 1e-3) * self.mul
         self.div = D.clone().type_as(add).detach()
         self.signed = signed
         self.n_levels_out = torch.Tensor((n_levels,)).detach()
@@ -236,6 +393,616 @@
     def forward(self, x):
         return self.MyChannelwiseThreshold.apply(x, self.thresh_lo.data.type_as(x), self.thresh_hi.data.type_as(x))
 
+
+class PACTEmbedding(torch.nn.Module):
+
+    def __init__(self, n_levels:int = 256, weights : torch.Tensor = torch.Tensor((1.,)), **kwargs):
+        super().__init__()
+        self.weights = nn.Parameter(weights)
+        self.adder = PACTIntegerAdd(n_levels=n_levels, num_args = 2, **kwargs)
+
+        self.register_buffer('maxval', torch.Tensor((0.,)))
+
+    def reassign_epsilons(self):
+        self.adder.reassign_epsilons()
+
+    def forward(self, x):
+        out = self.adder(x,self.weights)
+        self.maxval.data[0] = max(torch.max(torch.abs(out)).item(), self.maxval)
+
+        return out
+
+class PACTIntegerEmbedding(torch.nn.Module):
+
+    # Implements the integerized version of an Embedding
+    # Supports single stage mode, i.e. embeddings are quantized to the output epsilon and double stage mode where weights are quantized to an intermediate epsilon, which is more precise
+
+    def __init__(self, n_levels: int = 256, weight : torch.Tensor = torch.Tensor((1.,)), eps_in:float = 1./255, eps_adder:float=1./255, maxval:float=1., twoStage:bool = False):
+        super().__init__()
+        self.n_levels = n_levels
+
+        self.register_buffer('floor', torch.Tensor((False,)))
+        self.register_buffer('clip_gradient', torch.Tensor((True,)))
+        self.register_buffer('noisy', torch.Tensor((False,)))
+        self.register_buffer('twoStage', torch.Tensor((twoStage,)))
+
+        eps_out = maxval/(self.n_levels//2-1)
+        self.eps_out = torch.Tensor((eps_out,))
+
+        # Requantize in two steps - the intermediate step allows for the embedding to have a lower quantization error
+        if twoStage:
+
+            clip_lo = -(torch.max(torch.max(torch.abs(weight))))
+            clip_hi = AlmostSymmQuantFunc.apply(clip_lo, n_levels)
+
+            eps_weights = (clip_hi-clip_lo)/(n_levels-1)
+            eps_bias = eps_weights/eps_adder
+            D = 2**16
+
+            self.register_buffer('weight', torch.round(PACTQuantize(weight, eps_bias, clip_lo, clip_hi, self.floor, self.clip_gradient, self.noisy) / eps_bias))
+            self.rqs1 = RequantShift(mul=torch.floor(D*eps_in/eps_adder), add=torch.Tensor((0.,)), signed=True, D=torch.Tensor((D,)), n_levels=n_levels)
+            #self.rqs1 = RequantShift(mul=torch.floor(D*eps_in/eps_adder), add=D*self.weight, signed=True, D=torch.Tensor((D,)), n_levels=n_levels)
+            self.rqs2 = RequantShift(mul=torch.floor(D*eps_adder/eps_out), add=torch.Tensor((0.,)), signed=True, D=torch.Tensor((D,)), n_levels=n_levels)
+
+        # Requantize in one step - Fewer operations, but the quantization error might be larger
+        else:
+
+            clip_lo = -torch.abs(maxval)
+            clip_hi = AlmostSymmQuantFunc.apply(clip_lo, n_levels)
+            D = 2**16
+
+            self.register_buffer('weight', torch.round(PACTQuantize(weight, eps_out/D, clip_lo, clip_hi, self.floor, self.clip_gradient, self.noisy) / (eps_out/D)))
+            self.rq = RequantShift(mul=torch.floor(D*eps_in/eps_out), add=self.weight, signed=True, D=torch.Tensor((D,)), n_levels=n_levels)
+
+    def forward(self, x):
+        if self.twoStage:
+            out = self.rqs2(self.rqs1(x) + self.weight)
+        else:
+            out = self.rq(x)
+
+        return out
+
+
+class PACTExp(torch.nn.Module):
+
+    def __init__(self, n_levels: int = 256, dim: int = 1):
+        super().__init__()
+        self.n_levels = n_levels
+        self.dim = dim
+        self.coeffA = torch.Tensor((0.35815147,))
+        self.coeffB = torch.Tensor((1.353,))
+        self.coeffC =  torch.Tensor((0.344,))
+        self.log2 =  torch.Tensor((1.,))
+        self.clip_gradient = torch.tensor(True)
+        self.floor = torch.tensor(False)
+
+
+    def updateCoeffs(self, eps):
+        """Updates the coefficients, usually only done with the IntegerizeSoftmax pass
+
+        :param eps: Input epsilon
+        :returns:
+        :rtype:
+
+        """
+
+        p = 0
+        #eps2 = torch.Tensor((0.35815147 / 2**p,))
+        eps = eps
+        eps2 = torch.Tensor((0.3585,)).type_as(eps)
+
+        self.coeffA.data[0] = torch.round(0.3585/eps2) * eps2
+        self.coeffB.data[0] = torch.round(1.353/eps) * eps
+        self.coeffC.data[0] = torch.round(0.344/(eps**2*eps2)) * eps**2*eps2
+
+        #self.log2.data[0] = 2**torch.round(torch.Tensor((math.log2(math.log2(2)/(eps)),)))
+        self.log2.data[0] = torch.round(math.log2(2)/(eps)) * eps
+
+    def forward(self, x):
+        """Approximate Softmax implementation according to the I-BERT paper:
+        https://arxiv.org/abs/2101.01321
+
+        :param x:
+        :returns:
+        :rtype:
+
+        """
+
+#         clip_lo = -torch.abs(torch.max(x))
+#         clip_hi = AlmostSymmQuantFunc.apply(clip_lo, self.n_levels)
+#         eps = (clip_hi-clip_lo)/self.n_levels
+
+        xTilde = (x - torch.max(x, -1, keepdim=True)[0])
+        z = torch.floor(-xTilde / math.log(2))
+        p = xTilde + z * math.log(2)
+        y = (0.3585*(p + 1.353)**2 + 0.344) / 2**z
+        return y
+
+class PACTIntegerExp(torch.nn.Module):
+
+    def __init__(self, n_levels: int = 256, dim: int = 1):
+        super().__init__()
+        self.n_levels = n_levels
+        self.dim = dim
+        self.register_buffer('coeffA', torch.Tensor((0.35815147,)))
+        self.register_buffer('coeffB', torch.Tensor((1.353,)))
+        self.register_buffer('coeffC',  torch.Tensor((0.344,)))
+        self.register_buffer('log2',  torch.Tensor((1.,)))
+        self.register_buffer('clip_gradient', torch.tensor(True))
+        self.register_buffer('floor', torch.tensor(False))
+
+    class MyExp(torch.autograd.Function):
+
+        @staticmethod
+        def forward(ctx, x, log2, coeffA, coeffB, coeffC, n_levels, zero):
+            xTilde = (x - torch.max(x, dim=-1, keepdim=True)[0])
+            z = torch.floor(-xTilde / log2)
+            p = xTilde + z * log2
+            y = torch.floor(((coeffA*(p + coeffB)**2 + coeffC)) // (2**z))
+            out = torch.clip(y, zero, n_levels-1)
+
+            return out
+
+        @staticmethod
+        @parse_args('v', 't', 't', 't', 't', 't', 't')
+        def symbolic(g, x, log2, coeffA, coeffB, coeffC, n_levels, zero):
+            #return g.op("PACTOps::iSoftmax", x, log2_f = log2, coeffA_f = coeffA, coeffB_f = coeffB, coeffC_f = coeffC, n_levels_f = n_levels)
+
+            log2_ = g.op("Constant", value_t=log2)
+            coeffA_ = g.op("Constant", value_t=coeffA)
+            coeffB_ = g.op("Constant", value_t=coeffB)
+            coeffC_ = g.op("Constant", value_t=coeffC)
+            n_levels_ = g.op("Constant", value_t=n_levels)
+
+            return g.op("PACTOps::iExp", x, log2_t=log2, coeffA_t=coeffA, coeffB_t=coeffB,  coeffC_t=coeffC, n_levels_t=n_levels)
+
+    def updateCoeffs(self, eps):
+        """Updates the coefficients, usually only done with the IntegerizeSoftmax pass
+
+        :param eps: Input epsilon
+        :returns:
+        :rtype:
+
+        """
+
+        p = 0
+        #eps2 = torch.Tensor((0.35815147 / 2**p,))
+        eps = eps
+        eps2 = torch.Tensor((0.3585,)).type_as(eps)
+
+        self.coeffA.data[0] = torch.round(0.3585/eps2) * eps2
+        self.coeffB.data[0] = torch.round(1.353/eps) * eps
+        self.coeffC.data[0] = torch.round(0.344/(eps**2*eps2)) * eps**2*eps2
+
+        #self.log2.data[0] = 2**torch.round(torch.Tensor((math.log2(math.log2(2)/(eps)),)))
+        self.log2.data[0] = torch.round(math.log2(2)/(eps)) * eps
+
+    def forward(self, x):
+        """Approximate Softmax implementation according to the I-BERT paper:
+        https://arxiv.org/abs/2101.01321
+
+        :param x:
+        :returns:
+        :rtype:
+
+        """
+
+        if self.export_node:
+            return self.MyExp.apply(x, self.log2.type_as(x), self.coeffA.type_as(x), self.coeffB.type_as(x), self.coeffC.type_as(x), self.n_levels.type_as(x), self.zero.type_as(x))
+        else:
+            return self.MyExp.forward(None, x, self.log2.type_as(x), self.coeffA.type_as(x), self.coeffB.type_as(x), self.coeffC.type_as(x), self.n_levels.type_as(x), self.zero.type_as(x))
+class PACTSoftmax(_PACTEps):
+    def __init__(self, n_levels : int = 256, dim: int = 1):
+        super().__init__()
+        self.n_levels = n_levels
+        self.dim = dim
+        self.register_buffer('coeffA', torch.Tensor((0.35815147,)))
+        self.register_buffer('coeffB', torch.Tensor((1.353,)))
+        self.register_buffer('coeffC',  torch.Tensor((0.344,)))
+        self.register_buffer('log2',  torch.Tensor((1.,)))
+        self.register_buffer('clip_gradient', torch.tensor(True))
+        self.register_buffer('floor', torch.tensor(False))
+
+    def set_eps_in(self, eps_list):
+        super().set_eps_in(eps_list)
+        self.updateCoeffs(self.eps_in)
+
+    def updateCoeffs(self, eps):
+        eps2 = torch.Tensor((0.3585,)).type_as(eps)
+        self.coeffA.data[0] = torch.round(0.3585/eps2) * eps2
+        self.coeffB.data[0] = torch.round(1.353/eps) * eps
+        self.coeffC.data[0] = torch.round(0.344/(eps**2*eps2)) * eps**2*eps2
+        self.log2.data[0] = torch.round(math.log2(2)/(eps)) * eps
+
+    def forward(self, x):
+
+        def RQ(x, eps):
+            if self.started:
+                x = torch.floor(x/eps+0.5)*eps
+            return x
+
+        xTilde = x - RQ(torch.max(x, -1, keepdim=True)[0], self.eps_in)
+        z = -RQ(xTilde / self.log2, torch.Tensor((1.,)).type_as(x))
+        p = xTilde + z * self.log2
+        y = RQ((self.coeffA*(p + self.coeffB)**2 + self.coeffC) / 2**z, self.coeffA*self.eps_in**2)
+        ysum = torch.unsqueeze(torch.sum(y, -1), dim=-1)
+        out = RQ(y / (ysum), 1./self.n_levels)
+        return out
+
+
+
+class PACTIntegerSoftmax(torch.nn.Module):
+
+    class MySoftmax(torch.autograd.Function):
+
+        @staticmethod
+        def forward(ctx, x, log2, coeffA, coeffB, coeffC, n_levels, zero):
+            xTilde = (x - torch.max(x, dim=-1, keepdim=True)[0])
+            z = torch.floor(-xTilde / log2)
+            p = xTilde + z * log2
+            y = torch.floor(((coeffA*(p + coeffB)**2 + coeffC)) // (2**z))
+            ysum = torch.sum(y, -1, keepdim=True)
+            norm = torch.floor(y*(n_levels-1)/(ysum))
+            out = torch.clip(norm, zero, n_levels-1)
+
+            return out
+
+        @staticmethod
+        @parse_args('v', 't', 't', 't', 't', 't', 't')
+        def symbolic(g, x, log2, coeffA, coeffB, coeffC, n_levels, zero):
+            #return g.op("PACTOps::iSoftmax", x, log2_f = log2, coeffA_f = coeffA, coeffB_f = coeffB, coeffC_f = coeffC, n_levels_f = n_levels)
+
+            log2_ = g.op("Constant", value_t=log2)
+            coeffA_ = g.op("Constant", value_t=coeffA)
+            coeffB_ = g.op("Constant", value_t=coeffB)
+            coeffC_ = g.op("Constant", value_t=coeffC)
+            n_levels_ = g.op("Constant", value_t=n_levels)
+
+            return g.op("PACTOps::iSoftmax", x, log2_t=log2, coeffA_t=coeffA, coeffB_t=coeffB,  coeffC_t=coeffC, n_levels_t=n_levels)
+
+    def __init__(self, n_levels: int = 256, eps_in: float = 1./255):
+        super().__init__()
+
+        self.eps_in = eps_in
+        self.n_levels = torch.Tensor((n_levels,))
+        self.coeffA = torch.Tensor((0.35815147,))
+        self.coeffB = torch.Tensor((1.353,))
+        self.coeffC = torch.Tensor((0.344,))
+        self.log2 = torch.Tensor((1.,))
+        self.zero = torch.Tensor((0.,))
+
+        self.updateCoeffs(eps_in)
+
+    def updateCoeffs(self, eps):
+        """Updates the coefficients, usually only done with the IntegerizeSoftmax pass
+
+        :param eps: Input epsilon
+        :returns:
+        :rtype:
+
+        """
+
+        p = 0
+        #eps2 = torch.Tensor((0.35815147 / 2**p,))
+        eps = eps
+        eps2 = torch.Tensor((0.3585,))
+
+        self.coeffA.data[0] = torch.round(0.3585/eps2)
+        self.coeffB.data[0] = torch.round(1.353/eps)
+        self.coeffC.data[0] = torch.round(0.344/(eps**2*eps2))
+
+        #self.log2.data[0] = 2**torch.round(torch.Tensor((math.log2(math.log2(2)/(eps)),)))
+        self.log2.data[0] = torch.round(torch.Tensor((math.log2(2)/(eps)),))
+
+    def forward(self, x):
+        """Approximate Softmax implementation according to the I-BERT paper:
+        https://arxiv.org/abs/2101.01321
+
+        :param x:
+        :returns:
+        :rtype:
+
+        """
+
+        return self.MySoftmax.apply(x, self.log2.type_as(x), self.coeffA.type_as(x), self.coeffB.type_as(x), self.coeffC.type_as(x), self.n_levels.type_as(x), self.zero.type_as(x))
+
+class PACTGELU(_PACTEps):
+
+    def __init__(self,  n_levels: int = 256):
+        super().__init__(True)
+
+        self.n_levels = n_levels
+        self.register_buffer('a',torch.Tensor((-0.288,)))
+        self.register_buffer('b',torch.Tensor((-1.769,)))
+        self.register_buffer('one', torch.Tensor((1.,)))
+        self.register_buffer('sqrttwo', torch.Tensor((4,)))
+        self.register_buffer('clip_gradient', torch.tensor(True))
+        self.register_buffer('floor', torch.tensor(False))
+        # Maxval is used to gather statistics
+        self.register_buffer('maxval', torch.Tensor((0.,)))
+
+    def updateCoeffs(self, eps_in):
+        """Updates the polynomial coefficients, usually only done by the IntegerizeGELU pass
+
+        :param eps_in: Input epsilon
+        :returns:
+        :rtype:
+
+        """
+        epsX = eps_in * (math.sqrt(2))
+
+        r = 8
+        p = 0
+
+        #epsB = torch.Tensor((max(epsX, (2*1.769)/(2**r)),))
+        with torch.no_grad():
+            epsB = epsX
+            epsA = torch.Tensor(((0.288)/2**p,)).type_as(eps_in)
+            self.epsB = epsB.detach()
+            self.epsA = epsA.detach()
+            epsOne = epsB**2*epsA
+            epsOut = epsOne * eps_in
+
+            #import IPython; IPython.embed()
+
+            self.a.data[0] = torch.round(-0.288/epsA) * epsA
+            self.b.data[0] = torch.round(-1.769/epsB) * epsB
+            self.one.data[0] = torch.round(1./(epsB**2*epsA)) * epsB**2*epsA
+            self.sqrttwo.data[0] = torch.round(math.sqrt(2)/(eps_in/epsB))/(eps_in/epsB)
+
+    def forward(self, x):
+        """Approximate floating point GELU implementation according to the I-BERT paper:
+        https://arxiv.org/abs/2101.01321
+
+        :param x:
+        :returns:
+        :rtype:
+
+        """
+        #Estimate epsilon
+        with torch.no_grad():
+            if torch.min(x) >= 0:
+                clip_lo = torch.Tensor((0,)).type_as(x)
+                clip_hi = torch.abs(torch.max(x))
+            else:
+                clip_lo = -torch.abs(torch.max(x))
+                clip_hi = AlmostSymmQuantFunc.apply(clip_lo, self.n_levels)
+
+            eps = (clip_hi-clip_lo)/(self.n_levels-1)
+
+        L = torch.sign(x) * (-0.2888*(torch.clip(torch.abs(x/math.sqrt(2)), min=0, max=1.769) - 1.769)**2 + 1)
+        y = x*((1+L)/2)
+
+        self.maxval.data[0] = max(torch.max(torch.abs(y)).item(), self.maxval)
+
+        return y
+
+class PACTIntegerGELU(torch.nn.Module):
+
+    class MyGELU(torch.autograd.Function):
+
+        @staticmethod
+        def forward(ctx, x, b, one, totScaler, D, n_levels, zero):
+            L = torch.sign(x) * (-(torch.clip(torch.abs(x), min=zero, max=-b) + b)**2 + one)
+            y = x*((one+L)>>1)
+
+            y = torch.floor((y * totScaler)/D)
+            y = torch.clip(y, min=-n_levels//2, max = n_levels//2-1)
+
+            return y
+
+        @staticmethod
+        @parse_args('v', 't','t','t','t','t','t')
+        def symbolic(g, x, b, one, totScaler, D, n_levels, zero):
+
+            b_ = g.op("Constant", value_t=b)
+            one_ = g.op("Constant", value_t=one)
+            totScaler_ = g.op("Constant", value_t=totScaler)
+            D_ = g.op("Constant", value_t=D)
+            n_levels_ = g.op("Constant", value_t=n_levels)
+
+            return g.op("PACTOps::iGELU", x, b_t=b, one_t=one, totScaler_t=totScaler, D_t=D, n_levels_t=n_levels)
+
+    def __init__(self, n_levels: int = 256, eps_in = 1., maxval = 1.):
+        super().__init__()
+
+        self.n_levels = torch.Tensor((n_levels,)).detach()
+
+        self.a = torch.Tensor((-0.288,)).detach()
+        self.b = torch.Tensor((-1.769,)).detach()
+        self.one = torch.Tensor((1.,)).detach()
+        self.sqrttwo = torch.Tensor((4,)).detach()
+
+        self.D = torch.Tensor((2.**16,)).detach()
+        self.totScaler = torch.Tensor((255.,)).detach()
+        self.maxval = torch.Tensor((maxval,)).detach()
+
+        self.zero = torch.Tensor((0.,)).detach()
+
+        self.updateCoeffs(eps_in)
+
+    def updateCoeffs(self, eps_in):
+        """Updates the polynomial coefficients, usually only done by the IntegerizeGELU pass
+
+        :param eps_in: Input epsilon
+        :returns:
+        :rtype:
+
+        """
+        epsX = eps_in * (math.sqrt(2))
+
+        r = 8
+        p = 0
+
+        #epsB = torch.Tensor((max(epsX, (2*1.769)/(2**r)),))
+        epsB = torch.Tensor((epsX,))
+        epsA = torch.Tensor(((0.288)/2**p,))
+        epsOne = epsB**2*epsA
+        epsOut = epsOne * eps_in
+
+        self.eps_out = self.maxval/(self.n_levels//2-1) #epsOut
+
+        self.a.data[0] = torch.round(-0.288/epsA)
+        self.b.data[0] = torch.round(-1.769/epsB)
+        self.one.data[0] = torch.round(1./(epsB**2*epsA))
+        self.sqrttwo.data[0] = torch.round(torch.Tensor((2.,)))
+
+        self.totScaler.data[0] = torch.round((self.D * epsOut) / self.eps_out)
+
+    def forward(self, x):
+
+        """Approximate Integer GELU implementation according to the I-BERT paper:
+        https://arxiv.org/abs/2101.01321
+
+        :param eps_in:
+        :returns:
+        :rtype:
+
+        """
+        return self.MyGELU.apply(x, self.b.type_as(x), self.one.type_as(x), self.totScaler.type_as(x), self.D.type_as(x), self.n_levels.type_as(x), self.zero.type_as(x))
+
+class PACTIntegerLayerNorm(torch.nn.Module):
+
+    class MyLayerNorm(torch.autograd.Function):
+
+        @staticmethod
+        def forward(ctx, x, weight, bias, D, n_levels):
+            nom = x - torch.floor(torch.mean(x, len(x.shape)-1, keepdim=True))
+            denom = torch.floor(torch.sqrt(torch.floor(torch.mean(nom**2, len(x.shape)-1, keepdim=True))+1))
+
+            nom = nom * weight
+
+            y = (torch.floor(torch.div(nom,denom)))
+
+            y = y + (bias)
+
+            y = torch.floor(y/(D))
+            y = torch.clip(y, -n_levels//2, n_levels//2-1)
+            return y
+
+        @staticmethod
+        @parse_args('v','v','v','t','t')
+        def symbolic(g, x, weight, bias, D, n_levels):
+
+            n_levels_ = g.op("Constant", value_t=n_levels)
+            D_ = g.op("Constant", value_t=D)
+
+            return g.op("PACTOps::iLayerNorm", x, weight, bias, D_t=D, n_levels_t=n_levels)
+
+
+    def __init__(self, n_levels: int = 256, eps_in : float = 1., maxval: float = 1., weight : torch.Tensor = torch.Tensor((1.,)), bias : torch.Tensor = torch.Tensor((0.,)), D=2**24):
+        super().__init__()
+
+        self.n_levels = torch.Tensor((n_levels,)).detach()
+
+        self.eps = torch.Tensor((eps_in,)).detach()
+        self.D = torch.Tensor((D,)).detach()
+
+        # dummyOne and dummyZero are there to have a comparison value on Multi-GPU systems to check if weight and bias are used
+
+        self.floor = torch.Tensor((False,)).detach()
+        self.clip_gradient = torch.Tensor((True,)).detach()
+        self.noisy = torch.Tensor((False,)).detach()
+
+        # Maxval is used to track statistics
+        self.maxval = torch.Tensor((maxval,)).detach()
+
+        dummyOne =  torch.Tensor((1.,)).type_as(weight)
+        dummyZero = torch.Tensor((0.,)).type_as(bias)
+
+        if not torch.equal(weight, dummyOne) and not torch.equal(bias, dummyZero):
+            clip_lo = -max(torch.max(torch.abs(bias)), torch.max(torch.abs(weight)))
+            clip_hi = AlmostSymmQuantFunc.apply(clip_lo, n_levels)
+
+            eps_weights = (clip_hi-clip_lo)/(n_levels-1)
+            eps_bias = eps_weights
+
+            self.eps_weights = eps_weights
+
+            self.weight = nn.Parameter(torch.round(PACTQuantize(weight, eps_weights, clip_lo, clip_hi, self.floor, self.clip_gradient, self.noisy) / eps_weights ).detach(), requires_grad=False)
+            self.bias = nn.Parameter(torch.round(PACTQuantize(bias, eps_bias, clip_lo, clip_hi, self.floor, self.clip_gradient, self.noisy) / eps_bias).detach(), requires_grad=False)
+            self.totScaler = torch.Tensor((torch.round(self.D * (n_levels//2-1)/maxval * eps_weights ),)).detach()
+
+            self.weight *= self.totScaler
+            self.bias *= self.totScaler
+
+        else:
+
+            self.bias = torch.Tensor((0.,)).detach()
+            self.totScaler = torch.Tensor((torch.round(self.D * (n_levels//2-1)/maxval ),)).detach()
+            self.weight = self.totScaler
+
+    def forward(self, x):
+        return self.MyLayerNorm.apply(x, self.weight.type_as(x), self.bias.type_as(x), self.D.type_as(x), self.n_levels.type_as(x))
+
+class PACTLayerNorm(_PACTEps, _PACTLinOp):
+
+    def __init__(self, normalized_shape = None, weight = torch.Tensor((1.,)), bias = torch.Tensor((0.,)), eps=1e-5, *args, **kwargs):
+        _PACTLinOp.__init__(self)
+        _PACTEps.__init__(self)
+        self.setup_quant_params(*args, **kwargs)
+
+        self.normalized_shape = normalized_shape
+        self.weight = nn.Parameter(weight)
+        self.bias = nn.Parameter(bias)
+
+        self.register_buffer('eps', torch.Tensor((eps,)))
+        self.register_buffer('eta', torch.Tensor((1.,)))
+
+        self.div = PACTDiv(Delta=1., stable=False, autoscale=True)
+
+    def get_bias_q(self):
+        # we assume that bias gets quantized to a really high bitwidth so don't
+        # clip it
+        eps = self.div.get_eps_out(self.eps_in*self.get_eps_w(), self.eps_in)
+        with torch.no_grad():
+            b = PACTQuantize(self.bias, eps, -1000.*torch.ones_like(self.clip_lo), 1000.*torch.ones_like(self.clip_hi), clip_gradient=self.clip_gradient)
+        return b
+
+    # do not use in training!
+    def get_bias_int(self, eps_in):
+        return (self.get_bias_q(eps_in)/self.get_eps_out(eps_in)).round()
+
+    def get_eps_out(self, eps_in):
+        self.set_eps_in([eps_in])
+        return self.div.get_eps_out(self.eps_in*self.get_eps_w(), self.eps_in)
+
+    def set_eps_in(self, eps_in_list):
+        super().set_eps_in(eps_in_list)
+
+        t = self.eps_in / torch.sqrt(self.eps)
+        self.eta = torch.ceil(t)
+
+        self.div.set_eps_in([self.eps_in*self.get_eps_w(), self.eps_in])
+
+    def forward(self, x):
+        def RQ(x, eps):
+            if self.started:
+                x = torch.floor(x/eps)*eps
+            return x
+
+        nom = x - RQ(torch.mean(x, -1, keepdim=True), self.eps_in)
+        var = RQ(torch.mean(torch.pow(nom, 2), -1, keepdim=True), self.eps_in**2 )
+        var = var * self.eta**2
+        nom = nom * self.eta
+        eps = RQ(self.eta**2 * self.eps , self.eps_in**2)
+
+        if self.started:
+            assert eps>=self.eps_in**2, "Eps was rounded down in PACTLayerNorm"
+
+        denom = RQ(torch.sqrt(var + eps), self.eps_in)
+
+        if self.started:
+            nom = nom*self.weight_q
+        else:
+            nom = nom*self.weight
+
+        b = self.bias
+
+        y = self.div(nom, denom) + b
+        return y
+
+
 r"""Broadly configurable implementations of the PACT
 (https://arxiv.org/pdf/1807.06964) and TQT (https://arxiv.org/abs/1903.08066)
 algorithms. These layers require the corresponding `Controller`s to work correctly!
@@ -308,14 +1075,10 @@
         :param tqt_beta:  Momentum for gradient normalization of TQT (see TQT paper).
         :param tqt_clip_grad: Whether to apply the :math `tanh` function to the TQT gradients.
         :param signed:    True if this is a signed activation. The classes `PACTUnsignedActivation` and `PACTAsymmetricActivation
-        :param percentile_clipping:    True if the maximum and minimum of a tensor should be determined based on some upper or lower percentile
-        :param upper_percentile:    Upper percentile used for percentile-based clipping if percentile_clipping is True
-        :param lower_percentile:    Lower percentile used for percentile-based clipping if percentile_clipping is True
         """
         super(_PACTActivation, self).__init__()
         act_kind = act_kind.lower()
         init_clip = init_clip.lower()
-
         assert_param_valid(self, act_kind, 'act_kind', ['identity', 'relu', 'relu6', 'leaky_relu', 'htanh'])
         assert_param_valid(self, init_clip, 'init_clip', ['max', 'std', 'const', 'klj', 'percentile'])
 
@@ -329,6 +1092,7 @@
             self.clip_hi  = torch.nn.Parameter(torch.Tensor((6.,)),  requires_grad=(learn_clip and not symm) and not tqt)
         else:
             self.clip_hi  = torch.nn.Parameter(torch.Tensor((1.,)),  requires_grad=(learn_clip and not symm) and not tqt)
+
         # to provide convenient access for the controller to the clipping params, store them in a dict.
         self.clipping_params = {'high' : self.clip_hi}
         if signed:
@@ -347,9 +1111,7 @@
         self.rounding = rounding
         self.signed = signed
 
-        self.tqt = tqt
-
-        if self.tqt:
+        if tqt:
             assert (not noisy and learn_clip and symm), f"{self.__class__.__name__}: TQT quantization requires noisy=False, learn_clip=True - you provided noisy={noisy}, learn_clip={learn_clip}, symm={symm}"
             self.register_parameter("log_t", nn.Parameter(torch.tensor((0.)), requires_grad=True))
             self.register_buffer("tqt_beta", torch.tensor(tqt_beta))
@@ -360,6 +1122,7 @@
         else:
             self.tqt_beta = torch.tensor(tqt_beta)
             self.tqt_clip_grad = torch.tensor(tqt_clip_grad)
+        self.tqt = tqt
 
         # this is switched on/off by the PACTActController
         self.register_buffer('started', torch.tensor(False))
@@ -426,6 +1189,7 @@
         self.min[:] = (self.prevEdges[rightMinIdx]+self.prevEdges[leftMinIdx])/2
         self.max[:] = (self.prevEdges[rightMaxIdx]+self.prevEdges[leftMaxIdx])/2
 
+
     def get_eps(self, *args):
         return ((self.clip_hi-self.clip_lo)/(self.n_levels-1)).detach().clone()
 
@@ -459,19 +1223,21 @@
                     self.running_var[:]  = 0.9 * self.running_var.item()  + 0.1 * x_stat.std()*x_stat.std()
 
             return res
-
         else:
             eps = self.get_eps()
             if self.tqt:
                 #Make sure that the activation is correctly registered with a
                 #controller which assigns clip_hi = 2**log_t!
-                return TQTQuantize(x, eps, self.log_t, self.clip_lo, self.clip_hi, self.tqt_beta, self.tqt_running_grad_var, self.tqt_running_beta, self.tqt_clip_grad, self.rounding)
+                result = TQTQuantize(x, eps, self.log_t, self.clip_lo, self.clip_hi, self.tqt_beta, self.tqt_running_grad_var, self.tqt_running_beta, self.tqt_clip_grad, self.rounding)
             else:
                 if self.learn_clip and self.symm and self.signed:
                     clip_upper = AlmostSymmQuantFunc.apply(self.clip_lo, self.n_levels)
                 else:
                     clip_upper = self.clip_hi
-                return PACTQuantize(x, eps, self.clip_lo, clip_upper, floor=(not self.rounding), clip_gradient=self.clip_gradient, noisy=self.noisy)
+                result = PACTQuantize(x, eps, self.clip_lo, clip_upper, floor=(not self.rounding), clip_gradient=self.clip_gradient, noisy=self.noisy)
+            if isinstance(result, QTensor):
+                result.eps = eps
+            return result
 
 
 class PACTUnsignedAct(_PACTActivation):
@@ -573,892 +1339,6 @@
         y = torch.cat(z_act, dim=self.dim)
         return y
 
-class PACTIntegerAdd(torch.nn.Module):
-    r"""
-    Fake-quantized addition node. Each input is quantized before being added. The
-    :class:`quantlib.algorithms.pact.PACTIntegerModulesController` calls the
-    :func:`reassign_epsilons` function during every training batch to ensure
-    that all input epsilons are identical, forcing each input activation to the
-    maximum epsilon of all the inputs.
-    """
-    def __init__(
-            self,
-            num_args = 1,
-            force_out_eps=False,
-            signed : bool = True,
-            **kwargs
-    ):
-
-        super().__init__()
-        act_cls = PACTAsymmetricAct if signed else PACTUnsignedAct
-        self.acts = torch.nn.ModuleList([])
-        for i in range(num_args):
-            self.acts.append(act_cls(**kwargs))
-
-        self.act_out = act_cls(**kwargs)
-
-        self.clip_lo = self.acts[0].clip_lo
-        self.clip_hi = self.acts[0].clip_hi
-        self.n_levels = self.acts[0].n_levels
-        self.force_out_eps = force_out_eps
-
-    def reassign_epsilons(self):
-        if not self.force_out_eps:
-            max_clip = -math.inf
-            min_clip = math.inf
-            eps = math.inf
-
-            for i in self.acts:
-                if (i.clip_hi.data - i.clip_lo.data) > (max_clip - min_clip):
-                    max_clip = i.clip_hi.data
-                    min_clip = i.clip_lo.data
-                    diff = max_clip - min_clip
-                    eps = diff/(self.n_levels-1)
-
-            # SCHEREMO: This is the part that I might have to think about a bit more...
-            for i in self.acts:
-                # Closer to unsigned than to signed -- Is this reasonable?
-                #if abs(i.clip_lo) < abs(i.clip_hi)/2:
-                # Make it unsigned if it is only really barely signed... 5 is really arbitrary, though
-                if abs(i.clip_lo) < i.get_eps():
-                    i.symm = False
-                    i.clip_hi.data.copy_(torch.Tensor((eps * (self.n_levels-1),)))
-                    i.clip_lo.data.copy_(torch.Tensor((0.,)))
-                    # Closer to signed than unsigned
-                else:
-                    i.symm = True
-                    i.clip_lo.data.copy_(torch.Tensor((-(self.n_levels/2)*eps,)))
-                    i.clip_hi.data.copy_(torch.Tensor(((self.n_levels/2 - 1)*eps,)))
-#                     i.clip_lo.data.copy_(lower_bound)
-#                     i.clip_hi.data.copy_(upper_bound)
-        else:
-            clip_hi = self.act_out.clip_hi.data.detach().clone()
-            clip_lo = self.act_out.clip_lo.data.detach().clone()
-            for i in self.acts:
-                i.clip_hi.data.copy_(clip_hi)
-                i.clip_lo.data.copy_(clip_lo)
-
-    def forward(self, *x: torch.Tensor):
-        total = self.acts[0](x[0])
-        for idx, i in enumerate(x[1:]):
-            total = total + self.acts[idx+1](i)
-        return self.act_out(total)
-
-
-class PACTIntegerMatmul(torch.nn.Module):
-    def __init__(
-            self,
-            n_levels=256,
-            init_clip='max',
-            learn_clip=True,
-            act_kind='relu',
-            symm=False,
-            leaky=0,
-            nb_std=3,
-            **kwargs
-    ):
-
-        super().__init__()
-
-    def reassign_epsilons(self):
-        pass
-
-    def forward(self, x: torch.Tensor, y: torch.Tensor):
-        mulresult = torch.matmul(x,y)
-        return mulresult
-
-class _PACTEps(nn.Module):
-    def __init__(self, startedFlag=False):
-        super().__init__()
-        self.register_buffer('_eps_in',torch.Tensor((1.,)))
-        if startedFlag:
-            self.started = False
-        self.locked = False
-
-    def set_eps_in(self, eps_in_list):
-        self._eps_in[:] = eps_in_list[0]
-
-    def get_eps_in(self):
-        return self._eps_in
-
-    @property
-    def eps_in(self):
-        return self.get_eps_in()
-
-class _PACTLinOp:
-    # a helper class to provide initialization code common to all PACT/TQT
-    # linear operators in the setup_quant_params() function.
-    # always call nn.Module.__init__() before calling setup_quant_params()!
-
-    def __init__(self, *args, **kwargs):
-        pass
-
-    def expand_bounds(self, t):
-        return t
-
-    # ensure backward compatibility with checkpoints from before the addition
-    # of "params_frozen" by adding this as a load_state_dict_pre_hook
-    def make_state_dicts_compat(self, state_dict, prefix, _, strict, *args, **kwargs):
-        if strict:
-            to_fix = ["params", "weight"]
-            try:
-                if self.bias is not None:
-                    to_fix.append("bias")
-            except AttributeError:
-                pass
-            for p in to_fix:
-                if prefix+p+"_frozen" not in state_dict.keys():
-                    state_dict[prefix+p+"_frozen"] = getattr(self, p+"_frozen")
-
-    def setup_quant_params(
-            self,
-            n_levels : int = 256,
-            quantize : str = 'per_layer',
-            init_clip : str= 'sawb_asymm',
-            learn_clip : bool = False,
-            symm_wts : bool = True,
-            nb_std : Union[int, float]= 3,
-            tqt : bool = False,
-            tqt_beta : float = 0.9,
-            tqt_clip_grad : bool = True,
-            rounding : bool = True
-    ):
-        """
-        :param n_levels: Number of weight quantization levels
-        :param quantize: how to quantize weights - 'per_layer' or 'per_channel'
-        :param init_clip: how weight clipping parameters should be initialized - 'sawb_symm', 'sawb_asymm', 'max' or 'std'
-        :param learn_clip: whether clipping bound(s) should be learned
-        :param symm_wts: Indicates that the weights should cover a symmetrical range around 0. If n_levels is an odd number,
-               the integer representations of the weights will go from -n_levels/2 to n_levels/2-1, and the clipping range will
-               be set accordingly. If init_clip is 'sawb_symm'/'sawb_asymm', and `learn_clip` or `tqt` are True, the symm_wts parameter has no effect.
-        """
-
-        quantize = quantize.lower()
-        init_clip = init_clip.lower()
-        assert_param_valid(self, quantize, 'quantize', ['per_layer', 'per_channel'])
-        assert_param_valid(self, init_clip, 'init_clip', ['max', 'std', 'sawb_symm', 'sawb_asymm', 'const'])
-        if init_clip == 'const':
-            assert not symm_wts, f"{self.__class__.__name__}: argument combination init_clip='const' and symm_wts=True not supported!"
-
-        super(_PACTLinOp, self).__init__()
-        self.n_levels = n_levels
-        self.quantize = quantize
-        self.init_clip = init_clip
-        self.learn_clip = learn_clip
-        self.rounding = rounding
-        # this member indicates that quantization is enabled
-        self.register_buffer('started', torch.tensor(False))
-        self.symm_wts = symm_wts
-        self.nb_std = nb_std
-        clip_lo = torch.tensor(-1.)
-        # clip_lo & clip_hi should have dimension (out_channels, 1, 1, 1) in case of per-channel quantization.
-        # The PACTController will take care of managing them according to the configuration (per-channel, per-layer)
-        clip_lo = self.expand_bounds(clip_lo)
-        self.clip_lo = nn.Parameter(clip_lo, requires_grad=learn_clip and not tqt)
-        self.register_buffer('clip_gradient', torch.tensor(True))
-
-
-        clip_hi = torch.tensor(1.)
-        clip_hi = self.expand_bounds(clip_hi)
-        # in the case when learn_clip and symm_wts are both True, clip_hi is not actually used;
-        # instead the upper clipping bound is calculated from clip_lo with AlmostSymmQuantFunc.
-        # This way, only the lower clip bound is
-        self.clip_hi = nn.Parameter(clip_hi, requires_grad=((learn_clip and not tqt) and not symm_wts))
-        # to provide convenient access for the controller to the clipping params, store them in a dict.
-        self.clipping_params = {'low':self.clip_lo, 'high':self.clip_hi}
-        self.tqt = tqt
-
-        if self.tqt:
-            assert (learn_clip and symm_wts), f"{self.__class__.__name__}: TQT quantization requires learn_clip=True and symm_wts=True, you provided learn_clip={learn_clip}, symm_wts={symm_wts}"
-            self.register_parameter("log_t", nn.Parameter(torch.zeros_like(self.clip_lo.data), requires_grad=True))
-            self.register_buffer("tqt_beta", torch.tensor(tqt_beta))
-            self.register_buffer("tqt_running_beta", torch.tensor(1.))
-            self.register_buffer("tqt_running_grad_var", torch.zeros_like(self.clip_lo.data))
-            self.register_buffer("tqt_clip_grad", torch.tensor(tqt_clip_grad))
-            self.clipping_params["log_t"] = self.log_t
-        else:
-            self.tqt_beta = torch.tensor(tqt_beta)
-            self.tqt_clip_grad = torch.tensor(tqt_clip_grad)
-
-        # this member indicates that the module's clipping bounds should not be
-        # touched. it is set by the controller
-        self.register_buffer('frozen', torch.tensor(False))
-        # this member indicates that parameters (weight + bias) of the layer
-        # are frozen
-        self.register_buffer('params_frozen', torch.tensor(False))
-
-    def get_eps_w(self):
-        """
-        :return: epsilon of the weight quantization.
-        """
-        return ((self.clip_hi-self.clip_lo)/(self.n_levels-1)).clone().detach()
-
-    def get_eps_out(self, eps_in, *args, **kwargs):
-        """
-        :return: epsilons of the output pre-activations
-        """
-        return self.get_eps_w()*eps_in
-
-    @property
-    def pact_repr_str(self):
-        return f", n_levels={self.n_levels}, quantize='{self.quantize}', init_clip='{self.init_clip}', learn_clip={self.learn_clip}, symm_wts={self.symm_wts}, nb_std={self.nb_std}, tqt={self.tqt}, tqt_beta={self.tqt_beta.item():.2f}, tqt_clip_grad={self.tqt_clip_grad.item()}"
-
-    def extra_repr(self):
-        # this might be a little bit dangerous - always inherit from the
-        # nn.Module you're extending FIRST and PACTLinOp SECOND
-        r = super(self.__class__, self).extra_repr()
-        r += self.pact_repr_str
-        return r
-
-    @property
-    def weight_q(self):
-        if self.params_frozen:
-            wt = self.weight_frozen
-        else:
-            wt = self.weight
-        if not self.tqt:
-            if self.learn_clip and self.symm_wts:
-                try:
-                    clip_upper = AlmostSymmQuantFunc.apply(self.clip_lo, self.n_levels)
-                except Exception as e:
-                    print(e)
-                    import IPython; IPython.embed()
-            else:
-                clip_upper = self.clip_hi
-
-            return PACTQuantize(wt, self.get_eps_w(), self.clip_lo, clip_upper, floor=False, clip_gradient=self.clip_gradient)
-        else:
-            return TQTQuantize(wt, self.get_eps_w(), self.log_t, self.clip_lo, self.clip_hi, self.tqt_beta, self.tqt_running_grad_var, self.tqt_running_beta, self.tqt_clip_grad, rounding=True)
-
-    @property
-    def weight_int(self):
-        return (self.weight_q / self.get_eps_w()).detach().clone().round()
-
-    # not nice: inheriting classes must set up weight_frozen/bias_frozen in
-    # their constructors!!!
-    def freeze_params(self):
-        self.weight_frozen.copy_(self.weight.data)
-        if self.bias is not None:
-            self.bias_frozen.copy_(self.bias.data)
-
-        self.params_frozen |= True
-
-    def unfreeze_params(self):
-        self.params_frozen &= False
-
-
-
-class PACTConv2d(nn.Conv2d, _PACTLinOp):
-    def __init__(
-            self,
-            in_channels,
-            out_channels,
-            kernel_size,
-            n_levels = 256,
-            quantize = 'per_layer',
-            init_clip = 'sawb_asymm',
-            learn_clip = False,
-            symm_wts = True,
-            nb_std = 3,
-            tqt = False,
-            tqt_beta = 0.9,
-            tqt_clip_grad = True,
-            rounding = True,
-            **kwargs
-    ):
-        """
-        :param in_channels: See torch.nn.Conv2d
-        :param out_channels: See torch.nn.Conv2d
-        :param kernel_size: See torch.nn.Conv2d
-        :param kwargs: passed to Conv2d constructor
-        """
-
-        super(PACTConv2d, self).__init__(in_channels, out_channels, kernel_size, **kwargs)
-        self.setup_quant_params(n_levels=n_levels,
-                                quantize=quantize,
-                                init_clip=init_clip,
-                                learn_clip=learn_clip,
-                                symm_wts=symm_wts,
-                                nb_std=nb_std,
-                                tqt=tqt,
-                                tqt_beta=tqt_beta,
-                                tqt_clip_grad=tqt_clip_grad)
-        # we want to be able to freeze weights; to avoid updating them, we must
-        # keep them in a buffer (e.g., ADAM will keep updating weights even
-        # with requires_grad == False)
-        self.register_buffer('weight_frozen', self.weight.data.clone())
-        if self.bias is not None:
-            self.register_buffer('bias_frozen', self.bias.data.clone())
-        else:
-            self.bias_frozen = None
-
-        self._register_load_state_dict_pre_hook(self.make_state_dicts_compat)
-
-
-    def expand_bounds(self, t):
-        if self.quantize == 'per_channel':
-            if t.numel() == 1:
-                t = torch.reshape(t, (1,))
-                t = torch.cat(self.out_channels*[t])
-            t = torch.reshape(t, (self.out_channels, 1, 1, 1))
-        return t
-
-
-    def forward(self, x):
-        b = self.bias
-        if self.started:
-            w = self.weight_q
-        elif self.params_frozen:
-            w = self.weight_frozen
-            b = self.bias_frozen
-        else:
-            w = self.weight
-
-        return nn.functional.conv2d(x, w, b, self.stride, self.padding, self.dilation, self.groups)
-
-
-    # this is not very pretty. Any suggestions on how to avoid it are welcome...
-    def extra_repr(self):
-        return _PACTLinOp.extra_repr(self)
-
-    @classmethod
-    def from_conv2d(cls, c : nn.Conv2d, **kwargs):
-        # kwargs should be arguments to PACTConv2d
-        pact_conv = cls(in_channels=c.in_channels,
-                   out_channels=c.out_channels,
-                   kernel_size=c.kernel_size,
-                   stride=c.stride,
-                   padding=c.padding,
-                   dilation=c.dilation,
-                   groups=c.groups,
-                   bias=(c.bias is not None),
-                   padding_mode=c.padding_mode,
-                   **kwargs)
-        # initialize parameters from the nn.Conv2d
-        pact_conv.weight.data.copy_(c.weight.data)
-        if c.bias is not None:
-            pact_conv.bias.data.copy_(c.bias.data)
-
-        return pact_conv
-
-
-
-class PACTConv1d(nn.Conv1d, _PACTLinOp):
-    def __init__(
-            self,
-            in_channels,
-            out_channels,
-            kernel_size,
-            n_levels = 256,
-            quantize = 'per_layer',
-            init_clip = 'sawb_asymm',
-            learn_clip = False,
-            symm_wts = True,
-            nb_std = 3,
-            tqt = False,
-            tqt_beta = 0.9,
-            tqt_clip_grad = True,
-            rounding = True,
-            **kwargs
-    ):
-        """
-        :param in_channels: See torch.nn.Conv2d
-        :param out_channels: See torch.nn.Conv2d
-        :param kernel_size: See torch.nn.Conv2d
-        :param kwargs: passed to Conv1d constructor
-        """
-        super(PACTConv1d, self).__init__(in_channels, out_channels, kernel_size, **kwargs)
-        self.setup_quant_params(n_levels=n_levels,
-                                quantize=quantize,
-                                init_clip=init_clip,
-                                learn_clip=learn_clip,
-                                symm_wts=symm_wts,
-                                nb_std=nb_std,
-                                tqt=tqt,
-                                tqt_beta=tqt_beta,
-                                tqt_clip_grad=tqt_clip_grad,
-                                rounding=rounding)
-
-
-        self.register_buffer('weight_frozen', self.weight.data.clone())
-        if self.bias is not None:
-            self.register_buffer('bias_frozen', self.bias.data.clone())
-        else:
-            self.bias_frozen = None
-
-        self._register_load_state_dict_pre_hook(self.make_state_dicts_compat)
-
-    def expand_bounds(self, t):
-        if self.quantize == 'per_channel':
-            if t.numel() == 1:
-                t = torch.reshape(t, (1,))
-                t = torch.cat(self.out_channels*[t])
-            t = torch.reshape(t, (self.out_channels, 1, 1))
-        return t
-    def forward(self, x):
-        b = self.bias
-        if self.started:
-            w = self.weight_q
-        elif self.params_frozen:
-            w = self.weight_frozen
-            b = self.bias_frozen
-        else:
-            w = self.weight
-
-        return nn.functional.conv1d(x, w, b, self.stride, self.padding, self.dilation, self.groups)
-
-    def extra_repr(self):
-        return _PACTLinOp.extra_repr(self)
-
-    @classmethod
-    def from_conv1d(cls, c : nn.Conv1d, **kwargs):
-        # kwargs should be arguments to PACTConv1d
-        pact_conv = cls(in_channels=c.in_channels,
-                   out_channels=c.out_channels,
-                   kernel_size=c.kernel_size,
-                   stride=c.stride,
-                   padding=c.padding,
-                   dilation=c.dilation,
-                   groups=c.groups,
-                   bias=(c.bias is not None),
-                   padding_mode=c.padding_mode,
-                   **kwargs)
-        # initialize parameters from the nn.Conv1d
-        pact_conv.weight.data.copy_(c.weight.data)
-        if c.bias is not None:
-            pact_conv.bias.data.copy_(c.bias.data)
-
-        return pact_conv
-
-
-class PACTCausalConv1d(PACTConv1d, _PACTLinOp):
-    def __init__(
-            self,
-            in_channels,
-            out_channels,
-            kernel_size,
-            n_levels = 256,
-            quantize = 'per_layer',
-            init_clip = 'sawb_asymm',
-            learn_clip = False,
-            symm_wts = True,
-            nb_std = 3,
-            tqt = False,
-            tqt_beta = 0.9,
-            tqt_clip_grad = True,
-            **kwargs
-    ):
-        if isinstance(kernel_size, tuple):
-            assert len(kernel_size) == 1, "Invalid Kernel Size in PACTCausalConv1d: {}".format(kernel_size)
-            k = kernel_size[0]
-        else:
-            k = kernel_size
-
-        if 'dilation' in kwargs.keys():
-            dilation = kwargs['dilation']
-            if isinstance(dilation, tuple):
-                assert len(dilation) == 1, "Invalid Dilation in PACTCausalConv1d: {}".format(dilation)
-                dil = dilation[0]
-            else:
-                dil = dilation
-        else:
-            dil = 1
-
-        self.__padding = (k-1) * dil
-
-        if 'padding_mode' in kwargs:
-            self.padding_mode = kwargs['padding_mode']
-        else:
-            self.padding_mode = 'zeros'
-
-        super(PACTCausalConv1d, self).__init__(
-            in_channels,
-            out_channels,
-            kernel_size,
-            n_levels,
-            quantize,
-            init_clip,
-            learn_clip,
-            symm_wts,
-            nb_std,
-            tqt,
-            tqt_beta,
-            tqt_clip_grad,
-            **kwargs)
-
-    def extra_repr(self):
-        # done veryy ugly, but I was getting a recursion error all the time and couldn't figure it out
-        return f"{self.in_channels}, {self.out_channels}, kernel_size={self.kernel_size}, n_levels={self.n_levels}, quantize='{self.quantize}', init_clip='{self.init_clip}', learn_clip={self.learn_clip}, symm_wts={self.symm_wts}, nb_std={self.nb_std}, tqt={self.tqt}, tqt_beta={self.tqt_beta.item():.2f}, tqt_clip_grad={self.tqt_clip_grad.item()}"
-
-    def forward(self, input):
-        pad_mode = 'constant' if self.padding_mode == 'zeros' else self.padding_mode
-        x = nn.functional.pad(input, (self.__padding, 0), mode=pad_mode)
-        result = super(PACTCausalConv1d, self).forward(x)
-        return result
-
-    @classmethod
-    def from_causalconv1d(cls, c : CausalConv1d, **kwargs):
-        # kwargs should be arguments to PACTCausalConv1d
-        pact_causalconv = cls(
-            in_channels=c.in_channels,
-            out_channels=c.out_channels,
-            kernel_size=c.kernel_size,
-            stride=c.stride,
-            dilation=c.dilation,
-            groups=c.groups,
-            bias=(c.bias is not None),
-            padding_mode=c.padding_mode,
-            **kwargs)
-        # initialize parameters from the nn.Conv1d
-        pact_causalconv.weight.data.copy_(c.weight.data)
-        if c.bias is not None:
-            pact_causalconv.bias.data.copy_(c.bias.data)
-
-        return pact_causalconv
-
-
-class PACTLinear(nn.Linear, _PACTLinOp):
-    def __init__(self,
-                 in_features : int,
-                 out_features : int,
-                 n_levels : int = 256,
-                 quantize : str = 'per_layer',
-                 init_clip : str = 'sawb_asymm',
-                 learn_clip : bool = False,
-                 symm_wts : bool = True,
-                 nb_std : int = 3,
-                 tqt = False,
-                 tqt_beta = 0.9,
-                 tqt_clip_grad = True,
-                 rounding = True,
-                 **kwargs):
-        """
-        :param in_features:   see nn.Linear
-        :param out_features:  see nn.Linear
-        :param kwargs:        passed to nn.Linear constructor
-        """
-
-        super(PACTLinear, self).__init__(in_features, out_features, **kwargs)
-        self.setup_quant_params(n_levels=n_levels,
-                                quantize=quantize,
-                                init_clip=init_clip,
-                                learn_clip=learn_clip,
-                                symm_wts=symm_wts,
-                                nb_std=nb_std,
-                                tqt=tqt,
-                                tqt_beta=tqt_beta,
-                                tqt_clip_grad=tqt_clip_grad,
-                                rounding=rounding)
-
-        self.register_buffer('weight_frozen', self.weight.data.clone())
-        if self.bias is not None:
-            self.register_buffer('bias_frozen', self.bias.data.clone())
-        else:
-            self.bias_frozen = None
-
-        self._register_load_state_dict_pre_hook(self.make_state_dicts_compat)
-
-    def expand_bounds(self, t):
-        if self.quantize == 'per_channel':
-            if t.numel() == 1:
-                t = torch.reshape(t, (1,))
-                t = torch.cat(self.out_features * [t])
-            t = t.reshape((self.out_features, 1))
-        return t
-    # do not use in training!
-    def get_bias_q(self, eps_in):
-        # we assume that bias gets quantized to a really high bitwidth so don't
-        # clip it
-        with torch.no_grad():
-            b = PACTQuantize(self.bias, self.get_eps_out(eps_in), -1000.*torch.ones_like(self.clip_lo), 1000.*torch.ones_like(self.clip_hi), clip_gradient=self.clip_gradient)
-        return b
-
-    # do not use in training!
-    def get_bias_int(self, eps_in):
-        return (self.get_bias_q(eps_in)/self.get_eps_out(eps_in)).round()
-
-    def forward(self, x):
-        b = self.bias
-        if self.started:
-            w = self.weight_q
-        elif self.params_frozen:
-            w = self.weight_frozen
-            b = self.bias_frozen
-        else:
-            w = self.weight
-
-        return nn.functional.linear(x, w, b)
-
-    def extra_repr(self):
-        return _PACTLinOp.extra_repr(self)
-
-    @classmethod
-    def from_linear(cls, l : nn.Linear, **kwargs):
-        pact_linear = cls(in_features=l.in_features,
-                          out_features=l.out_features,
-                          bias=(l.bias is not None),
-                          **kwargs)
-        # initialize parameters from nn.Linear instance
-        pact_linear.weight.data.copy_(l.weight.data)
-        if l.bias is not None:
-            pact_linear.bias.data.copy_(l.bias.data)
-        return pact_linear
-
-
-
-
-#############################################################
-# THE FOLLOWING CLASSES:
-# PACTIntegerLayerNorm, PACTIntegerMatmul, PACTIntegerSoftmax
-# ARE STILL IN BETA STADIUM - DO NOT USE FOR IMPORTANT THINGS!
-#############################################################
-class PACTHardswish(nn.Module):
-    def __init__(self, eps_s : float, eps_in_fn : Optional[callable] = None):
-        super(PACTHardswish, self).__init__()
-        self.eps_s = eps_s
-        self.eps_in_fn = eps_in_fn
-
-    def forward(self, x):
-        inp = x
-        three = torch.tensor(3., dtype=x.dtype, device=x.device)
-        six = 2 * three
-        z = torch.zeros(1, dtype=x.dtype, device=x.device)
-        o = torch.ones(1, dtype=x.dtype, device=x.device)
-        # if we have a handle on the input epsilon, quantize the constants 3
-        # and 6 to eps_in
-        if self.eps_in_fn:
-            three = PACTQuantize(three, self.eps_in_fn(), 2., 4., floor=False)
-            six = PACTQuantize(six, self.eps_in_fn(), 5., 6., floor=False)
-        # now perform quantized hswish with the input data:
-        # 1. relu6(x+3)
-        x = x + three
-        x = torch.minimum(torch.maximum(z, x), six)
-        # 2. /6
-        one_over_six = PACTQuantize(o/6, self.eps_s, 0., 1., floor=False)
-        x = x * one_over_six
-        # 3. x * (ans)
-        return inp * x
-
-    def get_eps_out(self, eps_in):
-        return self.eps_s * eps_in * eps_in
-
-
-class PACTIntegerHardswish(nn.Module):
-    def __init__(self, eps_in : float, eps_s : float):
-        super(PACTIntegerHardswish, self).__init__()
-        self.eps_in = eps_in
-        self.eps_s = eps_s
-        three = torch.tensor(3.)
-        six = 2 * three
-        three_q = torch.round(three/self.eps_in)
-        six_q = torch.round(six/self.eps_in)
-        self.register_buffer("three", three_q)
-        self.register_buffer("six", six_q)
-        one_over_six = 1/six
-        one_over_six_q = torch.round(one_over_six/eps_s)
-        self.register_buffer("one_over_six", one_over_six_q)
-
-    def forward(self, x):
-        z = torch.zeros.type_as(x)
-        inp = x
-        x = x + self.three
-        x = torch.clip(x, z, self.six)
-        x = x * self.one_over_six
-        return inp * x
-
-
-
-
-class PACTHardsigmoid(nn.Module):
-    def __init__(self, eps_s : float, eps_in_fn : Optional[callable] = None):
-        super(PACTHardsigmoid, self).__init__()
-        self.eps_s = eps_s
-        self.eps_in_fn = eps_in_fn
-
-    def forward(self, x):
-        three = torch.tensor(3., dtype=x.dtype, device=x.device)
-        six = 2 * three
-        z = torch.zeros(1, dtype=x.dtype, device=x.device)
-        o = torch.ones(1, dtype=x.dtype, device=x.device)
-        # if we have a handle on the input epsilon, quantize the constants 3
-        # and 6 to eps_in
-        if self.eps_in_fn:
-            three = PACTQuantize(three, self.eps_in_fn(), 2., 4., floor=False)
-            six = PACTQuantize(six, self.eps_in_fn(), 5., 6.5, floor=False)
-        # now perform quantized hswish with the input data:
-        # 1. relu6(x+3)
-        x = x + three
-        x = torch.minimum(torch.maximum(z, x), six)
-        # 2. /6
-        one_over_six = PACTQuantize(o/six, self.eps_s, z, o, floor=False)
-        return x * one_over_six
-
-    def get_eps_out(self, eps_in):
-        return self.eps_s * eps_in
-
-
-class PACTIntegerHardsigmoid(nn.Module):
-    def __init__(self, eps_in : float, eps_s : float):
-        super(PACTIntegerHardsigmoid, self).__init__()
-        self.eps_in = eps_in
-        self.eps_s = eps_s
-        three = torch.tensor(3.)
-        six = 2 * three
-        three_q = torch.round(three/self.eps_in)
-        six_q = torch.round(six/self.eps_in)
-        self.register_buffer("three", three_q)
-        self.register_buffer("six", six_q)
-        one_over_six = 1/six
-        one_over_six_q = torch.round(one_over_six/eps_s)
-        self.register_buffer("one_over_six", one_over_six_q)
-
-
-    def forward(self, x):
-        z = torch.zeros.type_as(x)
-        inp = x
-        x = x + self.three
-        x = torch.clip(x, z, self.six)
-        return x * self.one_over_six
-
-class PACTEmbedding(torch.nn.Module):
-
-    def __init__(self, n_levels:int = 256, weights : torch.Tensor = torch.Tensor((1.,)), **kwargs):
-        super().__init__()
-        self.weights = nn.Parameter(weights)
-        self.adder = PACTIntegerAdd(n_levels=n_levels, num_args = 2, **kwargs)
-
-        self.register_buffer('maxval', torch.Tensor((0.,)))
-
-    def reassign_epsilons(self):
-        self.adder.reassign_epsilons()
-
-    def forward(self, x):
-        out = self.adder(x,self.weights)
-        self.maxval.data[0] = max(torch.max(torch.abs(out)).item(), self.maxval)
-
-        return out
-
-class PACTIntegerEmbedding(torch.nn.Module):
-
-    # Implements the integerized version of an Embedding
-    # Supports single stage mode, i.e. embeddings are quantized to the output epsilon and double stage mode where weights are quantized to an intermediate epsilon, which is more precise
-
-    def __init__(self, n_levels: int = 256, weight : torch.Tensor = torch.Tensor((1.,)), eps_in:float = 1./255, eps_adder:float=1./255, maxval:float=1., twoStage:bool = False, **kwargs):
-        super().__init__()
-        self.n_levels = n_levels
-
-<<<<<<< HEAD
-    def forward(self, x):
-        if not self.started:
-            x_stat = torch.tensor(x, device=self.max.device, dtype=self.max.dtype) if not isinstance(x, torch.Tensor) else x
-            with torch.no_grad():
-                self.max[:] = max(self.max.item(), x_stat.max())
-                self.min[:] = min(self.min.item(), x_stat.min())
-                self.running_mean[:] = 0.9 * self.running_mean.item() + 0.1 * x_stat.mean()
-                self.running_var[:]  = 0.9 * self.running_var.item()  + 0.1 * x_stat.std()*x_stat.std()
-            if self.act_kind == 'identity':
-                return x
-            elif self.act_kind == 'relu':
-                return torch.nn.functional.relu(x)
-            elif self.act_kind == 'relu6':
-                return torch.nn.functional.relu6(x)
-            elif self.act_kind == 'leaky_relu':
-                return torch.nn.functional.leaky_relu(x, self.leaky)
-            elif self.act_kind == 'htanh':
-                return torch.nn.functional.hardtanh(x)
-        else:
-            eps = self.get_eps()
-            if self.tqt:
-                #Make sure that the activation is correctly registered with a
-                #controller which assigns clip_hi = 2**log_t!
-                result = TQTQuantize(x, eps, self.log_t, self.clip_lo, self.clip_hi, self.tqt_beta, self.tqt_running_grad_var, self.tqt_running_beta, self.tqt_clip_grad, self.rounding)
-            else:
-                if self.learn_clip and self.symm and self.signed:
-                    clip_upper = AlmostSymmQuantFunc.apply(self.clip_lo, self.n_levels)
-                else:
-                    clip_upper = self.clip_hi
-                result = PACTQuantize(x, eps, self.clip_lo, clip_upper, floor=(not self.rounding), clip_gradient=self.clip_gradient, noisy=self.noisy)
-            if isinstance(result, QTensor):
-                result.eps = eps
-            return result
-=======
-        self.register_buffer('floor', torch.Tensor((False,)))
-        self.register_buffer('clip_gradient', torch.Tensor((True,)))
-        self.register_buffer('noisy', torch.Tensor((False,)))
-        self.register_buffer('twoStage', torch.Tensor((twoStage,)))
->>>>>>> 41a0d387
-
-        eps_out = maxval/(self.n_levels//2-1)
-        self.register_buffer("eps_out",torch.Tensor((eps_out,)))
-
-        # Requantize in two steps - the intermediate step allows for the embedding to have a lower quantization error
-        if twoStage:
-
-            clip_lo = -(torch.max(torch.max(torch.abs(weight))))
-            clip_hi = AlmostSymmQuantFunc.apply(clip_lo, n_levels)
-
-            eps_weights = (clip_hi-clip_lo)/(n_levels-1)
-            eps_bias = eps_weights/eps_adder
-            D = 2**16
-
-            self.register_buffer('weight', torch.Tensor(torch.round(PACTQuantize(weight, eps_bias, clip_lo,
-                                                                    clip_hi, self.floor, self.clip_gradient,
-                                                                                 self.noisy) / eps_bias)).detach())
-            self.rqs1 = RequantShift(mul=torch.floor(D*eps_in/eps_adder), add=torch.Tensor((0.,)), signed=True, D=torch.Tensor((D,)), n_levels=n_levels, **kwargs)
-            #self.rqs1 = Requanl=torch.floor(D*eps_in/eps_adder), add=D*self.weight, signed=True, D=torch.Tensor((D,)), n_levels=n_levels)
-            self.rqs2 = RequantShift(mul=torch.floor(D*eps_adder/eps_out), add=torch.Tensor((0.,)), signed=True, D=torch.Tensor((D,)), n_levels=n_levels, **kwargs)
-
-        # Requantize in one step - Fewer operations, but the quantization error might be larger
-        else:
-
-            clip_lo = -torch.abs(maxval)
-            clip_hi = AlmostSymmQuantFunc.apply(clip_lo, n_levels)
-            D = 2**16
-
-            self.register_buffer('weight', torch.round(PACTQuantize(weight, eps_out/D, clip_lo, clip_hi, self.floor, self.clip_gradient, self.noisy) / (eps_out/D)).detach())
-            self.rq = RequantShift(mul=torch.floor(D*eps_in/eps_out), add=self.weight, signed=True, D=torch.Tensor((D,)), n_levels=n_levels, **kwargs)
-
-    def forward(self, x):
-        if self.twoStage:
-            out = self.rqs2(self.rqs1(x) + self.weight)
-        else:
-            out = self.rq(x)
-
-        return out
-
-class PACTExp(torch.nn.Module):
-
-    def __init__(self, n_levels: int = 256, dim: int = 1):
-        super().__init__()
-        self.n_levels = n_levels
-        self.dim = dim
-        self.coeffA = torch.Tensor((0.35815147,))
-        self.coeffB = torch.Tensor((1.353,))
-        self.coeffC =  torch.Tensor((0.344,))
-        self.log2 =  torch.Tensor((1.,))
-        self.clip_gradient = torch.tensor(True)
-        self.floor = torch.tensor(False)
-
-
-    def updateCoeffs(self, eps):
-        """Updates the coefficients, usually only done with the IntegerizeSoftmax pass
-
-        :param eps: Input epsilon
-        :returns:
-        :rtype:
-
-        """
-
-        p = 0
-        #eps2 = torch.Tensor((0.35815147 / 2**p,))
-        eps = eps
-        eps2 = torch.Tensor((0.3585,)).type_as(eps)
-
-        self.coeffA.data[0] = torch.round(0.3585/eps2) * eps2
-        self.coeffB.data[0] = torch.round(1.353/eps) * eps
-        self.coeffC.data[0] = torch.round(0.344/(eps**2*eps2)) * eps**2*eps2
-
-<<<<<<< HEAD
 class PACTIntegerAdd(torch.nn.Module):
     r"""
     Fake-quantized addition node. Each input is quantized before being added. The
@@ -1558,45 +1438,22 @@
             else:
                 total.eps = self.acts[0].get_eps()
         return total
-=======
-        #self.log2.data[0] = 2**torch.round(torch.Tensor((math.log2(math.log2(2)/(eps)),)))
-        self.log2.data[0] = torch.round(math.log2(2)/(eps)) * eps
-
-    def forward(self, x):
-        """Approximate Softmax implementation according to the I-BERT paper:
-        https://arxiv.org/abs/2101.01321
-
-        :param x:
-        :returns:
-        :rtype:
-
-        """
-
-#         clip_lo = -torch.abs(torch.max(x))
-#         clip_hi = AlmostSymmQuantFunc.apply(clip_lo, self.n_levels)
-#         eps = (clip_hi-clip_lo)/self.n_levels
->>>>>>> 41a0d387
-
-        xTilde = (x - torch.max(x, -1, keepdim=True)[0])
-        z = torch.floor(-xTilde / math.log(2))
-        p = xTilde + z * math.log(2)
-        y = (0.3585*(p + 1.353)**2 + 0.344) / 2**z
-        return y
-
-class PACTIntegerExp(torch.nn.Module):
-
-    def __init__(self, n_levels: int = 256, dim: int = 1):
+
+
+class PACTIntegerMatmul(torch.nn.Module):
+    def __init__(
+            self,
+            n_levels=256,
+            init_clip='max',
+            learn_clip=True,
+            act_kind='relu',
+            symm=False,
+            leaky=0,
+            nb_std=3
+    ):
+
         super().__init__()
-        self.n_levels = n_levels
-        self.dim = dim
-        self.register_buffer('coeffA', torch.Tensor((0.35815147,)))
-        self.register_buffer('coeffB', torch.Tensor((1.353,)))
-        self.register_buffer('coeffC',  torch.Tensor((0.344,)))
-        self.register_buffer('log2',  torch.Tensor((1.,)))
-        self.register_buffer('clip_gradient', torch.tensor(True))
-        self.register_buffer('floor', torch.tensor(False))
-
-<<<<<<< HEAD
+
     def reassign_epsilons(self):
         pass
 
@@ -1605,112 +1462,209 @@
         if all(isinstance(t, QTensor) and t.eps is not None for t in (x,y)):
             mulresult.eps = x.eps * y.eps
         return mulresult
-=======
-    class MyExp(torch.autograd.Function):
->>>>>>> 41a0d387
-
-        @staticmethod
-        def forward(ctx, x, log2, coeffA, coeffB, coeffC, n_levels, zero):
-            xTilde = (x - torch.max(x, dim=-1, keepdim=True)[0])
-            z = torch.floor(-xTilde / log2)
-            p = xTilde + z * log2
-            y = torch.floor(((coeffA*(p + coeffB)**2 + coeffC)) // (2**z))
-            out = torch.clip(y, zero, n_levels-1)
-
-            return out
-
-        @staticmethod
-        @parse_args('v', 't', 't', 't', 't', 't', 't')
-        def symbolic(g, x, log2, coeffA, coeffB, coeffC, n_levels, zero):
-            #return g.op("PACTOps::iSoftmax", x, log2_f = log2, coeffA_f = coeffA, coeffB_f = coeffB, coeffC_f = coeffC, n_levels_f = n_levels)
-
-            log2_ = g.op("Constant", value_t=log2)
-            coeffA_ = g.op("Constant", value_t=coeffA)
-            coeffB_ = g.op("Constant", value_t=coeffB)
-            coeffC_ = g.op("Constant", value_t=coeffC)
-            n_levels_ = g.op("Constant", value_t=n_levels)
-
-            return g.op("PACTOps::iExp", x, log2_t=log2, coeffA_t=coeffA, coeffB_t=coeffB,  coeffC_t=coeffC, n_levels_t=n_levels)
-
-    def updateCoeffs(self, eps):
-        """Updates the coefficients, usually only done with the IntegerizeSoftmax pass
-
-        :param eps: Input epsilon
-        :returns:
-        :rtype:
-
+
+class _PACTEps(nn.Module):
+    def __init__(self, startedFlag=False):
+        super().__init__()
+        self.register_buffer('_eps_in',torch.Tensor((1.,)))
+        if startedFlag:
+            self.started = False
+        self.locked = False
+
+    def set_eps_in(self, eps_in_list):
+        self._eps_in[:] = eps_in_list[0]
+
+    def get_eps_in(self):
+        return self._eps_in
+
+    @property
+    def eps_in(self):
+        return self.get_eps_in()
+
+class _PACTLinOp:
+    # a helper class to provide initialization code common to all PACT/TQT
+    # linear operators in the setup_quant_params() function.
+    # always call nn.Module.__init__() before calling setup_quant_params()!
+
+    def __init__(self, *args, **kwargs):
+        pass
+
+    def expand_bounds(self, t):
+        return t
+
+    # ensure backward compatibility with checkpoints from before the addition
+    # of "params_frozen" by adding this as a load_state_dict_pre_hook
+    def make_state_dicts_compat(self, state_dict, prefix, _, strict, *args, **kwargs):
+        if strict:
+            to_fix = ["params", "weight"]
+            try:
+                if self.bias is not None:
+                    to_fix.append("bias")
+            except AttributeError:
+                pass
+            for p in to_fix:
+                if prefix+p+"_frozen" not in state_dict.keys():
+                    state_dict[prefix+p+"_frozen"] = getattr(self, p+"_frozen")
+
+    def setup_quant_params(
+            self,
+            n_levels : int = 256,
+            quantize : str = 'per_layer',
+            init_clip : str= 'sawb_asymm',
+            learn_clip : bool = False,
+            symm_wts : bool = True,
+            nb_std : Union[int, float]= 3,
+            tqt : bool = False,
+            tqt_beta : float = 0.9,
+            tqt_clip_grad : bool = True,
+            rounding : bool = True
+    ):
         """
-
-        p = 0
-        #eps2 = torch.Tensor((0.35815147 / 2**p,))
-        eps = eps
-        eps2 = torch.Tensor((0.3585,)).type_as(eps)
-
-        self.coeffA.data[0] = torch.round(0.3585/eps2) * eps2
-        self.coeffB.data[0] = torch.round(1.353/eps) * eps
-        self.coeffC.data[0] = torch.round(0.344/(eps**2*eps2)) * eps**2*eps2
-
-        #self.log2.data[0] = 2**torch.round(torch.Tensor((math.log2(math.log2(2)/(eps)),)))
-        self.log2.data[0] = torch.round(math.log2(2)/(eps)) * eps
-
-    def forward(self, x):
-        """Approximate Softmax implementation according to the I-BERT paper:
-        https://arxiv.org/abs/2101.01321
-
-        :param x:
-        :returns:
-        :rtype:
-
+        :param n_levels: Number of weight quantization levels
+        :param quantize: how to quantize weights - 'per_layer' or 'per_channel'
+        :param init_clip: how weight clipping parameters should be initialized - 'sawb_symm', 'sawb_asymm', 'max' or 'std'
+        :param learn_clip: whether clipping bound(s) should be learned
+        :param symm_wts: Indicates that the weights should cover a symmetrical range around 0. If n_levels is an odd number,
+               the integer representations of the weights will go from -n_levels/2 to n_levels/2-1, and the clipping range will
+               be set accordingly. If init_clip is 'sawb_symm'/'sawb_asymm', and `learn_clip` or `tqt` are True, the symm_wts parameter has no effect.
         """
 
-        if self.export_node:
-            return self.MyExp.apply(x, self.log2.type_as(x), self.coeffA.type_as(x), self.coeffB.type_as(x), self.coeffC.type_as(x), self.n_levels.type_as(x), self.zero.type_as(x))
-        else:
-            return self.MyExp.forward(None, x, self.log2.type_as(x), self.coeffA.type_as(x), self.coeffB.type_as(x), self.coeffC.type_as(x), self.n_levels.type_as(x), self.zero.type_as(x))
-
-class PACTSoftmax(_PACTEps):
-    def __init__(self, n_levels : int = 256, dim: int = 1):
-        super().__init__()
+        quantize = quantize.lower()
+        init_clip = init_clip.lower()
+        assert_param_valid(self, quantize, 'quantize', ['per_layer', 'per_channel'])
+        assert_param_valid(self, init_clip, 'init_clip', ['max', 'std', 'sawb_symm', 'sawb_asymm', 'const'])
+        if init_clip == 'const':
+            assert not symm_wts, f"{self.__class__.__name__}: argument combination init_clip='const' and symm_wts=True not supported!"
+
+        super(_PACTLinOp, self).__init__()
         self.n_levels = n_levels
-        self.dim = dim
-        self.register_buffer('coeffA', torch.Tensor((0.35815147,)))
-        self.register_buffer('coeffB', torch.Tensor((1.353,)))
-        self.register_buffer('coeffC',  torch.Tensor((0.344,)))
-        self.register_buffer('log2',  torch.Tensor((1.,)))
+        self.quantize = quantize
+        self.init_clip = init_clip
+        self.learn_clip = learn_clip
+        self.rounding = rounding
+        # this member indicates that quantization is enabled
+        self.register_buffer('started', torch.tensor(False))
+        self.symm_wts = symm_wts
+        self.nb_std = nb_std
+        clip_lo = torch.tensor(-1.)
+        # clip_lo & clip_hi should have dimension (out_channels, 1, 1, 1) in case of per-channel quantization.
+        # The PACTController will take care of managing them according to the configuration (per-channel, per-layer)
+        clip_lo = self.expand_bounds(clip_lo)
+        self.clip_lo = nn.Parameter(clip_lo, requires_grad=learn_clip and not tqt)
         self.register_buffer('clip_gradient', torch.tensor(True))
-        self.register_buffer('floor', torch.tensor(False))
-
-    def set_eps_in(self, eps_list):
-        super().set_eps_in(eps_list)
-        self.updateCoeffs(self.eps_in)
-
-    def updateCoeffs(self, eps):
-        eps2 = torch.Tensor((0.3585,)).type_as(eps)
-        self.coeffA.data[0] = torch.round(0.3585/eps2) * eps2
-        self.coeffB.data[0] = torch.round(1.353/eps) * eps
-        self.coeffC.data[0] = torch.round(0.344/(eps**2*eps2)) * eps**2*eps2
-        self.log2.data[0] = torch.round(math.log2(2)/(eps)) * eps
-
-    def forward(self, x):
-
-        def RQ(x, eps):
-            if self.started:
-                x = torch.floor(x/eps+0.5)*eps
-            return x
-
-        xTilde = x - RQ(torch.max(x, -1, keepdim=True)[0], self.eps_in)
-        z = -RQ(xTilde / self.log2, torch.Tensor((1.,)).type_as(x))
-        p = xTilde + z * self.log2
-        y = RQ((self.coeffA*(p + self.coeffB)**2 + self.coeffC) / 2**z, self.coeffA*self.eps_in**2)
-        ysum = torch.unsqueeze(torch.sum(y, -1), dim=-1)
-        out = RQ(y / (ysum), 1./self.n_levels)
-        return out
-
-class PACTIntegerSoftmax(torch.nn.Module):
-
-    class MySoftmax(torch.autograd.Function):
-
-<<<<<<< HEAD
+
+
+        clip_hi = torch.tensor(1.)
+        clip_hi = self.expand_bounds(clip_hi)
+        # in the case when learn_clip and symm_wts are both True, clip_hi is not actually used;
+        # instead the upper clipping bound is calculated from clip_lo with AlmostSymmQuantFunc.
+        # This way, only the lower clip bound is
+        self.clip_hi = nn.Parameter(clip_hi, requires_grad=((learn_clip and not tqt) and not symm_wts))
+        # to provide convenient access for the controller to the clipping params, store them in a dict.
+        self.clipping_params = {'low':self.clip_lo, 'high':self.clip_hi}
+
+        if tqt:
+            assert (learn_clip and symm_wts), f"{self.__class__.__name__}: TQT quantization requires learn_clip=True and symm_wts=True, you provided learn_clip={learn_clip}, symm_wts={symm_wts}"
+            self.register_parameter("log_t", nn.Parameter(torch.zeros_like(self.clip_lo.data), requires_grad=True))
+            self.register_buffer("tqt_beta", torch.tensor(tqt_beta))
+            self.register_buffer("tqt_running_beta", torch.tensor(1.))
+            self.register_buffer("tqt_running_grad_var", torch.zeros_like(self.clip_lo.data))
+            self.register_buffer("tqt_clip_grad", torch.tensor(tqt_clip_grad))
+            self.clipping_params["log_t"] = self.log_t
+        else:
+            self.tqt_beta = torch.tensor(tqt_beta)
+            self.tqt_clip_grad = torch.tensor(tqt_clip_grad)
+        self.tqt = tqt
+
+        # this member indicates that the module's clipping bounds should not be
+        # touched. it is set by the controller
+        self.register_buffer('frozen', torch.tensor(False))
+        # this member indicates that parameters (weight + bias) of the layer
+        # are frozen
+        self.register_buffer('params_frozen', torch.tensor(False))
+
+    def get_eps_w(self):
+        """
+        :return: epsilon of the weight quantization.
+        """
+        return ((self.clip_hi-self.clip_lo)/(self.n_levels-1)).clone().detach()
+
+    def get_eps_out(self, eps_in, *args, **kwargs):
+        """
+        :return: epsilons of the output pre-activations
+        """
+        return self.get_eps_w()*eps_in
+
+    @property
+    def pact_repr_str(self):
+        return f", n_levels={self.n_levels}, quantize='{self.quantize}', init_clip='{self.init_clip}', learn_clip={self.learn_clip}, symm_wts={self.symm_wts}, nb_std={self.nb_std}, tqt={self.tqt}, tqt_beta={self.tqt_beta.item():.2f}, tqt_clip_grad={self.tqt_clip_grad.item()}"
+
+    def extra_repr(self):
+        # this might be a little bit dangerous - always inherit from the
+        # nn.Module you're extending FIRST and PACTLinOp SECOND
+        r = super(self.__class__, self).extra_repr()
+        r += self.pact_repr_str
+        return r
+
+    @property
+    def weight_q(self):
+        if self.params_frozen:
+            wt = self.weight_frozen
+        else:
+            wt = self.weight
+        if not self.tqt:
+            if self.learn_clip and self.symm_wts:
+                clip_upper = AlmostSymmQuantFunc.apply(self.clip_lo, self.n_levels)
+            else:
+                clip_upper = self.clip_hi
+
+            return PACTQuantize(wt, self.get_eps_w(), self.clip_lo, clip_upper, floor=False, clip_gradient=self.clip_gradient)
+        else:
+            return TQTQuantize(wt, self.get_eps_w(), self.log_t, self.clip_lo, self.clip_hi, self.tqt_beta, self.tqt_running_grad_var, self.tqt_running_beta, self.tqt_clip_grad, rounding=True)
+
+    @property
+    def weight_int(self):
+        return (self.weight_q / self.get_eps_w()).detach().clone().round()
+
+    # not nice: inheriting classes must set up weight_frozen/bias_frozen in
+    # their constructors!!!
+    def freeze_params(self):
+        self.weight_frozen.copy_(self.weight.data)
+        if self.bias is not None:
+            self.bias_frozen.copy_(self.bias.data)
+
+        self.params_frozen |= True
+
+    def unfreeze_params(self):
+        self.params_frozen &= False
+
+
+
+class PACTConv2d(nn.Conv2d, _PACTLinOp):
+    def __init__(
+            self,
+            in_channels,
+            out_channels,
+            kernel_size,
+            n_levels = 256,
+            quantize = 'per_layer',
+            init_clip = 'sawb_asymm',
+            learn_clip = False,
+            symm_wts = True,
+            nb_std = 3,
+            tqt = False,
+            tqt_beta = 0.9,
+            tqt_clip_grad = True,
+            rounding = True,
+            **kwargs
+    ):
+        """
+        :param in_channels: See torch.nn.Conv2d
+        :param out_channels: See torch.nn.Conv2d
+        :param kernel_size: See torch.nn.Conv2d
+        :param kwargs: passed to Conv2d constructor
+        """
+
         valid_padding_modes = {'zeros', 'reflect', 'replicate', 'circular'}
         try:
             pm = kwargs['padding_mode']
@@ -1742,37 +1696,29 @@
             self.register_buffer('bias_frozen', self.bias.data.clone())
         else:
             self.bias_frozen = None
-=======
-        @staticmethod
-        def forward(ctx, x, log2, coeffA, coeffB, coeffC, n_levels, zero):
-            xTilde = (x - torch.max(x, dim=-1, keepdim=True)[0])
-            z = torch.floor(-xTilde / log2)
-            p = xTilde + z * log2
-            y = torch.floor(((coeffA*(p + coeffB)**2 + coeffC)) // (2**z))
-            ysum = torch.sum(y, -1, keepdim=True)
-            norm = torch.floor(y*(n_levels-1)/(ysum))
-            out = torch.clip(norm, zero, n_levels-1)
->>>>>>> 41a0d387
-
-            return out
-
-        @staticmethod
-        @parse_args('v', 't', 't', 't', 't', 't', 't')
-        def symbolic(g, x, log2, coeffA, coeffB, coeffC, n_levels, zero):
-            #return g.op("PACTOps::iSoftmax", x, log2_f = log2, coeffA_f = coeffA, coeffB_f = coeffB, coeffC_f = coeffC, n_levels_f = n_levels)
-
-            log2_ = g.op("Constant", value_t=log2)
-            coeffA_ = g.op("Constant", value_t=coeffA)
-            coeffB_ = g.op("Constant", value_t=coeffB)
-            coeffC_ = g.op("Constant", value_t=coeffC)
-            n_levels_ = g.op("Constant", value_t=n_levels)
-
-            return g.op("PACTOps::iSoftmax", x, log2_t=log2, coeffA_t=coeffA, coeffB_t=coeffB,  coeffC_t=coeffC, n_levels_t=n_levels)
-
-    def __init__(self, n_levels: int = 256, eps_in: float = 1./255, export_node=False):
-        super().__init__()
-
-<<<<<<< HEAD
+
+        self._register_load_state_dict_pre_hook(self.make_state_dicts_compat)
+
+
+    def expand_bounds(self, t):
+        if self.quantize == 'per_channel':
+            if t.numel() == 1:
+                t = torch.reshape(t, (1,))
+                t = torch.cat(self.out_channels*[t])
+            t = torch.reshape(t, (self.out_channels, 1, 1, 1))
+        return t
+
+
+    def forward(self, x):
+        b = self.bias
+        if self.started:
+            w = self.weight_q
+        elif self.params_frozen:
+            w = self.weight_frozen
+            b = self.bias_frozen
+        else:
+            w = self.weight
+
         if self.padding_mode != 'zeros':
             mode = 'constant' if self.padding_mode == 'eps' else self.padding_mode
             pad_val = 0.0 if (not self.started or not isinstance(x, QTensor) or x.eps is None) else x.eps.item()
@@ -1785,23 +1731,12 @@
             result.eps = self.get_eps_out(x.eps)
 
         return result
-=======
-        self.eps_in = eps_in
-        self.n_levels = torch.Tensor((n_levels,))
-        self.coeffA = torch.Tensor((0.35815147,))
-        self.coeffB = torch.Tensor((1.353,))
-        self.coeffC = torch.Tensor((0.344,))
-        self.log2 = torch.Tensor((1.,))
-        self.zero = torch.Tensor((0.,))
->>>>>>> 41a0d387
-
-        self.updateCoeffs(eps_in)
-        self.export_node = export_node
-
-    def updateCoeffs(self, eps):
-        """Updates the coefficients, usually only done with the IntegerizeSoftmax pass
-
-<<<<<<< HEAD
+
+
+    # this is not very pretty. Any suggestions on how to avoid it are welcome...
+    def extra_repr(self):
+        return _PACTLinOp.extra_repr(self)
+
     @classmethod
     def from_conv2d(cls, c : nn.Conv2d, **kwargs):
         pm = c.padding_mode
@@ -1823,24 +1758,11 @@
         pact_conv.weight.data.copy_(c.weight.data)
         if c.bias is not None:
             pact_conv.bias.data.copy_(c.bias.data)
-=======
-        :param eps: Input epsilon
-        :returns:
-        :rtype:
->>>>>>> 41a0d387
-
-        """
-        eps = eps
-        eps2 = torch.Tensor((0.3585,))
-
-        self.coeffA.data[0] = torch.round(0.3585/eps2)
-        self.coeffB.data[0] = torch.round(1.353/eps)
-        self.coeffC.data[0] = torch.round(0.344/(eps**2*eps2))
-
-        #self.log2.data[0] = 2**torch.round(torch.Tensor((math.log2(math.log2(2)/(eps)),)))
-        self.log2.data[0] = torch.round(torch.Tensor((math.log2(2)/(eps)),))
-
-<<<<<<< HEAD
+
+        return pact_conv
+
+
+
 class PACTConv1d(nn.Conv1d, _PACTLinOp):
     def __init__(
             self,
@@ -1891,25 +1813,16 @@
                                 tqt_beta=tqt_beta,
                                 tqt_clip_grad=tqt_clip_grad,
                                 rounding=rounding)
-=======
-    def forward(self, x):
-        """Approximate Softmax implementation according to the I-BERT paper:
-        https://arxiv.org/abs/2101.01321
->>>>>>> 41a0d387
-
-        :param x:
-        :returns:
-        :rtype:
-
-        """
-        if self.export_node:
-            return self.MySoftmax.apply(x, self.log2.type_as(x), self.coeffA.type_as(x), self.coeffB.type_as(x), self.coeffC.type_as(x), self.n_levels.type_as(x), self.zero.type_as(x))
-        else:
-            return self.MySoftmax.forward(None, x, self.log2.type_as(x), self.coeffA.type_as(x), self.coeffB.type_as(x), self.coeffC.type_as(x), self.n_levels.type_as(x), self.zero.type_as(x))
-
-class PACTGELU(_PACTEps):
-
-<<<<<<< HEAD
+
+
+        self.register_buffer('weight_frozen', self.weight.data.clone())
+        if self.bias is not None:
+            self.register_buffer('bias_frozen', self.bias.data.clone())
+        else:
+            self.bias_frozen = None
+
+        self._register_load_state_dict_pre_hook(self.make_state_dicts_compat)
+
     def expand_bounds(self, t):
         if self.quantize == 'per_channel':
             if t.numel() == 1:
@@ -1939,26 +1852,10 @@
         if self.started and isinstance(result, QTensor) and x.eps is not None:
             result.eps = self.get_eps_out(x.eps)
         return result
-=======
-    def __init__(self):
-        super().__init__(True)
-        self.register_buffer('a',torch.Tensor((-0.2888,)))
-        self.register_buffer('b',torch.Tensor((-1.769,)))
-        self.register_buffer('one', torch.Tensor((1.,)))
-        self.register_buffer('sqrttwo', torch.Tensor((math.sqrt(2),)))
-
-        self.register_buffer('epsA',torch.Tensor((1.,)))
-        self.register_buffer('epsB',torch.Tensor((1.,)))
-        self.register_buffer('epsOne', torch.Tensor((1.,)))
-        self.register_buffer('epsOut', torch.Tensor((1.,)))
->>>>>>> 41a0d387
-
-    def get_eps_out(self, eps_in=None):
-        if eps_in is not None:
-            self.set_eps_in(eps_in)
-        return self.epsOut
-
-<<<<<<< HEAD
+
+    def extra_repr(self):
+        return _PACTLinOp.extra_repr(self)
+
     @classmethod
     def from_conv1d(cls, c : nn.Conv1d, **kwargs):
         pm = c.padding_mode
@@ -1980,25 +1877,10 @@
         pact_conv.weight.data.copy_(c.weight.data)
         if c.bias is not None:
             pact_conv.bias.data.copy_(c.bias.data)
-=======
-    def set_eps_in(self, eps_in_list):
-        super().set_eps_in(eps_in_list)
-        self.updateCoeffs(self.eps_in)
->>>>>>> 41a0d387
-
-    def updateCoeffs(self, eps_in):
-        def RQ(x,eps):
-            if self.started:
-                x = torch.floor(x/eps+0.5)*eps
-            return x
-
-        with torch.no_grad():
-            epsB = eps_in / math.sqrt(2.)
-            epsA = torch.Tensor(((0.2888),)).type_as(eps_in)
-            epsOne = epsB**2*epsA
-            epsOut = epsOne * eps_in
-
-<<<<<<< HEAD
+
+        return pact_conv
+
+
 class PACTCausalConv1d(PACTConv1d, _PACTLinOp):
     def __init__(
             self,
@@ -2056,239 +1938,328 @@
             padding=0,
             **kwargs)
         self.padding_mode = pm
-=======
-            self.epsB = epsB
-            self.epsA = epsA
-            self.epsOne = epsOne
-            self.epsOut = epsOut
-
-            self.a = RQ(torch.Tensor((-0.2888,)).type_as(self.a), epsA)
-            self.b = RQ(torch.Tensor((-1.769,)).type_as(self.b), epsB)
-            self.one = RQ(torch.Tensor((1.,)).type_as(self.one),epsB**2*epsA)
-            self.sqrttwo = RQ(torch.Tensor((math.sqrt(2.),)).type_as(self.sqrttwo),torch.Tensor((math.sqrt(2.),)).type_as(self.sqrttwo))
-
-    def forward(self, x):
-        def RQ(x,eps):
-            if self.started:
-                x = torch.floor(x/eps+0.5)*eps
-            return x
-
-        q = RQ(torch.clip(torch.abs(x/self.sqrttwo), max=-self.b), self.epsB)
-        L = torch.sign(x) * (self.a * (q + self.b)**2 + self.one)
-
-        y = x * RQ(((self.one+L)/2),self.epsOne)
-        return y
-
-class PACTIntegerGELU(torch.nn.Module):
-
-    class MyGELU(torch.autograd.Function):
-
-        @staticmethod
-        def forward(ctx, x, b, one):
-            L = torch.sign(x) * ( - (torch.clip(torch.abs(x), max=-b) + b)**2 + one)
-            y = x*torch.floor(((one+L)/2))
-
-            return y
-
-        @staticmethod
-        @parse_args('v', 'i','i')
-        def symbolic(g, x, b, one):
-            return g.op("PACTOps::iGELU", x, b_i=b, one_i=one)
-
-    def __init__(self, eps_in = 1., D=2**14, export_node = False):
-        super().__init__()
-
-        self.register_buffer('a',torch.Tensor((-0.288,)))
-        self.register_buffer('b',torch.Tensor((-1.769,)))
-        self.register_buffer('one',torch.Tensor((1.,)))
-        self.register_buffer('sqrttwo',torch.Tensor((math.sqrt(2.),)))
-        self.register_buffer('D', torch.Tensor((D,)))
-        self.export_node = export_node
-
-        self.register_buffer("eps_out",torch.Tensor((0,)))
-
-        self.updateCoeffs(eps_in)
-
-    def updateCoeffs(self, eps_in):
-        def RQ(x,eps):
-            x = torch.floor(x/eps + 0.5)
-            return x
-
-        with torch.no_grad():
-            epsB = eps_in / math.sqrt(2.)
-            epsA = torch.Tensor(((0.2888),)).type_as(eps_in)
-            epsOne = epsB**2*epsA
-            epsOut = epsOne * eps_in
-
-            self.epsB = epsB
-            self.epsA = epsA
-            self.epsOne = epsOne
-            self.epsOut = epsOut
-
-            self.a = RQ(torch.Tensor((-0.2888,)).type_as(self.a), epsA)
-            self.b = RQ(torch.Tensor((-1.769,)).type_as(self.b), epsB)
-            self.one = RQ(torch.Tensor((1.,)).type_as(self.one),epsB**2*epsA)
-            self.sqrttwo = RQ(torch.Tensor((math.sqrt(2.),)).type_as(self.sqrttwo),torch.Tensor((math.sqrt(2.),)).type_as(self.sqrttwo))
-
-    def forward(self, x):
-
-        """Approximate Integer GELU implementation according to the I-BERT paper:
-        https://arxiv.org/abs/2101.01321
-
-        :param eps_in:
-        :returns:
-        :rtype:
-
+
+    def extra_repr(self):
+        # done veryy ugly, but I was getting a recursion error all the time and couldn't figure it out
+        return f"{self.in_channels}, {self.out_channels}, kernel_size={self.kernel_size}, n_levels={self.n_levels}, quantize='{self.quantize}', init_clip='{self.init_clip}', learn_clip={self.learn_clip}, symm_wts={self.symm_wts}, nb_std={self.nb_std}, tqt={self.tqt}, tqt_beta={self.tqt_beta.item():.2f}, tqt_clip_grad={self.tqt_clip_grad.item()}"
+
+    def forward(self, input):
+
+        pad_mode = 'constant' if self.padding_mode in ['eps', 'zeros'] else self.padding_mode
+        pad_val = 0.0
+        if self.padding_mode == 'eps' and self.started and isinstance(input, QTensor) and input.eps is not None:
+            pad_val = input.eps.item()
+        padding = 0
+
+        x = nn.functional.pad(input, (self.__padding, 0), mode=pad_mode, value=pad_val)
+        result = super(PACTCausalConv1d, self).forward(x)
+
+        if self.started and isinstance(result, QTensor) and x.eps is not None:
+            result.eps = self.get_eps_out(x.eps)
+        return result
+
+
+    @classmethod
+    def from_causalconv1d(cls, c : CausalConv1d, **kwargs):
+        # kwargs should be arguments to PACTCausalConv1d
+        pm = c.padding_mode
+        if 'padding_mode' in kwargs:
+            pm = kwargs['padding_mode']
+            kwargs.pop('padding_mode')
+
+        pact_causalconv = cls(
+            in_channels=c.in_channels,
+            out_channels=c.out_channels,
+            kernel_size=c.kernel_size,
+            stride=c.stride,
+            dilation=c.dilation,
+            groups=c.groups,
+            bias=(c.bias is not None),
+            padding_mode=pm,
+            **kwargs)
+        # initialize parameters from the nn.Conv1d
+        pact_causalconv.weight.data.copy_(c.weight.data)
+        if c.bias is not None:
+            pact_causalconv.bias.data.copy_(c.bias.data)
+
+        return pact_causalconv
+
+
+class PACTLinear(nn.Linear, _PACTLinOp):
+    def __init__(self,
+                 in_features : int,
+                 out_features : int,
+                 n_levels : int = 256,
+                 quantize : str = 'per_layer',
+                 init_clip : str = 'sawb_asymm',
+                 learn_clip : bool = False,
+                 symm_wts : bool = True,
+                 nb_std : int = 3,
+                 tqt = False,
+                 tqt_beta = 0.9,
+                 tqt_clip_grad = True,
+                 rounding = True,
+                 **kwargs):
         """
-        if self.export_node:
-            return self.MyGELU.apply(x, int(self.b.item()), int(self.one.item()))
-        else:
-            return self.MyGELU.forward(None, x, self.b.type_as(x), self.one.type_as(x))
-
-class PACTIntegerLayerNorm(torch.nn.Module):
-
-    class MyLayerNorm(torch.autograd.Function):
-
-        @staticmethod
-        def forward(ctx, x, weight, bias, D, n_levels):
-            nom = x - (torch.mean(x, len(x.shape)-1, keepdim=True).int().float())
-            denom = torch.floor(torch.sqrt(torch.floor(torch.mean(nom**2, len(x.shape)-1, keepdim=True))+1))
-
-            nom = nom * weight
-
-            y = (torch.div(nom,denom)).int().float()
-
-            y = y + (bias)
-
-            y = torch.floor(y/(D))
-            y = torch.clip(y, -n_levels//2, n_levels//2-1)
-            return y
-
-        @staticmethod
-        @parse_args('v','v','v','t','t')
-        def symbolic(g, x, weight, bias, D, n_levels):
-
-            n_levels_ = g.op("Constant", value_t=n_levels)
-            D_ = g.op("Constant", value_t=D)
-
-            return g.op("PACTOps::iLayerNorm", x, weight, bias, D_t=D, n_levels_t=n_levels)
-
-
-    def __init__(self, n_levels: int = 256, eps_in : float = 1., maxval: float = 1., weight : torch.Tensor = torch.Tensor((1.,)), bias : torch.Tensor = torch.Tensor((0.,)), D=2**24, export_node=False, **kwargs):
-        super().__init__()
-
-        self.n_levels = torch.Tensor((n_levels,)).detach()
-
-        self.eps = torch.Tensor((eps_in,)).detach()
-        self.D = torch.Tensor((D,)).detach()
-
-        # dummyOne and dummyZero are there to have a comparison value on Multi-GPU systems to check if weight and bias are used
-
-        self.floor = torch.Tensor((False,)).detach()
-        self.clip_gradient = torch.Tensor((True,)).detach()
-        self.noisy = torch.Tensor((False,)).detach()
-
-        # Maxval is used to track statistics
-        self.maxval = torch.Tensor((maxval,)).detach()
-
-        dummyOne =  torch.Tensor((1.,)).type_as(weight)
-        dummyZero = torch.Tensor((0.,)).type_as(bias)
-
-        self.export_node = export_node
-
-        if not torch.equal(weight, dummyOne) and not torch.equal(bias, dummyZero):
-            clip_lo = -max(torch.max(torch.abs(bias)), torch.max(torch.abs(weight)))
-            clip_hi = AlmostSymmQuantFunc.apply(clip_lo, n_levels)
-
-            eps_weights = (clip_hi-clip_lo)/(n_levels-1)
-            eps_bias = eps_weights
-
-            self.eps_weights =  eps_weights.detach()
-
-            self.register_buffer("weight", torch.Tensor(torch.round(PACTQuantize(weight, eps_weights, clip_lo, clip_hi, self.floor, self.clip_gradient, self.noisy) / eps_weights ).detach()))
-            self.register_buffer("bias", torch.Tensor(torch.round(PACTQuantize(bias, eps_bias, clip_lo, clip_hi, self.floor, self.clip_gradient, self.noisy) / eps_bias).detach()))
-            self.register_buffer("totScaler", torch.Tensor((torch.round(self.D * (n_levels//2-1)/maxval * eps_weights ),)).detach())
-
-            self.weight *= self.totScaler
-            self.bias *= self.totScaler
-
-        else:
-
-            self.register_buffer("bias", torch.Tensor((0.,)).detach())
-            self.register_buffer("totScaler",torch.Tensor((torch.round(self.D * (n_levels//2-1)/maxval ),)).detach())
-            self.register_buffer("weight",self.totScaler)
-
-    def forward(self, x):
-        if self.export_node:
-            return self.MyLayerNorm.apply(x, self.weight.type_as(x), self.bias.type_as(x), self.D.type_as(x), self.n_levels.type_as(x))
-        else:
-            return self.MyLayerNorm.forward(None, x, self.weight.type_as(x), self.bias.type_as(x), self.D.type_as(x), self.n_levels.type_as(x))
-
-class PACTLayerNorm(_PACTEps, _PACTLinOp):
-
-    def __init__(self, normalized_shape = None, weight = torch.Tensor((1.,)), bias = torch.Tensor((0.,)), eps=1e-5, *args, **kwargs):
-        _PACTLinOp.__init__(self)
-        _PACTEps.__init__(self)
-        self.setup_quant_params(*args, **kwargs)
-
-        self.normalized_shape = normalized_shape
-        self.weight = nn.Parameter(weight)
-        self.bias = nn.Parameter(bias)
-
-        self.register_buffer('eps', torch.Tensor((eps,)))
-        self.register_buffer('eta', torch.Tensor((1.,)))
-
-        self.div = PACTDiv(Delta=1., stable=False, autoscale=True)
-
-    def get_bias_q(self):
+        :param in_features:   see nn.Linear
+        :param out_features:  see nn.Linear
+        :param kwargs:        passed to nn.Linear constructor
+        """
+
+        super(PACTLinear, self).__init__(in_features, out_features, **kwargs)
+        self.setup_quant_params(n_levels=n_levels,
+                                quantize=quantize,
+                                init_clip=init_clip,
+                                learn_clip=learn_clip,
+                                symm_wts=symm_wts,
+                                nb_std=nb_std,
+                                tqt=tqt,
+                                tqt_beta=tqt_beta,
+                                tqt_clip_grad=tqt_clip_grad,
+                                rounding=rounding)
+
+        self.register_buffer('weight_frozen', self.weight.data.clone())
+        if self.bias is not None:
+            self.register_buffer('bias_frozen', self.bias.data.clone())
+        else:
+            self.bias_frozen = None
+
+        self._register_load_state_dict_pre_hook(self.make_state_dicts_compat)
+
+    def expand_bounds(self, t):
+        if self.quantize == 'per_channel':
+            if t.numel() == 1:
+                t = torch.reshape(t, (1,))
+                t = torch.cat(self.out_features * [t])
+            t = t.reshape((self.out_features, 1))
+        return t
+    # do not use in training!
+    def get_bias_q(self, eps_in):
         # we assume that bias gets quantized to a really high bitwidth so don't
         # clip it
-        eps = self.div.get_eps_out(self.eps_in*self.get_eps_w(), self.eps_in)
         with torch.no_grad():
-            b = PACTQuantize(self.bias, eps, -1000.*torch.ones_like(self.clip_lo), 1000.*torch.ones_like(self.clip_hi), clip_gradient=self.clip_gradient)
+            b = PACTQuantize(self.bias, self.get_eps_out(eps_in), -1000.*torch.ones_like(self.clip_lo.flatten()), 1000.*torch.ones_like(self.clip_hi.flatten()), clip_gradient=self.clip_gradient, floor=False)
         return b
+
 
     # do not use in training!
     def get_bias_int(self, eps_in):
         return (self.get_bias_q(eps_in)/self.get_eps_out(eps_in)).round()
 
     def get_eps_out(self, eps_in):
-        self.set_eps_in([eps_in])
-        return self.div.get_eps_out(self.eps_in*self.get_eps_w(), self.eps_in)
-
-    def set_eps_in(self, eps_in_list):
-        super().set_eps_in(eps_in_list)
-
-        t = self.eps_in / torch.sqrt(self.eps)
-        self.eta = torch.ceil(t)
-
-        self.div.set_eps_in([self.eps_in*self.get_eps_w(), self.eps_in])
+        return self.get_eps_w().flatten()*eps_in
 
     def forward(self, x):
-        def RQ(x, eps):
-            if self.started:
-                x = torch.floor(x/eps+0.5)*eps
-            return x
-
-        nom = x - RQ(torch.mean(x, -1, keepdim=True), self.eps_in)
-        var = RQ(torch.mean(torch.pow(nom, 2), -1, keepdim=True), self.eps_in**2 )
-        var = var * self.eta**2
-        nom = nom * self.eta
-        eps = RQ(self.eta**2 * self.eps , self.eps_in**2)
-
+        b = self.bias
         if self.started:
-            assert eps>=self.eps_in**2, "Eps was rounded down in PACTLayerNorm"
-
-        denom = RQ(torch.sqrt(var + eps), self.eps_in)
-
-        if self.started:
-            nom = nom*self.weight_q
-        else:
-            nom = nom*self.weight
-
-        b = self.bias
-
-        y = self.div(nom, denom) + b
+            w = self.weight_q
+        elif self.params_frozen:
+            w = self.weight_frozen
+            b = self.bias_frozen
+        else:
+            w = self.weight
+
+        result = nn.functional.linear(x, w, b)
+
+        if self.started and isinstance(result, QTensor) and x.eps is not None:
+            result.eps = self.get_eps_out(x.eps)
+
+        return result
+
+    def extra_repr(self):
+        return _PACTLinOp.extra_repr(self)
+
+    @classmethod
+    def from_linear(cls, l : nn.Linear, **kwargs):
+        pact_linear = cls(in_features=l.in_features,
+                          out_features=l.out_features,
+                          bias=(l.bias is not None),
+                          **kwargs)
+        # initialize parameters from nn.Linear instance
+        pact_linear.weight.data.copy_(l.weight.data)
+        if l.bias is not None:
+            pact_linear.bias.data.copy_(l.bias.data)
+        return pact_linear
+
+
+
+
+#############################################################
+# THE FOLLOWING CLASSES:
+# PACTIntegerLayerNorm, PACTIntegerMatmul, PACTIntegerSoftmax
+# ARE STILL IN BETA STADIUM - DO NOT USE FOR IMPORTANT THINGS!
+#############################################################
+class PACTHardswish(nn.Module):
+    def __init__(self, eps_s : float):
+        super(PACTHardswish, self).__init__()
+        self.eps_s = eps_s
+
+    def forward(self, x):
+        inp = x
+        three = torch.tensor(3., dtype=x.dtype, device=x.device)
+        six = 2 * three
+        z = torch.zeros(1, dtype=x.dtype, device=x.device)
+        o = torch.ones(1, dtype=x.dtype, device=x.device)
+        # if we have a handle on the input epsilon, quantize the constants 3
+        # and 6 to eps_in
+        if isinstance(x, QTensor) and x.eps is not None:
+            three = PACTQuantize(three, x.eps, 2., 4., floor=False)
+            six = PACTQuantize(six, x.eps, 5., 6., floor=False)
+        # now perform quantized hswish with the input data:
+        # 1. relu6(x+3)
+        x = x + three
+        x = torch.minimum(torch.maximum(z, x), six)
+        # 2. /6
+        one_over_six = PACTQuantize(o/6, self.eps_s, 0., 1., floor=False)
+        x = x * one_over_six
+        # 3. x * (ans)
+        return inp * x
+
+    def get_eps_out(self, eps_in):
+        return self.eps_s * eps_in * eps_in
+
+
+class PACTIntegerHardswish(nn.Module):
+    def __init__(self, eps_in : float, eps_s : float):
+        super(PACTIntegerHardswish, self).__init__()
+        self.eps_in = eps_in
+        self.eps_s = eps_s
+        three = torch.tensor(3.)
+        six = 2 * three
+        three_q = torch.round(three/self.eps_in)
+        six_q = torch.round(six/self.eps_in)
+        self.register_buffer("three", three_q)
+        self.register_buffer("six", six_q)
+        one_over_six = 1/six
+        one_over_six_q = torch.round(one_over_six/eps_s)
+        self.register_buffer("one_over_six", one_over_six_q)
+
+    def forward(self, x):
+        z = torch.zeros.type_as(x)
+        inp = x
+        x = x + self.three
+        x = torch.clip(x, z, self.six)
+        x = x * self.one_over_six
+        return inp * x
+
+
+
+
+class PACTHardsigmoid(nn.Module):
+    def __init__(self, eps_s : float):
+        super(PACTHardsigmoid, self).__init__()
+        self.eps_s = eps_s
+
+    def forward(self, x):
+        three = torch.tensor(3., dtype=x.dtype, device=x.device)
+        six = 2 * three
+        z = torch.zeros(1, dtype=x.dtype, device=x.device)
+        o = torch.ones(1, dtype=x.dtype, device=x.device)
+        # if we have a handle on the input epsilon, quantize the constants 3
+        # and 6 to eps_in
+        if isinstance(x, QTensor) and x.eps is not None:
+            three = PACTQuantize(three, x.eps, 2., 4., floor=False)
+            six = PACTQuantize(six, x.eps, 5., 6.5, floor=False)
+        # now perform quantized hswish with the input data:
+        # 1. relu6(x+3)
+        x = x + three
+        x = torch.minimum(torch.maximum(z, x), six)
+        # 2. /6
+        one_over_six = PACTQuantize(o/six, self.eps_s, z, o, floor=False)
+        return x * one_over_six
+
+    def get_eps_out(self, eps_in):
+        return self.eps_s * eps_in
+
+
+class PACTIntegerHardsigmoid(nn.Module):
+    def __init__(self, eps_in : float, eps_s : float):
+        super(PACTIntegerHardsigmoid, self).__init__()
+        self.eps_in = eps_in
+        self.eps_s = eps_s
+        three = torch.tensor(3.)
+        six = 2 * three
+        three_q = torch.round(three/self.eps_in)
+        six_q = torch.round(six/self.eps_in)
+        self.register_buffer("three", three_q)
+        self.register_buffer("six", six_q)
+        one_over_six = 1/six
+        one_over_six_q = torch.round(one_over_six/eps_s)
+        self.register_buffer("one_over_six", one_over_six_q)
+
+
+    def forward(self, x):
+        z = torch.zeros.type_as(x)
+        inp = x
+        x = x + self.three
+        x = torch.clip(x, z, self.six)
+        return x * self.one_over_six
+
+
+class PACTIntegerLayerNorm(torch.nn.Module):
+
+    def __init__(self, module, n_levels: int = 256):
+        super().__init__()
+
+        self.n_levels = n_levels
+        self.frozen = False
+        self.eps_in = 1.
+        self.eps = 1.
+        self.module = copy.deepcopy(module)
+
+        self.register_buffer('totScaler', torch.Tensor((255.,)))
+        self.register_buffer('D', torch.Tensor((2**16,)))
+        self.register_buffer('maxval', torch.Tensor((1.,)))
+
+    def forward(self, x):
+        if self.frozen:
+            nom = x - torch.floor(torch.mean(x, -1, keepdim=True))
+            denom = torch.floor(torch.sqrt(torch.floor(torch.mean(torch.pow(nom, 2), -1, keepdim=True))+self.eps))
+            y = torch.floor((torch.floor(torch.div(self.totScaler*nom,denom)))/self.D)
+            y = torch.clip(y, -self.n_levels//2, self.n_levels//2-1)
+        else:
+            y = self.module(x)
+
+            self.maxval.data[0] = max(torch.max(torch.abs(y)).item(), self.maxval)
+            scaler = (self.n_levels)/self.maxval
+            self.totScaler.data[0] = math.floor(self.D * scaler)
+
+        return y
+
+class PACTIntegerSoftmax(torch.nn.Module):
+
+    def __init__(self, module, eps_in: float = 1./255, n_levels: int = 256):
+        super().__init__()
+        self.n_levels = n_levels
+        self.module = copy.deepcopy(module)
+        self.frozen = False
+        self.eps_in = eps_in
+
+        self.register_buffer('coeffA', torch.Tensor((0.3585,)))
+        self.register_buffer('coeffB', torch.Tensor((1.353,)))
+        self.register_buffer('coeffC', torch.Tensor((0.344,)))
+        self.register_buffer('log2', torch.Tensor((4.,)))
+
+    def updateCoeffs(self, eps):
+        eps2 = (1./(2**8))/(eps**2)
+
+        self.coeffA.data[0] = math.floor(0.3585/eps2)
+        self.coeffB.data[0] = math.floor(1.353/eps)
+        self.coeffC.data[0] = math.floor(0.344/(eps**2*eps2))
+        self.log2.data[0] = 2**math.floor(math.log2(math.log2(2)/(eps)))
+
+    def forward(self, x):
+        if self.frozen:
+            xTilde = (x - torch.max(x))
+            z = torch.floor(-xTilde / self.log2)
+            p = xTilde + z * self.log2
+            y = (self.coeffA*(p + self.coeffB)**2 + self.coeffC) / 2**z
+            ysum = torch.unsqueeze(torch.sum(y, -1), dim=-1)
+            out = torch.floor(y*(self.n_levels-1)/ysum)
+            return out
+        else:
+            y = self.module(x)
+
         return y
 
 class PACTWrapLinearAttention(nn.Module):
@@ -2590,206 +2561,10 @@
                                                 self.dim.type_as(q), self.heads.type_as(q), self.dim_head.type_as(q), self.out_dim.type_as(q),
                                                 self.Delta, self.eps, self.eta, self.act_type,
                                                 self.n_levels.type_as(q))
-
-
-class PACTWrapMHSA(nn.Module):
-
-    class MyMHSA(torch.autograd.Function):
-
-        @staticmethod
-        def forward(ctx, q,k,v,
-                    wq_weight, wq_bias,
-                    wk_weight, wk_bias,
-                    wv_weight, wv_bias,
-                    wo_weight, wo_bias,
-                    wq_requant_mul, wq_requant_div,
-                    wk_requant_mul, wk_requant_div,
-                    wv_requant_mul, wv_requant_div,
-                    preattn_requant_mul, preattn_requant_div,
-                    postattn_requant_mul, postattn_requant_div,
-                    wo_requant_mul, wo_requant_div,
-                    dim, heads, dim_head,
-                    isoftmaxA, isoftmaxB, isoftmaxC, isoftmaxlog2,
-                    n_levels, module):
-            return module(q,k,v)
-
-
-        @staticmethod
-        @parse_args('v','v','v',
-                    'v', 'v',
-                    'v', 'v',
-                    'v', 'v',
-                    'v', 'v',
-
-                    't', 't',
-                    't', 't',
-                    't', 't',
-                    't', 't',
-                    't', 't',
-                    't', 't',
-
-                    't','t','t',
-                    't', 't', 't', 't',
-                    't', 't')
-        def symbolic(g,
-                     q,k,v,
-                     wq_weight, wq_bias,
-                     wk_weight, wk_bias,
-                     wv_weight, wv_bias,
-                     wo_weight, wo_bias,
-
-                     wq_requant_mul, wq_requant_div,
-                     wk_requant_mul, wk_requant_div,
-                     wv_requant_mul, wv_requant_div,
-                     preattn_requant_mul, preattn_requant_div,
-                     postattn_requant_mul, postattn_requant_div,
-                     wo_requant_mul, wo_requant_div,
-
-                     dim, heads, dim_head,
-                     isoftmaxA, isoftmaxB, isoftmaxC, isoftmaxlog2,
-                     n_levels, module):
-
-            wk_requant_mul_ = g.op("Constant", value_t=wk_requant_mul)
-            wk_requant_div_ = g.op("Constant", value_t=wk_requant_div)
-            wq_requant_mul_ = g.op("Constant", value_t=wq_requant_mul)
-            wq_requant_div_ = g.op("Constant", value_t=wq_requant_div)
-            wv_requant_mul_ = g.op("Constant", value_t=wv_requant_mul)
-            wv_requant_div_ = g.op("Constant", value_t=wv_requant_div)
-            wo_requant_mul_ = g.op("Constant", value_t=wo_requant_mul)
-            wo_requant_div_ = g.op("Constant", value_t=wo_requant_div)
-            preattn_requant_mul_ = g.op("Constant", value_t=preattn_requant_mul)
-            preattn_requant_div_ = g.op("Constant", value_t=preattn_requant_div)
-            postattn_requant_mul_ = g.op("Constant", value_t=postattn_requant_mul)
-            postattn_requant_div_ = g.op("Constant", value_t=postattn_requant_div)
-            isoftmaxA_ = g.op("Constant", value_t=isoftmaxA)
-            isoftmaxB_ = g.op("Constant", value_t=isoftmaxB)
-            isoftmaxC_ = g.op("Constant", value_t=isoftmaxC)
-            isoftmaxlog2_ = g.op("Constant", value_t=isoftmaxlog2)
-            n_levels_ = g.op("Constant", value_t=n_levels)
-            dim_ = g.op("Constant", value_t=dim)
-            dim_head_ = g.op("Constant", value_t=dim_head)
-            heads_ = g.op("Constant", value_t=heads)
-
-            return g.op("PACTOps::MultiHeadSelfAttention",
-                        q, k, v,
-                        wq_weight, wq_bias,
-                        wk_weight, wk_bias,
-                        wv_weight, wv_bias,
-                        wo_weight, wo_bias,
-                        wq_requant_mul_t=wq_requant_mul, wq_requant_div_t=wq_requant_div,
-                        wk_requant_mul_t=wk_requant_mul, wk_requant_div_t=wk_requant_div,
-                        wv_requant_mul_t=wv_requant_mul, wv_requant_div_t=wv_requant_div,
-                        wo_requant_mul_t=wo_requant_mul, wo_requant_div_t=wo_requant_div,
-                        preattn_requant_mul_t=preattn_requant_mul, preattn_requant_div_t=preattn_requant_div,
-                        postattn_requant_mul_t=postattn_requant_mul, postattn_requant_div_t=postattn_requant_div,
-                        dim_t=dim, heads_t=heads, dim_head_t=dim_head,
-                        isoftmaxA_t=isoftmaxA, isoftmaxB_t=isoftmaxB, isoftmaxC_t=isoftmaxC, isoftmaxlog2_t=isoftmaxlog2,
-                        n_levels_t=n_levels)
-
-
-    def __init__(self,
-                 wq_weight, wq_bias, wq_requant_mul, wq_requant_div,
-                 wk_weight, wk_bias, wk_requant_mul, wk_requant_div,
-                 wv_weight, wv_bias, wv_requant_mul, wv_requant_div,
-                 preattn_requant_mul, preattn_requant_div,
-                 postattn_requant_mul, postattn_requant_div,
-                 wo_weight, wo_bias, wo_requant_mul, wo_requant_div,
-                 dim, heads, dim_head,
-                 isoftmaxA, isoftmaxB, isoftmaxC, isoftmaxlog2, n_levels, module):
-
-        super().__init__()
-        self.module = copy.deepcopy(module)
-        self.wk_weight = nn.Parameter(torch.clone(wk_weight).detach())
-        self.wk_bias = nn.Parameter(torch.clone(wk_bias).detach())
-        self.wk_requant_mul = torch.clone(wk_requant_mul).detach()
-        self.wk_requant_div = torch.clone(wk_requant_div).detach()
-        self.wq_weight = nn.Parameter(torch.clone(wq_weight).detach())
-        self.wq_bias = nn.Parameter(torch.clone(wq_bias).detach())
-        self.wq_requant_mul = torch.clone(wq_requant_mul).detach()
-        self.wq_requant_div = torch.clone(wq_requant_div).detach()
-        self.wv_weight = nn.Parameter(torch.clone(wv_weight).detach())
-        self.wv_bias = nn.Parameter(torch.clone(wv_bias).detach())
-        self.wv_requant_mul = torch.clone(wv_requant_mul).detach()
-        self.wv_requant_div = torch.clone(wv_requant_div).detach()
-        self.wo_weight = nn.Parameter(torch.clone(wo_weight).detach())
-        self.wo_bias = nn.Parameter(torch.clone(wo_bias).detach())
-        self.wo_requant_mul = torch.clone(wo_requant_mul).detach()
-        self.wo_requant_div = torch.clone(wo_requant_div).detach()
-        self.preattn_requant_mul = torch.clone(preattn_requant_mul).detach()
-        self.preattn_requant_div = torch.clone(preattn_requant_div).detach()
-        self.postattn_requant_mul = torch.clone(postattn_requant_mul).detach()
-        self.postattn_requant_div = torch.clone(postattn_requant_div).detach()
-        self.isoftmaxA = torch.clone(isoftmaxA).detach()
-        self.isoftmaxB = torch.clone(isoftmaxB).detach()
-        self.isoftmaxC = torch.clone(isoftmaxC).detach()
-        self.isoftmaxlog2 = torch.clone(isoftmaxlog2).detach()
-        self.n_levels = torch.clone(torch.Tensor((n_levels,))).detach()
-        self.dim = torch.clone(torch.Tensor((dim,))).detach()
-        self.dim_head = torch.clone(torch.Tensor((dim_head,))).detach()
-        self.heads = torch.clone(torch.Tensor((heads,))).detach()
->>>>>>> 41a0d387
-
-    def forward(self, q,k,v, **kwargs):
-        return self.MyMHSA.apply(q,k,v,
-                                 self.wq_weight.type_as(q), self.wq_bias.type_as(q),
-                                 self.wk_weight.type_as(q), self.wk_bias.type_as(q),
-                                 self.wv_weight.type_as(q), self.wv_bias.type_as(q),
-                                 self.wo_weight.type_as(q), self.wo_bias.type_as(q),
-                                 self.wq_requant_mul.type_as(q), self.wq_requant_div.type_as(q),
-                                 self.wk_requant_mul.type_as(q), self.wk_requant_div.type_as(q),
-                                 self.wv_requant_mul.type_as(q), self.wv_requant_div.type_as(q),
-                                 self.preattn_requant_mul.type_as(q), self.preattn_requant_div.type_as(q),
-                                 self.postattn_requant_mul.type_as(q), self.postattn_requant_div.type_as(q),
-                                 self.wo_requant_mul.type_as(q), self.wo_requant_div.type_as(q),
-                                 self.dim.type_as(q), self.heads.type_as(q), self.dim_head.type_as(q),
-                                 self.isoftmaxA.type_as(q), self.isoftmaxB.type_as(q), self.isoftmaxC.type_as(q), self.isoftmaxlog2.type_as(q),
-                                 self.n_levels.type_as(q), self.module)
-
-<<<<<<< HEAD
-    def forward(self, input):
-
-        pad_mode = 'constant' if self.padding_mode in ['eps', 'zeros'] else self.padding_mode
-        pad_val = 0.0
-        if self.padding_mode == 'eps' and self.started and isinstance(input, QTensor) and input.eps is not None:
-            pad_val = input.eps.item()
-        padding = 0
-
-        x = nn.functional.pad(input, (self.__padding, 0), mode=pad_mode, value=pad_val)
-        result = super(PACTCausalConv1d, self).forward(x)
-
-        if self.started and isinstance(result, QTensor) and x.eps is not None:
-            result.eps = self.get_eps_out(x.eps)
-        return result
-
-
-    @classmethod
-    def from_causalconv1d(cls, c : CausalConv1d, **kwargs):
-        # kwargs should be arguments to PACTCausalConv1d
-        pm = c.padding_mode
-        if 'padding_mode' in kwargs:
-            pm = kwargs['padding_mode']
-            kwargs.pop('padding_mode')
-
-        pact_causalconv = cls(
-            in_channels=c.in_channels,
-            out_channels=c.out_channels,
-            kernel_size=c.kernel_size,
-            stride=c.stride,
-            dilation=c.dilation,
-            groups=c.groups,
-            bias=(c.bias is not None),
-            padding_mode=pm,
-            **kwargs)
-        # initialize parameters from the nn.Conv1d
-        pact_causalconv.weight.data.copy_(c.weight.data)
-        if c.bias is not None:
-            pact_causalconv.bias.data.copy_(c.bias.data)
-=======
 class PACTDiv(_PACTEps):
     def __init__(self, Delta=2**16, stable=True, eps_div = 1e-5, autoscale=False):
 
         assert not ((stable) and (eps_div <= 0.) ), "Either stabilize division and choose eps > 0 or don't stabilize!"
->>>>>>> 41a0d387
 
         super().__init__(True)
 
@@ -2824,47 +2599,6 @@
         else:
             return self.eps_in_x / (self.eps_in_y)
 
-<<<<<<< HEAD
-    def expand_bounds(self, t):
-        if self.quantize == 'per_channel':
-            if t.numel() == 1:
-                t = torch.reshape(t, (1,))
-                t = torch.cat(self.out_features * [t])
-            t = t.reshape((self.out_features, 1))
-        return t
-    # do not use in training!
-    def get_bias_q(self, eps_in):
-        # we assume that bias gets quantized to a really high bitwidth so don't
-        # clip it
-        with torch.no_grad():
-            b = PACTQuantize(self.bias, self.get_eps_out(eps_in), -1000.*torch.ones_like(self.clip_lo.flatten()), 1000.*torch.ones_like(self.clip_hi.flatten()), clip_gradient=self.clip_gradient, floor=False)
-        return b
-
-
-    # do not use in training!
-    def get_bias_int(self, eps_in):
-        return (self.get_bias_q(eps_in)/self.get_eps_out(eps_in)).round()
-
-    def get_eps_out(self, eps_in):
-        return self.get_eps_w().flatten()*eps_in
-
-    def forward(self, x):
-        b = self.bias
-        if self.started:
-            w = self.weight_q
-        elif self.params_frozen:
-            w = self.weight_frozen
-            b = self.bias_frozen
-        else:
-            w = self.weight
-
-        result = nn.functional.linear(x, w, b)
-
-        if self.started and isinstance(result, QTensor) and x.eps is not None:
-            result.eps = self.get_eps_out(x.eps)
-
-        return result
-=======
     def get_eps_div(self, eps_in_x=None, eps_in_y=None):
         def RQ(x, eps):
             if self.started:
@@ -2878,7 +2612,6 @@
             return torch.round(RQ(self.eps_div*self.eta , self.eps_in_y)/self.eps_in_y)
         else:
             return 0
->>>>>>> 41a0d387
 
     def forward(self,x,y):
 
@@ -2912,42 +2645,9 @@
         else:
             return RQ(x*self.Delta/y , self.get_eps_out(self.eps_in_x, self.eps_in_y))
 
-<<<<<<< HEAD
-#############################################################
-# THE FOLLOWING CLASSES:
-# PACTIntegerLayerNorm, PACTIntegerMatmul, PACTIntegerSoftmax
-# ARE STILL IN BETA STADIUM - DO NOT USE FOR IMPORTANT THINGS!
-#############################################################
-class PACTHardswish(nn.Module):
-    def __init__(self, eps_s : float):
-        super(PACTHardswish, self).__init__()
-        self.eps_s = eps_s
-
-    def forward(self, x):
-        inp = x
-        three = torch.tensor(3., dtype=x.dtype, device=x.device)
-        six = 2 * three
-        z = torch.zeros(1, dtype=x.dtype, device=x.device)
-        o = torch.ones(1, dtype=x.dtype, device=x.device)
-        # if we have a handle on the input epsilon, quantize the constants 3
-        # and 6 to eps_in
-        if isinstance(x, QTensor) and x.eps is not None:
-            three = PACTQuantize(three, x.eps, 2., 4., floor=False)
-            six = PACTQuantize(six, x.eps, 5., 6., floor=False)
-        # now perform quantized hswish with the input data:
-        # 1. relu6(x+3)
-        x = x + three
-        x = torch.minimum(torch.maximum(z, x), six)
-        # 2. /6
-        one_over_six = PACTQuantize(o/6, self.eps_s, 0., 1., floor=False)
-        x = x * one_over_six
-        # 3. x * (ans)
-        return inp * x
-=======
 class PACTIntegerDiv(nn.Module):
 
     class MyIntegerDiv(torch.autograd.Function):
->>>>>>> 41a0d387
 
         @staticmethod
         def forward(ctx, x, y, Delta, eps, eta):
@@ -2990,40 +2690,12 @@
             self.set_eps(x)
         return self.eps
 
-<<<<<<< HEAD
-class PACTHardsigmoid(nn.Module):
-    def __init__(self, eps_s : float):
-        super(PACTHardsigmoid, self).__init__()
-        self.eps_s = eps_s
-
-    def forward(self, x):
-        three = torch.tensor(3., dtype=x.dtype, device=x.device)
-        six = 2 * three
-        z = torch.zeros(1, dtype=x.dtype, device=x.device)
-        o = torch.ones(1, dtype=x.dtype, device=x.device)
-        # if we have a handle on the input epsilon, quantize the constants 3
-        # and 6 to eps_in
-        if isinstance(x, QTensor) and x.eps is not None:
-            three = PACTQuantize(three, x.eps, 2., 4., floor=False)
-            six = PACTQuantize(six, x.eps, 5., 6.5, floor=False)
-        # now perform quantized hswish with the input data:
-        # 1. relu6(x+3)
-        x = x + three
-        x = torch.minimum(torch.maximum(z, x), six)
-        # 2. /6
-        one_over_six = PACTQuantize(o/six, self.eps_s, z, o, floor=False)
-        return x * one_over_six
-
-    def get_eps_out(self, eps_in):
-        return self.eps_s * eps_in
-=======
 class PACTIntegerConstWrap(nn.Module):
     def __init__(self):
         super().__init__()
         self.register_buffer('dummy', torch.Tensor((1.,)))
 
     def forward(self, x):
->>>>>>> 41a0d387
 
         return torch.ones_like(torch.Tensor((x,))).type_as(self.dummy)
 
@@ -3059,28 +2731,4 @@
                 x = torch.floor(x/eps + 0.5)*eps
             return x
 
-        return RQ(torch.mean(x, **kwargs), self.eps_in)
-
-class PACTWrapModule(nn.Module):
-
-    def __init__(self, module, n_levels, _dict = {}, quantize : bool = False, **actArgs):
-        super().__init__()
-
-        default_kwargs = {'learn_clip': True, 'init_clip': 'max', 'act_kind': 'identity', 'leaky': 0.0}
-        default_kwargs.update(actArgs)
-
-        self.n_levels = n_levels
-        self._dict = _dict
-        self.quantize = quantize
-        self.actArgs = actArgs
-
-        self.module = copy.copy(module)
-        self.statTracker = PACTAsymmetricAct(n_levels=n_levels, **default_kwargs)
-
-    def forward(self, *x, **kwargs):
-        y = self.module.forward(*x, **kwargs)
-        z = self.statTracker(y)
-        if self.quantize:
-            return z
-        else:
-            return y+        return RQ(torch.mean(x, **kwargs), self.eps_in)